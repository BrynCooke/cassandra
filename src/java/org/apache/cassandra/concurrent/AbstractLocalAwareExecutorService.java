--- conflicted
+++ resolved
@@ -29,12 +29,9 @@
 import org.slf4j.Logger;
 import org.slf4j.LoggerFactory;
 
-<<<<<<< HEAD
-=======
 import org.apache.cassandra.io.FSError;
 import org.apache.cassandra.io.sstable.CorruptSSTableException;
 import org.apache.cassandra.io.util.FileUtils;
->>>>>>> a4af4aa6
 import org.apache.cassandra.utils.concurrent.SimpleCondition;
 import org.apache.cassandra.utils.JVMStabilityInspector;
 
@@ -169,12 +166,7 @@
             }
             catch (Throwable t)
             {
-<<<<<<< HEAD
-                JVMStabilityInspector.inspectThrowable(t);
-                logger.warn("Uncaught exception on thread {}: {}", Thread.currentThread(), t);
-=======
                 logger.error("Uncaught exception on thread {}", Thread.currentThread(), t);
->>>>>>> a4af4aa6
                 result = t;
                 failure = true;
                 if (t instanceof CorruptSSTableException)
