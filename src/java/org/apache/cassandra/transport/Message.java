--- conflicted
+++ resolved
@@ -333,12 +333,8 @@
         {
             Connection connection = ctx.channel().attr(Connection.attributeKey).get();
             // The only case the connection can be null is when we send the initial STARTUP message (client side thus)
-<<<<<<< HEAD
-            ProtocolVersion version = connection == null ? ProtocolVersion.CURRENT : connection.getVersion();
-=======
-            int version = connection == null ? versionCap.getMaxVersion() : connection.getVersion();
-
->>>>>>> 0388d89e
+            ProtocolVersion version = connection == null ? versionCap.getMaxVersion() : connection.getVersion();
+
             EnumSet<Frame.Header.Flag> flags = EnumSet.noneOf(Frame.Header.Flag.class);
 
             Codec<Message> codec = (Codec<Message>)message.type.codec;
