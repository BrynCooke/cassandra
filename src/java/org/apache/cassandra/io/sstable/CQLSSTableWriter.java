--- conflicted
+++ resolved
@@ -34,6 +34,7 @@
 import org.apache.cassandra.config.CFMetaData;
 import org.apache.cassandra.config.DatabaseDescriptor;
 import org.apache.cassandra.config.Schema;
+import org.apache.cassandra.config.SchemaConstants;
 import org.apache.cassandra.cql3.ColumnSpecification;
 import org.apache.cassandra.cql3.QueryOptions;
 import org.apache.cassandra.cql3.QueryProcessor;
@@ -46,26 +47,21 @@
 import org.apache.cassandra.cql3.statements.UpdateStatement;
 import org.apache.cassandra.db.Clustering;
 import org.apache.cassandra.db.DecoratedKey;
-<<<<<<< HEAD
+import org.apache.cassandra.db.SystemKeyspace;
 import org.apache.cassandra.db.marshal.UserType;
-=======
-import org.apache.cassandra.db.SystemKeyspace;
-import org.apache.cassandra.db.marshal.AbstractType;
->>>>>>> a1baeada
 import org.apache.cassandra.db.partitions.Partition;
 import org.apache.cassandra.dht.IPartitioner;
 import org.apache.cassandra.dht.Murmur3Partitioner;
 import org.apache.cassandra.exceptions.InvalidRequestException;
 import org.apache.cassandra.exceptions.SyntaxException;
 import org.apache.cassandra.io.sstable.format.SSTableFormat;
+import org.apache.cassandra.schema.Functions;
 import org.apache.cassandra.schema.KeyspaceMetadata;
 import org.apache.cassandra.schema.KeyspaceParams;
-<<<<<<< HEAD
-=======
 import org.apache.cassandra.schema.SchemaKeyspace;
 import org.apache.cassandra.schema.Tables;
->>>>>>> a1baeada
 import org.apache.cassandra.schema.Types;
+import org.apache.cassandra.schema.Views;
 import org.apache.cassandra.service.ClientState;
 import org.apache.cassandra.utils.ByteBufferUtil;
 import org.apache.cassandra.utils.Pair;
@@ -421,62 +417,8 @@
          */
         public Builder forTable(String schema)
         {
-<<<<<<< HEAD
             this.schemaStatement = QueryProcessor.parseStatement(schema, CreateTableStatement.RawStatement.class, "CREATE TABLE");
             return this;
-=======
-            try
-            {
-                synchronized (CQLSSTableWriter.class)
-                {
-                    if (Schema.instance.getKSMetaData(SchemaKeyspace.NAME) == null)
-                        Schema.instance.load(SchemaKeyspace.metadata());
-                    if (Schema.instance.getKSMetaData(SystemKeyspace.NAME) == null)
-                        Schema.instance.load(SystemKeyspace.metadata());
-
-                    this.schema = getTableMetadata(schema);
-
-                    // We need to register the keyspace/table metadata through Schema, otherwise we won't be able to properly
-                    // build the insert statement in using().
-                    KeyspaceMetadata ksm = Schema.instance.getKSMetaData(this.schema.ksName);
-                    if (ksm == null)
-                    {
-                        createKeyspaceWithTable(this.schema);
-                    }
-                    else if (Schema.instance.getCFMetaData(this.schema.ksName, this.schema.cfName) == null)
-                    {
-                        addTableToKeyspace(ksm, this.schema);
-                    }
-                    return this;
-                }
-            }
-            catch (RequestValidationException e)
-            {
-                throw new IllegalArgumentException(e.getMessage(), e);
-            }
-        }
-
-        /**
-         * Creates the keyspace with the specified table.
-         *
-         * @param table the table that must be created.
-         */
-        private static void createKeyspaceWithTable(CFMetaData table)
-        {
-            Schema.instance.load(KeyspaceMetadata.create(table.ksName, KeyspaceParams.simple(1), Tables.of(table)));
-        }
-
-        /**
-         * Adds the table to the to the specified keyspace.
-         *
-         * @param keyspace the keyspace to add to
-         * @param table the table to add
-         */
-        private static void addTableToKeyspace(KeyspaceMetadata keyspace, CFMetaData table)
-        {
-            Schema.instance.load(table);
-            Schema.instance.setKeyspaceMetadata(keyspace.withSwapped(keyspace.tables.with(table)));
->>>>>>> a1baeada
         }
 
         /**
@@ -571,13 +513,35 @@
 
             synchronized (CQLSSTableWriter.class)
             {
+                if (Schema.instance.getKSMetaData(SchemaConstants.SCHEMA_KEYSPACE_NAME) == null)
+                    Schema.instance.load(SchemaKeyspace.metadata());
+                if (Schema.instance.getKSMetaData(SchemaConstants.SYSTEM_KEYSPACE_NAME) == null)
+                    Schema.instance.load(SystemKeyspace.metadata());
+
                 String keyspace = schemaStatement.keyspace();
 
                 if (Schema.instance.getKSMetaData(keyspace) == null)
-                    Schema.instance.load(KeyspaceMetadata.create(keyspace, KeyspaceParams.simple(1)));
-
-                createTypes(keyspace);
-                CFMetaData cfMetaData = createTable(keyspace);
+                {
+                    Schema.instance.load(KeyspaceMetadata.create(keyspace,
+                                                                 KeyspaceParams.simple(1),
+                                                                 Tables.none(),
+                                                                 Views.none(),
+                                                                 Types.none(),
+                                                                 Functions.none()));
+                }
+
+
+                KeyspaceMetadata ksm = Schema.instance.getKSMetaData(keyspace);
+                CFMetaData cfMetaData = ksm.tables.getNullable(schemaStatement.columnFamily());
+                if (cfMetaData == null)
+                {
+                    Types types = createTypes(keyspace);
+                    cfMetaData = createTable(types);
+
+                    Schema.instance.load(cfMetaData);
+                    Schema.instance.setKeyspaceMetadata(ksm.withSwapped(ksm.tables.with(cfMetaData)).withSwapped(types));
+                }
+
                 Pair<UpdateStatement, List<ColumnSpecification>> preparedInsert = prepareInsert();
 
                 AbstractSSTableSimpleWriter writer = sorted
@@ -591,36 +555,25 @@
             }
         }
 
-        private void createTypes(String keyspace)
-        {
-            KeyspaceMetadata ksm = Schema.instance.getKSMetaData(keyspace);
+        private Types createTypes(String keyspace)
+        {
             Types.RawBuilder builder = Types.rawBuilder(keyspace);
             for (CreateTypeStatement st : typeStatements)
                 st.addToRawBuilder(builder);
-
-            ksm = ksm.withSwapped(builder.build());
-            Schema.instance.setKeyspaceMetadata(ksm);
-        }
+            return builder.build();
+        }
+
         /**
          * Creates the table according to schema statement
          *
-         * @param keyspace name of the keyspace where table should be created
-         */
-        private CFMetaData createTable(String keyspace)
-        {
-            KeyspaceMetadata ksm = Schema.instance.getKSMetaData(keyspace);
-
-            CFMetaData cfMetaData = ksm.tables.getNullable(schemaStatement.columnFamily());
-            if (cfMetaData == null)
-            {
-                CreateTableStatement statement = (CreateTableStatement) schemaStatement.prepare(ksm.types).statement;
-                statement.validate(ClientState.forInternalCalls());
-
-                cfMetaData = statement.getCFMetaData();
-
-                Schema.instance.load(cfMetaData);
-                Schema.instance.setKeyspaceMetadata(ksm.withSwapped(ksm.tables.with(cfMetaData)));
-            }
+         * @param types types this table should be created with
+         */
+        private CFMetaData createTable(Types types)
+        {
+            CreateTableStatement statement = (CreateTableStatement) schemaStatement.prepare(types).statement;
+            statement.validate(ClientState.forInternalCalls());
+
+            CFMetaData cfMetaData = statement.getCFMetaData();
 
             if (partitioner != null)
                 return cfMetaData.copy(partitioner);
