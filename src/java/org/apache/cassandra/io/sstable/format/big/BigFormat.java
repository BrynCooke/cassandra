/*
 * Licensed to the Apache Software Foundation (ASF) under one
 * or more contributor license agreements.  See the NOTICE file
 * distributed with this work for additional information
 * regarding copyright ownership.  The ASF licenses this file
 * to you under the Apache License, Version 2.0 (the
 * "License"); you may not use this file except in compliance
 * with the License.  You may obtain a copy of the License at
 *
 *     http://www.apache.org/licenses/LICENSE-2.0
 *
 * Unless required by applicable law or agreed to in writing, software
 * distributed under the License is distributed on an "AS IS" BASIS,
 * WITHOUT WARRANTIES OR CONDITIONS OF ANY KIND, either express or implied.
 * See the License for the specific language governing permissions and
 * limitations under the License.
 */
package org.apache.cassandra.io.sstable.format.big;

import java.util.Collection;
import java.util.Set;

import org.apache.cassandra.config.CFMetaData;
import org.apache.cassandra.db.RowIndexEntry;
import org.apache.cassandra.db.SerializationHeader;
import org.apache.cassandra.db.lifecycle.LifecycleNewTracker;
import org.apache.cassandra.io.sstable.Component;
import org.apache.cassandra.io.sstable.Descriptor;
import org.apache.cassandra.io.sstable.format.*;
import org.apache.cassandra.io.sstable.metadata.MetadataCollector;
import org.apache.cassandra.io.sstable.metadata.StatsMetadata;
import org.apache.cassandra.net.MessagingService;
import org.apache.cassandra.utils.ChecksumType;

/**
 * Legacy bigtable format
 */
public class BigFormat implements SSTableFormat
{
    public static final BigFormat instance = new BigFormat();
    public static final Version latestVersion = new BigVersion(BigVersion.current_version);
    private static final SSTableReader.Factory readerFactory = new ReaderFactory();
    private static final SSTableWriter.Factory writerFactory = new WriterFactory();

    private BigFormat()
    {

    }

    @Override
    public Version getLatestVersion()
    {
        return latestVersion;
    }

    @Override
    public Version getVersion(String version)
    {
        return new BigVersion(version);
    }

    @Override
    public SSTableWriter.Factory getWriterFactory()
    {
        return writerFactory;
    }

    @Override
    public SSTableReader.Factory getReaderFactory()
    {
        return readerFactory;
    }

    @Override
    public RowIndexEntry.IndexSerializer getIndexSerializer(CFMetaData metadata, Version version, SerializationHeader header)
    {
        return new RowIndexEntry.Serializer(metadata, version, header);
    }

    static class WriterFactory extends SSTableWriter.Factory
    {
        @Override
        public SSTableWriter open(Descriptor descriptor,
                                  long keyCount,
                                  long repairedAt,
                                  CFMetaData metadata,
                                  MetadataCollector metadataCollector,
                                  SerializationHeader header,
<<<<<<< HEAD
                                  Collection<SSTableFlushObserver> observers,
                                  LifecycleTransaction txn)
        {
            return new BigTableWriter(descriptor, keyCount, repairedAt, metadata, metadataCollector, header, observers, txn);
=======
                                  LifecycleNewTracker lifecycleNewTracker)
        {
            return new BigTableWriter(descriptor, keyCount, repairedAt, metadata, metadataCollector, header, lifecycleNewTracker);
>>>>>>> 3539a078
        }
    }

    static class ReaderFactory extends SSTableReader.Factory
    {
        @Override
        public SSTableReader open(Descriptor descriptor, Set<Component> components, CFMetaData metadata, Long maxDataAge, StatsMetadata sstableMetadata, SSTableReader.OpenReason openReason, SerializationHeader header)
        {
            return new BigTableReader(descriptor, components, metadata, maxDataAge, sstableMetadata, openReason, header);
        }
    }

    // versions are denoted as [major][minor].  Minor versions must be forward-compatible:
    // new fields are allowed in e.g. the metadata component, but fields can't be removed
    // or have their size changed.
    //
    // Minor versions were introduced with version "hb" for Cassandra 1.0.3; prior to that,
    // we always incremented the major version.
    static class BigVersion extends Version
    {
        public static final String current_version = "md";
        public static final String earliest_supported_version = "jb";

        // jb (2.0.1): switch from crc32 to adler32 for compression checksums
        //             checksum the compressed data
        // ka (2.1.0): new Statistics.db file format
        //             index summaries can be downsampled and the sampling level is persisted
        //             switch uncompressed checksums to adler32
        //             tracks presense of legacy (local and remote) counter shards
        // la (2.2.0): new file name format
        // lb (2.2.7): commit log lower bound included
        // ma (3.0.0): swap bf hash order
        //             store rows natively
        // mb (3.0.7, 3.7): commit log lower bound included
        // mc (3.0.8, 3.9): commit log intervals included
        // md (3.0.18, 3.11.4): corrected sstable min/max clustering
        //
        // NOTE: when adding a new version, please add that to LegacySSTableTest, too.

        private final boolean isLatestVersion;
        private final boolean hasSamplingLevel;
        private final boolean newStatsFile;
        private final ChecksumType compressedChecksumType;
        private final ChecksumType uncompressedChecksumType;
        private final boolean hasRepairedAt;
        private final boolean tracksLegacyCounterShards;
        private final boolean newFileName;
        public final boolean storeRows;
        public final int correspondingMessagingVersion; // Only use by storage that 'storeRows' so far
        public final boolean hasBoundaries;
        /**
         * CASSANDRA-8413: 3.0 bloom filter representation changed (two longs just swapped)
         * have no 'static' bits caused by using the same upper bits for both bloom filter and token distribution.
         */
        private final boolean hasOldBfHashOrder;
        private final boolean hasCommitLogLowerBound;
        private final boolean hasCommitLogIntervals;
        private final boolean hasAccurateMinMax;

        /**
         * CASSANDRA-7066: compaction ancerstors are no longer used and have been removed.
         */
        private final boolean hasCompactionAncestors;

        BigVersion(String version)
        {
            super(instance, version);

            isLatestVersion = version.compareTo(current_version) == 0;
            hasSamplingLevel = version.compareTo("ka") >= 0;
            newStatsFile = version.compareTo("ka") >= 0;

            //For a while Adler32 was in use, now the CRC32 instrinsic is very good especially after Haswell
            //PureJavaCRC32 was always faster than Adler32. See CASSANDRA-8684
            ChecksumType checksumType = ChecksumType.CRC32;
            if (version.compareTo("ka") >= 0 && version.compareTo("ma") < 0)
                checksumType = ChecksumType.Adler32;
            this.uncompressedChecksumType = checksumType;

            checksumType = ChecksumType.CRC32;
            if (version.compareTo("jb") >= 0 && version.compareTo("ma") < 0)
                checksumType = ChecksumType.Adler32;
            this.compressedChecksumType = checksumType;

            hasRepairedAt = version.compareTo("ka") >= 0;
            tracksLegacyCounterShards = version.compareTo("ka") >= 0;

            newFileName = version.compareTo("la") >= 0;

            hasOldBfHashOrder = version.compareTo("ma") < 0;
            hasCompactionAncestors = version.compareTo("ma") < 0;
            storeRows = version.compareTo("ma") >= 0;
            correspondingMessagingVersion = storeRows
                                          ? MessagingService.VERSION_30
                                          : MessagingService.VERSION_21;

            hasBoundaries = version.compareTo("ma") < 0;
            hasCommitLogLowerBound = (version.compareTo("lb") >= 0 && version.compareTo("ma") < 0)
                                     || version.compareTo("mb") >= 0;
            hasCommitLogIntervals = version.compareTo("mc") >= 0;
            hasAccurateMinMax = version.compareTo("md") >= 0;
        }

        @Override
        public boolean isLatestVersion()
        {
            return isLatestVersion;
        }

        @Override
        public boolean hasSamplingLevel()
        {
            return hasSamplingLevel;
        }

        @Override
        public boolean hasNewStatsFile()
        {
            return newStatsFile;
        }

        @Override
        public ChecksumType compressedChecksumType()
        {
            return compressedChecksumType;
        }

        @Override
        public ChecksumType uncompressedChecksumType()
        {
            return uncompressedChecksumType;
        }

        @Override
        public boolean hasRepairedAt()
        {
            return hasRepairedAt;
        }

        @Override
        public boolean tracksLegacyCounterShards()
        {
            return tracksLegacyCounterShards;
        }

        @Override
        public boolean hasOldBfHashOrder()
        {
            return hasOldBfHashOrder;
        }

        @Override
        public boolean hasCompactionAncestors()
        {
            return hasCompactionAncestors;
        }

        @Override
        public boolean hasNewFileName()
        {
            return newFileName;
        }

        @Override
        public boolean hasCommitLogLowerBound()
        {
            return hasCommitLogLowerBound;
        }

        @Override
        public boolean hasCommitLogIntervals()
        {
            return hasCommitLogIntervals;
        }

        @Override
        public boolean hasAccurateMinMax()
        {
            return hasAccurateMinMax;
        }

        @Override
        public boolean storeRows()
        {
            return storeRows;
        }

        @Override
        public int correspondingMessagingVersion()
        {
            return correspondingMessagingVersion;
        }

        @Override
        public boolean hasBoundaries()
        {
            return hasBoundaries;
        }

        @Override
        public boolean isCompatible()
        {
            return version.compareTo(earliest_supported_version) >= 0 && version.charAt(0) <= current_version.charAt(0);
        }

        @Override
        public boolean isCompatibleForStreaming()
        {
            return isCompatible() && version.charAt(0) == current_version.charAt(0);
        }
    }
}<|MERGE_RESOLUTION|>--- conflicted
+++ resolved
@@ -86,16 +86,10 @@
                                   CFMetaData metadata,
                                   MetadataCollector metadataCollector,
                                   SerializationHeader header,
-<<<<<<< HEAD
                                   Collection<SSTableFlushObserver> observers,
-                                  LifecycleTransaction txn)
-        {
-            return new BigTableWriter(descriptor, keyCount, repairedAt, metadata, metadataCollector, header, observers, txn);
-=======
                                   LifecycleNewTracker lifecycleNewTracker)
         {
-            return new BigTableWriter(descriptor, keyCount, repairedAt, metadata, metadataCollector, header, lifecycleNewTracker);
->>>>>>> 3539a078
+            return new BigTableWriter(descriptor, keyCount, repairedAt, metadata, metadataCollector, header, observers, lifecycleNewTracker);
         }
     }
 
