/*
 * Licensed to the Apache Software Foundation (ASF) under one
 * or more contributor license agreements.  See the NOTICE file
 * distributed with this work for additional information
 * regarding copyright ownership.  The ASF licenses this file
 * to you under the Apache License, Version 2.0 (the
 * "License"); you may not use this file except in compliance
 * with the License.  You may obtain a copy of the License at
 *
 *     http://www.apache.org/licenses/LICENSE-2.0
 *
 * Unless required by applicable law or agreed to in writing, software
 * distributed under the License is distributed on an "AS IS" BASIS,
 * WITHOUT WARRANTIES OR CONDITIONS OF ANY KIND, either express or implied.
 * See the License for the specific language governing permissions and
 * limitations under the License.
 */
package org.apache.cassandra.io.compress;

import java.io.*;
import java.nio.ByteBuffer;
import java.nio.MappedByteBuffer;
import java.util.Map;
import java.util.TreeMap;
import java.util.concurrent.ThreadLocalRandom;
import java.util.zip.Adler32;


import com.google.common.primitives.Ints;

import org.apache.cassandra.io.FSReadError;
import org.apache.cassandra.io.sstable.CorruptSSTableException;
<<<<<<< HEAD
import org.apache.cassandra.io.util.*;
import org.apache.cassandra.utils.FBUtilities;
=======
import org.apache.cassandra.io.util.CompressedPoolingSegmentedFile;
import org.apache.cassandra.io.util.PoolingSegmentedFile;
import org.apache.cassandra.io.util.RandomAccessReader;
>>>>>>> 34a1d5da

/**
 * CRAR extends RAR to transparently uncompress blocks from the file into RAR.buffer.  Most of the RAR
 * "read bytes from the buffer, rebuffering when necessary" machinery works unchanged after that.
 */
public class CompressedRandomAccessReader extends RandomAccessReader
{
    public static CompressedRandomAccessReader open(ChannelProxy channel, CompressionMetadata metadata)
    {
        return new CompressedRandomAccessReader(channel, metadata, null, null);
    }

    public static CompressedRandomAccessReader open(ICompressedFile file)
    {
        return new CompressedRandomAccessReader(file.channel(),
                                                file.getMetadata(),
                                                file,
                                                file instanceof PoolingSegmentedFile ? (PoolingSegmentedFile) file : null);
    }

    private final TreeMap<Long, MappedByteBuffer> chunkSegments;

    private final CompressionMetadata metadata;

    // we read the raw compressed bytes into this buffer, then move the uncompressed ones into super.buffer.
    private ByteBuffer compressed;

    // re-use single crc object
    private final Adler32 checksum;

    // raw checksum bytes
    private ByteBuffer checksumBytes;

    protected CompressedRandomAccessReader(ChannelProxy channel, CompressionMetadata metadata, ICompressedFile file, PoolingSegmentedFile owner)
    {
        super(channel, metadata.chunkLength(), metadata.compressedFileLength, metadata.compressor().preferredBufferType(), owner);
        this.metadata = metadata;
        checksum = new Adler32();

        chunkSegments = file == null ? null : file.chunkSegments();
        if (chunkSegments == null)
        {
            compressed = super.allocateBuffer(metadata.compressor().initialCompressedBufferLength(metadata.chunkLength()), metadata.compressor().preferredBufferType());
            checksumBytes = ByteBuffer.wrap(new byte[4]);
        }
    }

    @Override
    protected ByteBuffer allocateBuffer(int bufferSize, BufferType bufferType)
    {
        assert Integer.bitCount(bufferSize) == 1;
        return bufferType.allocate(bufferSize);
    }

    @Override
    public void deallocate()
    {
        super.deallocate();
        if (compressed != null)
            FileUtils.clean(compressed);
        compressed = null;
    }

    private void reBufferStandard()
    {
        try
        {
            long position = current();
            assert position < metadata.dataLength;

            CompressionMetadata.Chunk chunk = metadata.chunkFor(position);

            if (compressed.capacity() < chunk.length)
                compressed = allocateBuffer(chunk.length, metadata.compressor().preferredBufferType());
            else
                compressed.clear();
            compressed.limit(chunk.length);

            if (channel.read(compressed, chunk.offset) != chunk.length)
                throw new CorruptBlockException(getPath(), chunk);
            compressed.flip();
            buffer.clear();

            try
            {
                metadata.compressor().uncompress(compressed, buffer);
            }
            catch (IOException e)
            {
                throw new CorruptBlockException(getPath(), chunk);
            }
            finally
            {
                buffer.flip();
            }

            if (metadata.parameters.getCrcCheckChance() > ThreadLocalRandom.current().nextDouble())
            {
                compressed.rewind();
                FBUtilities.directCheckSum(checksum, compressed);

                if (checksum(chunk) != (int) checksum.getValue())
                    throw new CorruptBlockException(getPath(), chunk);

                // reset checksum object back to the original (blank) state
                checksum.reset();
            }

            // buffer offset is always aligned
            bufferOffset = position & ~(buffer.capacity() - 1);
            buffer.position((int) (position - bufferOffset));
            // the length() can be provided at construction time, to override the true (uncompressed) length of the file;
            // this is permitted to occur within a compressed segment, so we truncate validBufferBytes if we cross the imposed length
            if (bufferOffset + buffer.limit() > length())
                buffer.limit((int)(length() - bufferOffset));
        }
        catch (CorruptBlockException e)
        {
            throw new CorruptSSTableException(e, getPath());
        }
        catch (IOException e)
        {
            throw new FSReadError(e, getPath());
        }
    }

    private void reBufferMmap()
    {
        try
        {
            long position = current();
            assert position < metadata.dataLength;

            CompressionMetadata.Chunk chunk = metadata.chunkFor(position);

            Map.Entry<Long, MappedByteBuffer> entry = chunkSegments.floorEntry(chunk.offset);
            long segmentOffset = entry.getKey();
            int chunkOffset = Ints.checkedCast(chunk.offset - segmentOffset);
            ByteBuffer compressedChunk = entry.getValue().duplicate(); // TODO: change to slice(chunkOffset) when we upgrade LZ4-java

<<<<<<< HEAD
            compressedChunk.position(chunkOffset).limit(chunkOffset + chunk.length);

            buffer.clear();

            try
            {
                metadata.compressor().uncompress(compressedChunk, buffer);
            }
            catch (IOException e)
            {
                throw new CorruptBlockException(getPath(), chunk);
            }
            finally
            {
                buffer.flip();
            }

            if (metadata.parameters.getCrcCheckChance() > ThreadLocalRandom.current().nextDouble())
            {
                compressedChunk.position(chunkOffset).limit(chunkOffset + chunk.length);

                FBUtilities.directCheckSum(checksum, compressedChunk);

                compressedChunk.limit(compressedChunk.capacity());
                if (compressedChunk.getInt() != (int) checksum.getValue())
                    throw new CorruptBlockException(getPath(), chunk);

                // reset checksum object back to the original (blank) state
                checksum.reset();
            }

            // buffer offset is always aligned
            bufferOffset = position & ~(buffer.capacity() - 1);
            buffer.position((int) (position - bufferOffset));
            // the length() can be provided at construction time, to override the true (uncompressed) length of the file;
            // this is permitted to occur within a compressed segment, so we truncate validBufferBytes if we cross the imposed length
            if (bufferOffset + buffer.limit() > length())
                buffer.limit((int)(length() - bufferOffset));
        }
        catch (CorruptBlockException e)
        {
            throw new CorruptSSTableException(e, getPath());
        }

    }
=======
        // technically flip() is unnecessary since all the remaining work uses the raw array, but if that changes
        // in the future this will save a lot of hair-pulling
        compressed.flip();

        // If the checksum is on compressed data we want to check it before uncompressing the data
        if (metadata.hasPostCompressionAdlerChecksums)
            checkChecksumIfNeeded(chunk, compressed.array(), chunk.length);

        try
        {
            validBufferBytes = metadata.compressor().uncompress(compressed.array(), 0, chunk.length, buffer, 0);
        }
        catch (IOException e)
        {
            throw new CorruptBlockException(getPath(), chunk, e);
        }

        if (!metadata.hasPostCompressionAdlerChecksums)
            checkChecksumIfNeeded(chunk, buffer, validBufferBytes);

>>>>>>> 34a1d5da

    @Override
    protected void reBuffer()
    {
        if (chunkSegments != null)
        {
            reBufferMmap();
        }
        else
        {
            reBufferStandard();
        }
    }

    private void checkChecksumIfNeeded(CompressionMetadata.Chunk chunk, byte[] bytes, int length) throws IOException
    {
        if (metadata.parameters.getCrcCheckChance() > ThreadLocalRandom.current().nextDouble())
        {
            checksum.update(bytes, 0, length);
            if (checksum(chunk) != (int) checksum.getValue())
                throw new CorruptBlockException(getPath(), chunk);
            // reset checksum object back to the original (blank) state
            checksum.reset();
        }
    }

    private int checksum(CompressionMetadata.Chunk chunk) throws IOException
    {
        long position = chunk.offset + chunk.length;
        checksumBytes.clear();
        if (channel.read(checksumBytes, position) != checksumBytes.capacity())
            throw new CorruptBlockException(getPath(), chunk);
        return checksumBytes.getInt(0);
    }

    public int getTotalBufferSize()
    {
        return super.getTotalBufferSize() + (chunkSegments != null ? 0 : compressed.capacity());
    }

    @Override
    public long length()
    {
        return metadata.dataLength;
    }

    @Override
    public String toString()
    {
        return String.format("%s - chunk length %d, data length %d.", getPath(), metadata.chunkLength(), metadata.dataLength);
    }
}<|MERGE_RESOLUTION|>--- conflicted
+++ resolved
@@ -30,14 +30,8 @@
 
 import org.apache.cassandra.io.FSReadError;
 import org.apache.cassandra.io.sstable.CorruptSSTableException;
-<<<<<<< HEAD
 import org.apache.cassandra.io.util.*;
 import org.apache.cassandra.utils.FBUtilities;
-=======
-import org.apache.cassandra.io.util.CompressedPoolingSegmentedFile;
-import org.apache.cassandra.io.util.PoolingSegmentedFile;
-import org.apache.cassandra.io.util.RandomAccessReader;
->>>>>>> 34a1d5da
 
 /**
  * CRAR extends RAR to transparently uncompress blocks from the file into RAR.buffer.  Most of the RAR
@@ -121,22 +115,8 @@
             compressed.flip();
             buffer.clear();
 
-            try
-            {
-                metadata.compressor().uncompress(compressed, buffer);
-            }
-            catch (IOException e)
-            {
-                throw new CorruptBlockException(getPath(), chunk);
-            }
-            finally
-            {
-                buffer.flip();
-            }
-
             if (metadata.parameters.getCrcCheckChance() > ThreadLocalRandom.current().nextDouble())
             {
-                compressed.rewind();
                 FBUtilities.directCheckSum(checksum, compressed);
 
                 if (checksum(chunk) != (int) checksum.getValue())
@@ -144,6 +124,20 @@
 
                 // reset checksum object back to the original (blank) state
                 checksum.reset();
+                compressed.rewind();
+            }
+
+            try
+            {
+                metadata.compressor().uncompress(compressed, buffer);
+            }
+            catch (IOException e)
+            {
+                throw new CorruptBlockException(getPath(), chunk);
+            }
+            finally
+            {
+                buffer.flip();
             }
 
             // buffer offset is always aligned
@@ -178,28 +172,12 @@
             int chunkOffset = Ints.checkedCast(chunk.offset - segmentOffset);
             ByteBuffer compressedChunk = entry.getValue().duplicate(); // TODO: change to slice(chunkOffset) when we upgrade LZ4-java
 
-<<<<<<< HEAD
             compressedChunk.position(chunkOffset).limit(chunkOffset + chunk.length);
 
             buffer.clear();
 
-            try
-            {
-                metadata.compressor().uncompress(compressedChunk, buffer);
-            }
-            catch (IOException e)
-            {
-                throw new CorruptBlockException(getPath(), chunk);
-            }
-            finally
-            {
-                buffer.flip();
-            }
-
             if (metadata.parameters.getCrcCheckChance() > ThreadLocalRandom.current().nextDouble())
             {
-                compressedChunk.position(chunkOffset).limit(chunkOffset + chunk.length);
-
                 FBUtilities.directCheckSum(checksum, compressedChunk);
 
                 compressedChunk.limit(compressedChunk.capacity());
@@ -208,6 +186,21 @@
 
                 // reset checksum object back to the original (blank) state
                 checksum.reset();
+
+                compressedChunk.position(chunkOffset).limit(chunkOffset + chunk.length);
+            }
+
+            try
+            {
+                metadata.compressor().uncompress(compressedChunk, buffer);
+            }
+            catch (IOException e)
+            {
+                throw new CorruptBlockException(getPath(), chunk);
+            }
+            finally
+            {
+                buffer.flip();
             }
 
             // buffer offset is always aligned
@@ -224,28 +217,6 @@
         }
 
     }
-=======
-        // technically flip() is unnecessary since all the remaining work uses the raw array, but if that changes
-        // in the future this will save a lot of hair-pulling
-        compressed.flip();
-
-        // If the checksum is on compressed data we want to check it before uncompressing the data
-        if (metadata.hasPostCompressionAdlerChecksums)
-            checkChecksumIfNeeded(chunk, compressed.array(), chunk.length);
-
-        try
-        {
-            validBufferBytes = metadata.compressor().uncompress(compressed.array(), 0, chunk.length, buffer, 0);
-        }
-        catch (IOException e)
-        {
-            throw new CorruptBlockException(getPath(), chunk, e);
-        }
-
-        if (!metadata.hasPostCompressionAdlerChecksums)
-            checkChecksumIfNeeded(chunk, buffer, validBufferBytes);
-
->>>>>>> 34a1d5da
 
     @Override
     protected void reBuffer()
@@ -257,18 +228,6 @@
         else
         {
             reBufferStandard();
-        }
-    }
-
-    private void checkChecksumIfNeeded(CompressionMetadata.Chunk chunk, byte[] bytes, int length) throws IOException
-    {
-        if (metadata.parameters.getCrcCheckChance() > ThreadLocalRandom.current().nextDouble())
-        {
-            checksum.update(bytes, 0, length);
-            if (checksum(chunk) != (int) checksum.getValue())
-                throw new CorruptBlockException(getPath(), chunk);
-            // reset checksum object back to the original (blank) state
-            checksum.reset();
         }
     }
 
