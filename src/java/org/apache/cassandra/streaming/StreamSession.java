/*
 * Licensed to the Apache Software Foundation (ASF) under one
 * or more contributor license agreements.  See the NOTICE file
 * distributed with this work for additional information
 * regarding copyright ownership.  The ASF licenses this file
 * to you under the Apache License, Version 2.0 (the
 * "License"); you may not use this file except in compliance
 * with the License.  You may obtain a copy of the License at
 *
 *     http://www.apache.org/licenses/LICENSE-2.0
 *
 * Unless required by applicable law or agreed to in writing, software
 * distributed under the License is distributed on an "AS IS" BASIS,
 * WITHOUT WARRANTIES OR CONDITIONS OF ANY KIND, either express or implied.
 * See the License for the specific language governing permissions and
 * limitations under the License.
 */
package org.apache.cassandra.streaming;

import java.io.IOException;
import java.net.InetAddress;
import java.net.Socket;
import java.util.*;
import java.util.concurrent.*;
import java.util.concurrent.atomic.AtomicBoolean;

import com.google.common.collect.*;
import org.slf4j.Logger;
import org.slf4j.LoggerFactory;

import org.apache.cassandra.config.DatabaseDescriptor;
import org.apache.cassandra.db.ColumnFamilyStore;
import org.apache.cassandra.db.Keyspace;
import org.apache.cassandra.db.RowPosition;
import org.apache.cassandra.dht.AbstractBounds;
import org.apache.cassandra.dht.Range;
import org.apache.cassandra.dht.Token;
import org.apache.cassandra.gms.*;
import org.apache.cassandra.io.sstable.Component;
import org.apache.cassandra.io.sstable.Descriptor;
import org.apache.cassandra.io.sstable.SSTableReader;
import org.apache.cassandra.metrics.StreamingMetrics;
import org.apache.cassandra.service.ActiveRepairService;
import org.apache.cassandra.streaming.messages.*;
import org.apache.cassandra.utils.FBUtilities;
import org.apache.cassandra.utils.Pair;

/**
 * Handles the streaming a one or more section of one of more sstables to and from a specific
 * remote node.
 *
 * Both this node and the remote one will create a similar symmetrical StreamSession. A streaming
 * session has the following life-cycle:
 *
 * 1. Connections Initialization
 *
 *   (a) A node (the initiator in the following) create a new StreamSession, initialize it (init())
 *       and then start it (start()). Start will create a {@link ConnectionHandler} that will create
 *       two connections to the remote node (the follower in the following) with whom to stream and send
 *       a StreamInit message. The first connection will be the incoming connection for the
 *       initiator, and the second connection will be the outgoing.
 *   (b) Upon reception of that StreamInit message, the follower creates its own StreamSession,
 *       initialize it if it still does not exist, and attach connecting socket to its ConnectionHandler
 *       according to StreamInit message's isForOutgoing flag.
 *   (d) When the both incoming and outgoing connections are established, StreamSession calls
 *       StreamSession#onInitializationComplete method to start the streaming prepare phase
 *       (StreamResultFuture.startStreaming()).
 *
 * 2. Streaming preparation phase
 *
 *   (a) This phase is started when the initiator onInitializationComplete() method is called. This method sends a
 *       PrepareMessage that includes what files/sections this node will stream to the follower
 *       (stored in a StreamTransferTask, each column family has it's own transfer task) and what
 *       the follower needs to stream back (StreamReceiveTask, same as above). If the initiator has
 *       nothing to receive from the follower, it goes directly to its Streaming phase. Otherwise,
 *       it waits for the follower PrepareMessage.
 *   (b) Upon reception of the PrepareMessage, the follower records which files/sections it will receive
 *       and send back its own PrepareMessage with a summary of the files/sections that will be sent to
 *       the initiator (prepare()). After having sent that message, the follower goes to its Streamning
 *       phase.
 *   (c) When the initiator receives the follower PrepareMessage, it records which files/sections it will
 *       receive and then goes to his own Streaming phase.
 *
 * 3. Streaming phase
 *
 *   (a) The streaming phase is started by each node (the sender in the follower, but note that each side
 *       of the StreamSession may be sender for some of the files) involved by calling startStreamingFiles().
 *       This will sequentially send a FileMessage for each file of each SteamTransferTask. Each FileMessage
 *       consists of a FileMessageHeader that indicates which file is coming and then start streaming the
 *       content for that file (StreamWriter in FileMessage.serialize()). When a file is fully sent, the
 *       fileSent() method is called for that file. If all the files for a StreamTransferTask are sent
 *       (StreamTransferTask.complete()), the task is marked complete (taskCompleted()).
 *   (b) On the receiving side, a SSTable will be written for the incoming file (StreamReader in
 *       FileMessage.deserialize()) and once the FileMessage is fully received, the file will be marked as
 *       complete (received()). When all files for the StreamReceiveTask have been received, the sstables
 *       are added to the CFS (and 2ndary index are built, StreamReceiveTask.complete()) and the task
 *       is marked complete (taskCompleted())
 *   (b) If during the streaming of a particular file an I/O error occurs on the receiving end of a stream
 *       (FileMessage.deserialize), the node will retry the file (up to DatabaseDescriptor.getMaxStreamingRetries())
 *       by sending a RetryMessage to the sender. On receiving a RetryMessage, the sender simply issue a new
 *       FileMessage for that file.
 *   (c) When all transfer and receive tasks for a session are complete, the move to the Completion phase
 *       (maybeCompleted()).
 *
 * 4. Completion phase
 *
 *   (a) When a node has finished all transfer and receive task, it enter the completion phase (maybeCompleted()).
 *       If it had already received a CompleteMessage from the other side (it is in the WAIT_COMPLETE state), that
 *       session is done is is closed (closeSession()). Otherwise, the node switch to the WAIT_COMPLETE state and
 *       send a CompleteMessage to the other side.
 */
public class StreamSession implements IEndpointStateChangeSubscriber
{
    private static final Logger logger = LoggerFactory.getLogger(StreamSession.class);
<<<<<<< HEAD
    public final InetAddress peer;
    private final int index;
=======

    // Executor that establish the streaming connection. Once we're connected to the other end, the rest of the streaming
    // is directly handled by the ConnectionHandler incoming and outgoing threads.
    private static final DebuggableThreadPoolExecutor streamExecutor = DebuggableThreadPoolExecutor.createWithFixedPoolSize("StreamConnectionEstablisher",
                                                                                                                            FBUtilities.getAvailableProcessors());

    /**
     * Streaming endpoint.
     *
     * Each {@code StreamSession} is identified by this InetAddress which is broadcast address of the node streaming.
     */
    public final InetAddress peer;
    /** Actual connecting address. Can be the same as {@linkplain #peer}. */
    public final InetAddress connecting;
>>>>>>> c6867c2c

    // should not be null when session is started
    private StreamResultFuture streamResult;

    // stream requests to send to the peer
    private final Set<StreamRequest> requests = Sets.newConcurrentHashSet();
    // streaming tasks are created and managed per ColumnFamily ID
    private final Map<UUID, StreamTransferTask> transfers = new ConcurrentHashMap<>();
    // data receivers, filled after receiving prepare message
    private final Map<UUID, StreamReceiveTask> receivers = new ConcurrentHashMap<>();
    private final StreamingMetrics metrics;
    /* can be null when session is created in remote */
    private final StreamConnectionFactory factory;

    public final ConnectionHandler handler;

    private int retries;

    private AtomicBoolean isAborted = new AtomicBoolean(false);

    public static enum State
    {
        INITIALIZED,
        PREPARING,
        STREAMING,
        WAIT_COMPLETE,
        COMPLETE,
        FAILED,
    }

    private volatile State state = State.INITIALIZED;
    private volatile boolean completeSent = false;

    /**
     * Create new streaming session with the peer.
     *
     * @param peer Address of streaming peer
     * @param connecting Actual connecting address
     * @param factory is used for establishing connection
     */
<<<<<<< HEAD
    public StreamSession(InetAddress peer, StreamConnectionFactory factory, int index)
    {
        this.peer = peer;
        this.index = index;
=======
    public StreamSession(InetAddress peer, InetAddress connecting, StreamConnectionFactory factory)
    {
        this.peer = peer;
        this.connecting = connecting;
>>>>>>> c6867c2c
        this.factory = factory;
        this.handler = new ConnectionHandler(this);
        this.metrics = StreamingMetrics.get(connecting);
    }

    public UUID planId()
    {
        return streamResult == null ? null : streamResult.planId;
    }

    public int sessionIndex()
    {
        return index;
    }

    public String description()
    {
        return streamResult == null ? null : streamResult.description;
    }

    /**
     * Bind this session to report to specific {@link StreamResultFuture} and
     * perform pre-streaming initialization.
     *
     * @param streamResult result to report to
     */
    public void init(StreamResultFuture streamResult)
    {
        this.streamResult = streamResult;
    }

    public void start()
    {
        if (requests.isEmpty() && transfers.isEmpty())
        {
            logger.info("[Stream #{}] Session does not have any tasks.", planId());
            closeSession(State.COMPLETE);
            return;
        }

        try
        {
<<<<<<< HEAD
            logger.info("[Stream #{}, ID#{}] Beginning stream session with {}", planId(), sessionIndex(), peer);
            handler.initiate();
            onInitializationComplete();
        }
        catch (Exception e)
        {
            onError(e);
        }
=======
            public void run()
            {
                try
                {
                    logger.info("[Stream #{}] Starting streaming to {}{}", planId(),
                                                                           peer,
                                                                           peer.equals(connecting) ? "" : " through " + connecting);
                    handler.initiate();
                    onInitializationComplete();
                }
                catch (IOException e)
                {
                    onError(e);
                }
            }
        });
>>>>>>> c6867c2c
    }

    public Socket createConnection() throws IOException
    {
        assert factory != null;
        return factory.createConnection(connecting);
    }

    /**
     * Request data fetch task to this session.
     *
     * @param keyspace Requesting keyspace
     * @param ranges Ranges to retrieve data
     * @param columnFamilies ColumnFamily names. Can be empty if requesting all CF under the keyspace.
     */
    public void addStreamRequest(String keyspace, Collection<Range<Token>> ranges, Collection<String> columnFamilies, long repairedAt)
    {
        requests.add(new StreamRequest(keyspace, ranges, columnFamilies, repairedAt));
    }

    /**
     * Set up transfer for specific keyspace/ranges/CFs
     *
     * Used in repair - a streamed sstable in repair will be marked with the given repairedAt time
     *
     * @param keyspace Transfer keyspace
     * @param ranges Transfer ranges
     * @param columnFamilies Transfer ColumnFamilies
     * @param flushTables flush tables?
     * @param repairedAt the time the repair started.
     */
    public void addTransferRanges(String keyspace, Collection<Range<Token>> ranges, Collection<String> columnFamilies, boolean flushTables, long repairedAt)
    {
        Collection<ColumnFamilyStore> stores = getColumnFamilyStores(keyspace, columnFamilies);
        if (flushTables)
            flushSSTables(stores);

        List<Range<Token>> normalizedRanges = Range.normalize(ranges);
        List<SSTableStreamingSections> sections = getSSTableSectionsForRanges(normalizedRanges, stores, repairedAt);
        try
        {
            addTransferFiles(sections);
        }
        finally
        {
            for (SSTableStreamingSections release : sections)
                release.sstable.releaseReference();
        }
    }

    private Collection<ColumnFamilyStore> getColumnFamilyStores(String keyspace, Collection<String> columnFamilies)
    {
        Collection<ColumnFamilyStore> stores = new HashSet<>();
        // if columnfamilies are not specified, we add all cf under the keyspace
        if (columnFamilies.isEmpty())
        {
            stores.addAll(Keyspace.open(keyspace).getColumnFamilyStores());
        }
        else
        {
            for (String cf : columnFamilies)
                stores.add(Keyspace.open(keyspace).getColumnFamilyStore(cf));
        }
        return stores;
    }

    private List<SSTableStreamingSections> getSSTableSectionsForRanges(Collection<Range<Token>> ranges, Collection<ColumnFamilyStore> stores, long overriddenRepairedAt)
    {
        List<SSTableReader> sstables = new ArrayList<>();
        try
        {
            for (ColumnFamilyStore cfStore : stores)
            {
                List<AbstractBounds<RowPosition>> rowBoundsList = new ArrayList<>(ranges.size());
                for (Range<Token> range : ranges)
                    rowBoundsList.add(range.toRowBounds());
                ColumnFamilyStore.ViewFragment view = cfStore.selectAndReference(cfStore.viewFilter(rowBoundsList));
                sstables.addAll(view.sstables);
            }

            List<SSTableStreamingSections> sections = new ArrayList<>(sstables.size());
            for (SSTableReader sstable : sstables)
            {
                long repairedAt = overriddenRepairedAt;
                if (overriddenRepairedAt == ActiveRepairService.UNREPAIRED_SSTABLE)
                    repairedAt = sstable.getSSTableMetadata().repairedAt;
                sections.add(new SSTableStreamingSections(sstable,
                                                          sstable.getPositionsForRanges(ranges),
                                                          sstable.estimatedKeysForRanges(ranges),
                                                          repairedAt));
            }
            return sections;
        }
        catch (Throwable t)
        {
            SSTableReader.releaseReferences(sstables);
            throw t;
        }
    }

    public void addTransferFiles(Collection<SSTableStreamingSections> sstableDetails)
    {
        Iterator<SSTableStreamingSections> iter = sstableDetails.iterator();
        while (iter.hasNext())
        {
            SSTableStreamingSections details = iter.next();
            if (details.sections.isEmpty())
            {
                // A reference was acquired on the sstable and we won't stream it
                details.sstable.releaseReference();
                iter.remove();
                continue;
            }

            UUID cfId = details.sstable.metadata.cfId;
            StreamTransferTask task = transfers.get(cfId);
            if (task == null)
            {
                task = new StreamTransferTask(this, cfId);
                transfers.put(cfId, task);
            }
            task.addTransferFile(details.sstable, details.estimatedKeys, details.sections, details.repairedAt);
            iter.remove();
        }
    }

    public static class SSTableStreamingSections
    {
        public final SSTableReader sstable;
        public final List<Pair<Long, Long>> sections;
        public final long estimatedKeys;
        public final long repairedAt;

        public SSTableStreamingSections(SSTableReader sstable, List<Pair<Long, Long>> sections, long estimatedKeys, long repairedAt)
        {
            this.sstable = sstable;
            this.sections = sections;
            this.estimatedKeys = estimatedKeys;
            this.repairedAt = repairedAt;
        }
    }

    private synchronized void closeSession(State finalState)
    {
        if (isAborted.compareAndSet(false, true))
        {
            state(finalState);

            if (finalState == State.FAILED)
            {
                for (StreamTask task : Iterables.concat(receivers.values(), transfers.values()))
                    task.abort();
            }

            // Note that we shouldn't block on this close because this method is called on the handler
            // incoming thread (so we would deadlock).
            handler.close();

            streamResult.handleSessionComplete(this);
        }
    }

    /**
     * Set current state to {@code newState}.
     *
     * @param newState new state to set
     */
    public void state(State newState)
    {
        state = newState;
    }

    /**
     * @return current state
     */
    public State state()
    {
        return state;
    }

    /**
     * Return if this session completed successfully.
     *
     * @return true if session completed successfully.
     */
    public boolean isSuccess()
    {
        return state == State.COMPLETE;
    }

    public void messageReceived(StreamMessage message)
    {
        switch (message.type)
        {
            case PREPARE:
                PrepareMessage msg = (PrepareMessage) message;
                prepare(msg.requests, msg.summaries);
                break;

            case FILE:
                receive((IncomingFileMessage) message);
                break;

            case RECEIVED:
                ReceivedMessage received = (ReceivedMessage) message;
                received(received.cfId, received.sequenceNumber);
                break;

            case RETRY:
                RetryMessage retry = (RetryMessage) message;
                retry(retry.cfId, retry.sequenceNumber);
                break;

            case COMPLETE:
                complete();
                break;

            case SESSION_FAILED:
                sessionFailed();
                break;
        }
    }

    /**
     * Call back when connection initialization is complete to start the prepare phase.
     */
    public void onInitializationComplete()
    {
        // send prepare message
        state(State.PREPARING);
        PrepareMessage prepare = new PrepareMessage();
        prepare.requests.addAll(requests);
        for (StreamTransferTask task : transfers.values())
            prepare.summaries.add(task.getSummary());
        handler.sendMessage(prepare);

        // if we don't need to prepare for receiving stream, start sending files immediately
        if (requests.isEmpty())
            startStreamingFiles();
    }

    /**l
     * Call back for handling exception during streaming.
     *
     * @param e thrown exception
     */
    public void onError(Throwable e)
    {
        logger.error("[Stream #{}] Streaming error occurred", planId(), e);
        // send session failure message
        if (handler.isOutgoingConnected())
            handler.sendMessage(new SessionFailedMessage());
        // fail session
        closeSession(State.FAILED);
    }

    /**
     * Prepare this session for sending/receiving files.
     */
    public void prepare(Collection<StreamRequest> requests, Collection<StreamSummary> summaries)
    {
        // prepare tasks
        state(State.PREPARING);
        for (StreamRequest request : requests)
            addTransferRanges(request.keyspace, request.ranges, request.columnFamilies, true, request.repairedAt); // always flush on stream request
        for (StreamSummary summary : summaries)
            prepareReceiving(summary);

        // send back prepare message if prepare message contains stream request
        if (!requests.isEmpty())
        {
            PrepareMessage prepare = new PrepareMessage();
            for (StreamTransferTask task : transfers.values())
                prepare.summaries.add(task.getSummary());
            handler.sendMessage(prepare);
        }

        // if there are files to stream
        if (!maybeCompleted())
            startStreamingFiles();
    }

    /**
     * Call back after sending FileMessageHeader.
     *
     * @param header sent header
     */
    public void fileSent(FileMessageHeader header)
    {
        long headerSize = header.size();
        StreamingMetrics.totalOutgoingBytes.inc(headerSize);
        metrics.outgoingBytes.inc(headerSize);
        // schedule timeout for receiving ACK
        StreamTransferTask task = transfers.get(header.cfId);
        if (task != null)
        {
            task.scheduleTimeout(header.sequenceNumber, 12, TimeUnit.HOURS);
        }
    }

    /**
     * Call back after receiving FileMessageHeader.
     *
     * @param message received file
     */
    public void receive(IncomingFileMessage message)
    {
        long headerSize = message.header.size();
        StreamingMetrics.totalIncomingBytes.inc(headerSize);
        metrics.incomingBytes.inc(headerSize);
        // send back file received message
        handler.sendMessage(new ReceivedMessage(message.header.cfId, message.header.sequenceNumber));
        receivers.get(message.header.cfId).received(message.sstable);
    }

    public void progress(Descriptor desc, ProgressInfo.Direction direction, long bytes, long total)
    {
        ProgressInfo progress = new ProgressInfo(peer, index, desc.filenameFor(Component.DATA), direction, bytes, total);
        streamResult.handleProgress(progress);
    }

    public void received(UUID cfId, int sequenceNumber)
    {
        transfers.get(cfId).complete(sequenceNumber);
    }

    /**
     * Call back on receiving {@code StreamMessage.Type.RETRY} message.
     *
     * @param cfId ColumnFamily ID
     * @param sequenceNumber Sequence number to indicate which file to stream again
     */
    public void retry(UUID cfId, int sequenceNumber)
    {
        OutgoingFileMessage message = transfers.get(cfId).createMessageForRetry(sequenceNumber);
        handler.sendMessage(message);
    }

    /**
     * Check if session is completed on receiving {@code StreamMessage.Type.COMPLETE} message.
     */
    public synchronized void complete()
    {
        if (state == State.WAIT_COMPLETE)
        {
            if (!completeSent)
            {
                handler.sendMessage(new CompleteMessage());
                completeSent = true;
            }
            closeSession(State.COMPLETE);
        }
        else
        {
            state(State.WAIT_COMPLETE);
        }
    }

    /**
     * Call back on receiving {@code StreamMessage.Type.SESSION_FAILED} message.
     */
    public synchronized void sessionFailed()
    {
        closeSession(State.FAILED);
    }

    public void doRetry(FileMessageHeader header, Throwable e)
    {
        logger.warn("[Stream #{}] Retrying for following error", planId(), e);
        // retry
        retries++;
        if (retries > DatabaseDescriptor.getMaxStreamingRetries())
            onError(new IOException("Too many retries for " + header, e));
        else
            handler.sendMessage(new RetryMessage(header.cfId, header.sequenceNumber));
    }

    /**
     * @return Current snapshot of this session info.
     */
    public SessionInfo getSessionInfo()
    {
        List<StreamSummary> receivingSummaries = Lists.newArrayList();
        for (StreamTask receiver : receivers.values())
            receivingSummaries.add(receiver.getSummary());
        List<StreamSummary> transferSummaries = Lists.newArrayList();
        for (StreamTask transfer : transfers.values())
            transferSummaries.add(transfer.getSummary());
<<<<<<< HEAD
        return new SessionInfo(peer, index, receivingSummaries, transferSummaries, state);
=======
        return new SessionInfo(peer, connecting, receivingSummaries, transferSummaries, state);
>>>>>>> c6867c2c
    }

    public synchronized void taskCompleted(StreamReceiveTask completedTask)
    {
        receivers.remove(completedTask.cfId);
        maybeCompleted();
    }

    public synchronized void taskCompleted(StreamTransferTask completedTask)
    {
        transfers.remove(completedTask.cfId);
        maybeCompleted();
    }

    public void onJoin(InetAddress endpoint, EndpointState epState) {}
    public void beforeChange(InetAddress endpoint, EndpointState currentState, ApplicationState newStateKey, VersionedValue newValue) {}
    public void onChange(InetAddress endpoint, ApplicationState state, VersionedValue value) {}
    public void onAlive(InetAddress endpoint, EndpointState state) {}
    public void onDead(InetAddress endpoint, EndpointState state) {}

    public void onRemove(InetAddress endpoint)
    {
        closeSession(State.FAILED);
    }

    public void onRestart(InetAddress endpoint, EndpointState epState)
    {
        closeSession(State.FAILED);
    }

    private boolean maybeCompleted()
    {
        boolean completed = receivers.isEmpty() && transfers.isEmpty();
        if (completed)
        {
            if (state == State.WAIT_COMPLETE)
            {
                if (!completeSent)
                {
                    handler.sendMessage(new CompleteMessage());
                    completeSent = true;
                }
                closeSession(State.COMPLETE);
            }
            else
            {
                // notify peer that this session is completed
                handler.sendMessage(new CompleteMessage());
                completeSent = true;
                state(State.WAIT_COMPLETE);
            }
        }
        return completed;
    }

    /**
     * Flushes matching column families from the given keyspace, or all columnFamilies
     * if the cf list is empty.
     */
    private void flushSSTables(Iterable<ColumnFamilyStore> stores)
    {
        List<Future<?>> flushes = new ArrayList<>();
        for (ColumnFamilyStore cfs : stores)
            flushes.add(cfs.forceFlush());
        FBUtilities.waitOnFutures(flushes);
    }

    private void prepareReceiving(StreamSummary summary)
    {
        if (summary.files > 0)
            receivers.put(summary.cfId, new StreamReceiveTask(this, summary.cfId, summary.files, summary.totalSize));
    }

    private void startStreamingFiles()
    {
        streamResult.handleSessionPrepared(this);

        state(State.STREAMING);
        for (StreamTransferTask task : transfers.values())
        {
            Collection<OutgoingFileMessage> messages = task.getFileMessages();
            if (messages.size() > 0)
                handler.sendMessages(messages);
            else
                taskCompleted(task); // there is no file to send
        }
    }
}<|MERGE_RESOLUTION|>--- conflicted
+++ resolved
@@ -112,25 +112,16 @@
 public class StreamSession implements IEndpointStateChangeSubscriber
 {
     private static final Logger logger = LoggerFactory.getLogger(StreamSession.class);
-<<<<<<< HEAD
+
+    /**
+     * Streaming endpoint.
+     *
+     * Each {@code StreamSession} is identified by this InetAddress which is broadcast address of the node streaming.
+     */
     public final InetAddress peer;
     private final int index;
-=======
-
-    // Executor that establish the streaming connection. Once we're connected to the other end, the rest of the streaming
-    // is directly handled by the ConnectionHandler incoming and outgoing threads.
-    private static final DebuggableThreadPoolExecutor streamExecutor = DebuggableThreadPoolExecutor.createWithFixedPoolSize("StreamConnectionEstablisher",
-                                                                                                                            FBUtilities.getAvailableProcessors());
-
-    /**
-     * Streaming endpoint.
-     *
-     * Each {@code StreamSession} is identified by this InetAddress which is broadcast address of the node streaming.
-     */
-    public final InetAddress peer;
     /** Actual connecting address. Can be the same as {@linkplain #peer}. */
     public final InetAddress connecting;
->>>>>>> c6867c2c
 
     // should not be null when session is started
     private StreamResultFuture streamResult;
@@ -171,17 +162,11 @@
      * @param connecting Actual connecting address
      * @param factory is used for establishing connection
      */
-<<<<<<< HEAD
-    public StreamSession(InetAddress peer, StreamConnectionFactory factory, int index)
-    {
-        this.peer = peer;
-        this.index = index;
-=======
-    public StreamSession(InetAddress peer, InetAddress connecting, StreamConnectionFactory factory)
+    public StreamSession(InetAddress peer, InetAddress connecting, StreamConnectionFactory factory, int index)
     {
         this.peer = peer;
         this.connecting = connecting;
->>>>>>> c6867c2c
+        this.index = index;
         this.factory = factory;
         this.handler = new ConnectionHandler(this);
         this.metrics = StreamingMetrics.get(connecting);
@@ -224,8 +209,9 @@
 
         try
         {
-<<<<<<< HEAD
-            logger.info("[Stream #{}, ID#{}] Beginning stream session with {}", planId(), sessionIndex(), peer);
+            logger.info("[Stream #{}] Starting streaming to {}{}", planId(),
+                                                                   peer,
+                                                                   peer.equals(connecting) ? "" : " through " + connecting);
             handler.initiate();
             onInitializationComplete();
         }
@@ -233,24 +219,6 @@
         {
             onError(e);
         }
-=======
-            public void run()
-            {
-                try
-                {
-                    logger.info("[Stream #{}] Starting streaming to {}{}", planId(),
-                                                                           peer,
-                                                                           peer.equals(connecting) ? "" : " through " + connecting);
-                    handler.initiate();
-                    onInitializationComplete();
-                }
-                catch (IOException e)
-                {
-                    onError(e);
-                }
-            }
-        });
->>>>>>> c6867c2c
     }
 
     public Socket createConnection() throws IOException
@@ -639,11 +607,7 @@
         List<StreamSummary> transferSummaries = Lists.newArrayList();
         for (StreamTask transfer : transfers.values())
             transferSummaries.add(transfer.getSummary());
-<<<<<<< HEAD
-        return new SessionInfo(peer, index, receivingSummaries, transferSummaries, state);
-=======
-        return new SessionInfo(peer, connecting, receivingSummaries, transferSummaries, state);
->>>>>>> c6867c2c
+        return new SessionInfo(peer, index, connecting, receivingSummaries, transferSummaries, state);
     }
 
     public synchronized void taskCompleted(StreamReceiveTask completedTask)
