--- conflicted
+++ resolved
@@ -18,6 +18,7 @@
 package org.apache.cassandra.service;
 
 import java.io.File;
+import java.io.IOException;
 import java.net.InetAddress;
 import java.net.UnknownHostException;
 import java.util.*;
@@ -31,13 +32,9 @@
 import com.google.common.util.concurrent.ListeningExecutorService;
 import com.google.common.util.concurrent.MoreExecutors;
 
-<<<<<<< HEAD
-import org.apache.cassandra.io.sstable.format.SSTableReader;
-=======
 import com.google.common.util.concurrent.Futures;
 import com.google.common.util.concurrent.ListenableFuture;
 import com.google.common.util.concurrent.MoreExecutors;
->>>>>>> 6d06f32a
 import org.slf4j.Logger;
 import org.slf4j.LoggerFactory;
 
@@ -49,6 +46,7 @@
 import org.apache.cassandra.gms.Gossiper;
 import org.apache.cassandra.gms.IFailureDetector;
 import org.apache.cassandra.io.sstable.Component;
+import org.apache.cassandra.io.sstable.format.SSTableReader;
 import org.apache.cassandra.locator.TokenMetadata;
 import org.apache.cassandra.net.IAsyncCallbackWithFailure;
 import org.apache.cassandra.net.MessageIn;
@@ -308,45 +306,25 @@
         return repairing;
     }
 
-<<<<<<< HEAD
-    public void finishParentSession(UUID parentSession, Set<InetAddress> neighbors, Collection<Range<Token>> successfulRanges)
-=======
     /**
      * Run final process of repair.
      * This removes all resources held by parent repair session, after performing anti compaction if necessary.
      *
      * @param parentSession Parent session ID
      * @param neighbors Repair participants (not including self)
-     * @param doAntiCompaction true if repair session needs anti compaction
+     * @param successfulRanges Ranges that repaired successfully
      * @throws InterruptedException
      * @throws ExecutionException
      */
-    public synchronized void finishParentSession(UUID parentSession, Set<InetAddress> neighbors, boolean doAntiCompaction) throws InterruptedException, ExecutionException
->>>>>>> 6d06f32a
-    {
-        if (doAntiCompaction)
-        {
-            for (InetAddress neighbor : neighbors)
-            {
-<<<<<<< HEAD
-                AnticompactionRequest acr = new AnticompactionRequest(parentSession, successfulRanges);
-                MessageOut<RepairMessage> req = acr.createMessage();
-                MessagingService.instance().sendOneWay(req, neighbor);
-            }
-            List<Future<?>> futures = doAntiCompaction(parentSession, successfulRanges);
-            FBUtilities.waitOnFutures(futures);
-=======
-                AnticompactionRequest acr = new AnticompactionRequest(parentSession);
-                MessageOut<RepairMessage> req = acr.createMessage();
-                MessagingService.instance().sendOneWay(req, neighbor);
-            }
-            doAntiCompaction(parentSession).get();
->>>>>>> 6d06f32a
-        }
-        else
-        {
-            removeParentRepairSession(parentSession);
-        }
+    public synchronized void finishParentSession(UUID parentSession, Set<InetAddress> neighbors, Collection<Range<Token>> successfulRanges) throws InterruptedException, ExecutionException
+    {
+        for (InetAddress neighbor : neighbors)
+        {
+            AnticompactionRequest acr = new AnticompactionRequest(parentSession, successfulRanges);
+            MessageOut<RepairMessage> req = acr.createMessage();
+            MessagingService.instance().sendOneWay(req, neighbor);
+        }
+        doAntiCompaction(parentSession, successfulRanges).get();
     }
 
     public ParentRepairSession getParentRepairSession(UUID parentSessionId)
@@ -359,9 +337,6 @@
         return parentRepairSessions.remove(parentSessionId);
     }
 
-<<<<<<< HEAD
-    public List<Future<?>> doAntiCompaction(UUID parentRepairSession, Collection<Range<Token>> successfulRanges)
-=======
     /**
      * Submit anti-compaction jobs to CompactionManager.
      * When all jobs are done, parent repair session is removed whether those are suceeded or not.
@@ -369,26 +344,22 @@
      * @param parentRepairSession parent repair session ID
      * @return Future result of all anti-compaction jobs.
      */
-    public ListenableFuture<List<Object>> doAntiCompaction(final UUID parentRepairSession)
->>>>>>> 6d06f32a
+    public ListenableFuture<List<Object>> doAntiCompaction(final UUID parentRepairSession, Collection<Range<Token>> successfulRanges)
     {
         assert parentRepairSession != null;
         ParentRepairSession prs = getParentRepairSession(parentRepairSession);
         assert prs.ranges.containsAll(successfulRanges) : "Trying to perform anticompaction on unknown ranges";
 
-<<<<<<< HEAD
-        List<Future<?>> futures = new ArrayList<>();
+        List<ListenableFuture<?>> futures = new ArrayList<>();
         // if we don't have successful repair ranges, then just skip anticompaction
-        if (successfulRanges.isEmpty())
-            return futures;
-=======
-        List<ListenableFuture<?>> futures = new ArrayList<>();
->>>>>>> 6d06f32a
-        for (Map.Entry<UUID, ColumnFamilyStore> columnFamilyStoreEntry : prs.columnFamilyStores.entrySet())
-        {
-            Refs<SSTableReader> sstables = prs.getAndReferenceSSTables(columnFamilyStoreEntry.getKey());
-            ColumnFamilyStore cfs = columnFamilyStoreEntry.getValue();
-            futures.add(CompactionManager.instance.submitAntiCompaction(cfs, successfulRanges, sstables, prs.repairedAt));
+        if (!successfulRanges.isEmpty())
+        {
+            for (Map.Entry<UUID, ColumnFamilyStore> columnFamilyStoreEntry : prs.columnFamilyStores.entrySet())
+            {
+                Refs<SSTableReader> sstables = prs.getAndReferenceSSTables(columnFamilyStoreEntry.getKey());
+                ColumnFamilyStore cfs = columnFamilyStoreEntry.getValue();
+                futures.add(CompactionManager.instance.submitAntiCompaction(cfs, successfulRanges, sstables, prs.repairedAt));
+            }
         }
 
         ListenableFuture<List<Object>> allAntiCompactionResults = Futures.successfulAsList(futures);
