/*
 * Licensed to the Apache Software Foundation (ASF) under one
 * or more contributor license agreements.  See the NOTICE file
 * distributed with this work for additional information
 * regarding copyright ownership.  The ASF licenses this file
 * to you under the Apache License, Version 2.0 (the
 * "License"); you may not use this file except in compliance
 * with the License.  You may obtain a copy of the License at
 *
 *     http://www.apache.org/licenses/LICENSE-2.0
 *
 * Unless required by applicable law or agreed to in writing, software
 * distributed under the License is distributed on an "AS IS" BASIS,
 * WITHOUT WARRANTIES OR CONDITIONS OF ANY KIND, either express or implied.
 * See the License for the specific language governing permissions and
 * limitations under the License.
 */
package org.apache.cassandra.db.columniterator;

import java.io.IOException;
import java.nio.ByteBuffer;
import java.util.Iterator;

import com.google.common.collect.AbstractIterator;
import org.slf4j.Logger;
import org.slf4j.LoggerFactory;

import org.apache.cassandra.db.*;
import org.apache.cassandra.db.marshal.AbstractType;
import org.apache.cassandra.io.sstable.CorruptSSTableException;
import org.apache.cassandra.io.sstable.Descriptor;
import org.apache.cassandra.io.sstable.SSTableReader;
import org.apache.cassandra.io.util.FileDataInput;
<<<<<<< HEAD
=======
import org.apache.cassandra.io.util.FileMark;
import org.apache.cassandra.tracing.Tracing;
>>>>>>> cc301de4
import org.apache.cassandra.utils.ByteBufferUtil;

class SimpleSliceReader extends AbstractIterator<OnDiskAtom> implements OnDiskAtomIterator
{
    private static final Logger logger = LoggerFactory.getLogger(SimpleSliceReader.class);

    private final FileDataInput file;
    private final boolean needsClosing;
    private final ByteBuffer finishColumn;
    private final AbstractType<?> comparator;
    private final ColumnFamily emptyColumnFamily;
    private final Iterator<OnDiskAtom> atomIterator;

    public SimpleSliceReader(SSTableReader sstable, RowIndexEntry indexEntry, FileDataInput input, ByteBuffer finishColumn)
    {
<<<<<<< HEAD
        logger.debug("Slicing {}", sstable);
=======
        Tracing.trace("Seeking to partition beginning in data file");
        this.sstable = sstable;
>>>>>>> cc301de4
        this.finishColumn = finishColumn;
        this.comparator = sstable.metadata.comparator;
        try
        {
            if (input == null)
            {
                this.file = sstable.getFileDataInput(indexEntry.position);
                this.needsClosing = true;
            }
            else
            {
                this.file = input;
                input.seek(indexEntry.position);
                this.needsClosing = false;
            }

            Descriptor.Version version = sstable.descriptor.version;

            // Skip key and data size
            ByteBufferUtil.skipShortLength(file);
            if (version.hasRowSizeAndColumnCount)
                file.readLong();

            emptyColumnFamily = EmptyColumns.factory.create(sstable.metadata);
            emptyColumnFamily.delete(DeletionInfo.serializer().deserializeFromSSTable(file, sstable.descriptor.version));
            int columnCount = version.hasRowSizeAndColumnCount ? file.readInt() : Integer.MAX_VALUE;
            atomIterator = emptyColumnFamily.metadata().getOnDiskIterator(file, columnCount, sstable.descriptor.version);
        }
        catch (IOException e)
        {
            sstable.markSuspect();
            throw new CorruptSSTableException(e, sstable.getFilename());
        }
    }

    protected OnDiskAtom computeNext()
    {
        if (!atomIterator.hasNext())
            return endOfData();

        OnDiskAtom column = atomIterator.next();
        if (finishColumn.remaining() > 0 && comparator.compare(column.name(), finishColumn) > 0)
            return endOfData();

        return column;
    }

    public ColumnFamily getColumnFamily()
    {
        return emptyColumnFamily;
    }

    public void close() throws IOException
    {
        if (needsClosing)
            file.close();
    }

    public DecoratedKey getKey()
    {
        throw new UnsupportedOperationException();
    }
}<|MERGE_RESOLUTION|>--- conflicted
+++ resolved
@@ -31,11 +31,7 @@
 import org.apache.cassandra.io.sstable.Descriptor;
 import org.apache.cassandra.io.sstable.SSTableReader;
 import org.apache.cassandra.io.util.FileDataInput;
-<<<<<<< HEAD
-=======
-import org.apache.cassandra.io.util.FileMark;
 import org.apache.cassandra.tracing.Tracing;
->>>>>>> cc301de4
 import org.apache.cassandra.utils.ByteBufferUtil;
 
 class SimpleSliceReader extends AbstractIterator<OnDiskAtom> implements OnDiskAtomIterator
@@ -51,12 +47,7 @@
 
     public SimpleSliceReader(SSTableReader sstable, RowIndexEntry indexEntry, FileDataInput input, ByteBuffer finishColumn)
     {
-<<<<<<< HEAD
-        logger.debug("Slicing {}", sstable);
-=======
         Tracing.trace("Seeking to partition beginning in data file");
-        this.sstable = sstable;
->>>>>>> cc301de4
         this.finishColumn = finishColumn;
         this.comparator = sstable.metadata.comparator;
         try
