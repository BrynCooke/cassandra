--- conflicted
+++ resolved
@@ -25,7 +25,6 @@
 import org.apache.cassandra.dht.Token;
 import org.apache.cassandra.io.sstable.SSTable;
 import org.apache.cassandra.io.sstable.SSTableReader;
-import org.apache.cassandra.service.StorageService;
 
 /**
  * Pluggable compaction strategy determines how SSTables get merged.
@@ -50,25 +49,9 @@
         assert cfs != null;
         this.cfs = cfs;
         this.options = options;
-<<<<<<< HEAD
 
         String optionValue = options.get(TOMBSTONE_THRESHOLD_KEY);
         tombstoneThreshold = optionValue == null ? DEFAULT_TOMBSTONE_THRESHOLD : Float.parseFloat(optionValue);
-
-        // start compactions in five minutes (if no flushes have occurred by then to do so)
-        Runnable runnable = new Runnable()
-        {
-            public void run()
-            {
-                if (CompactionManager.instance.getActiveCompactions() == 0)
-                {
-                    CompactionManager.instance.submitBackground(AbstractCompactionStrategy.this.cfs);
-                }
-            }
-        };
-        StorageService.optionalTasks.schedule(runnable, 5 * 60, TimeUnit.SECONDS);
-=======
->>>>>>> 8eb2fed1
     }
 
     public Map<String, String> getOptions()
