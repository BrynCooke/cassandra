--- conflicted
+++ resolved
@@ -1,4 +1,3 @@
-<<<<<<< HEAD
 4.0-alpha4
  * Unset GREP_OPTIONS (CASSANDRA-14487)
  * Added streaming documentation (CASSANDRA-15477)
@@ -23,6 +22,9 @@
  * Make native_transport_max_concurrent_requests_in_bytes updatable (CASSANDRA-15519)
  * Cleanup and improvements to IndexInfo/ColumnIndex (CASSANDRA-15469)
  * Potential Overflow in DatabaseDescriptor Functions That Convert Between KB/MB & Bytes (CASSANDRA-15470)
+Merged from 3.0:
+* Run evictFromMembership in GossipStage (CASSANDRA-15592)
+
 4.0-alpha3
  * Restore monotonic read consistency guarantees for blocking read repair (CASSANDRA-14740)
  * Separate exceptions for CAS write timeout exceptions caused by contention and unkown result (CASSANDRA-15350)
@@ -52,14 +54,6 @@
    otherwise synchronize their clocks, and that clocks are mostly in sync, since
    this is a requirement for general correctness of last write wins. (CASSANDRA-15216)
 Merged from 3.11:
-=======
-3.11.7
-Merged from 3.0:
- * Run evictFromMembership in GossipStage (CASSANDRA-15592)
-
-
-3.11.6
->>>>>>> aaef02ed
  * Fix bad UDT sstable metadata serialization headers written by C* 3.0 on upgrade and in sstablescrub (CASSANDRA-15035)
  * Fix nodetool compactionstats showing extra pending task for TWCS - patch implemented (CASSANDRA-15409)
  * Fix SELECT JSON formatting for the "duration" type (CASSANDRA-15075)
