<<<<<<< HEAD
3.10
 * Make cassandra.yaml docs for batch_size_*_threshold_in_kb reflect changes in CASSANDRA-10876 (CASSANDRA-12761)
 * cqlsh fails to format collections when using aliases (CASSANDRA-11534)
 * Check for hash conflicts in prepared statements (CASSANDRA-12733)
 * Exit query parsing upon first error (CASSANDRA-12598)
 * Fix cassandra-stress to use single seed in UUID generation (CASSANDRA-12729)
 * CQLSSTableWriter does not allow Update statement (CASSANDRA-12450)
 * Config class uses boxed types but DD exposes primitive types (CASSANDRA-12199)
 * Add pre- and post-shutdown hooks to Storage Service (CASSANDRA-12461)
 * Add hint delivery metrics (CASSANDRA-12693)
 * Remove IndexInfo cache from FileIndexInfoRetriever (CASSANDRA-12731)
 * ColumnIndex does not reuse buffer (CASSANDRA-12502)
 * cdc column addition still breaks schema migration tasks (CASSANDRA-12697)
 * Upgrade metrics-reporter dependencies (CASSANDRA-12089)
 * Tune compaction thread count via nodetool (CASSANDRA-12248)
 * Add +=/-= shortcut syntax for update queries (CASSANDRA-12232)
 * Include repair session IDs in repair start message (CASSANDRA-12532)
 * Add a blocking task to Index, run before joining the ring (CASSANDRA-12039)
 * Fix NPE when using CQLSSTableWriter (CASSANDRA-12667)
 * Support optional backpressure strategies at the coordinator (CASSANDRA-9318)
 * Make randompartitioner work with new vnode allocation (CASSANDRA-12647)
 * Fix cassandra-stress graphing (CASSANDRA-12237)
 * Allow filtering on partition key columns for queries without secondary indexes (CASSANDRA-11031)
 * Fix Cassandra Stress reporting thread model and precision (CASSANDRA-12585)
 * Add JMH benchmarks.jar (CASSANDRA-12586)
 * Add row offset support to SASI (CASSANDRA-11990)
 * Cleanup uses of AlterTableStatementColumn (CASSANDRA-12567)
 * Add keep-alive to streaming (CASSANDRA-11841)
 * Tracing payload is passed through newSession(..) (CASSANDRA-11706)
 * avoid deleting non existing sstable files and improve related log messages (CASSANDRA-12261)
 * json/yaml output format for nodetool compactionhistory (CASSANDRA-12486)
 * Retry all internode messages once after a connection is
   closed and reopened (CASSANDRA-12192)
 * Add support to rebuild from targeted replica (CASSANDRA-9875)
 * Add sequence distribution type to cassandra stress (CASSANDRA-12490)
 * "SELECT * FROM foo LIMIT ;" does not error out (CASSANDRA-12154)
 * Define executeLocally() at the ReadQuery Level (CASSANDRA-12474)
 * Extend read/write failure messages with a map of replica addresses
   to error codes in the v5 native protocol (CASSANDRA-12311)
 * Fix rebuild of SASI indexes with existing index files (CASSANDRA-12374)
 * Let DatabaseDescriptor not implicitly startup services (CASSANDRA-9054, 12550)
 * Fix clustering indexes in presence of static columns in SASI (CASSANDRA-12378)
 * Fix queries on columns with reversed type on SASI indexes (CASSANDRA-12223)
 * Added slow query log (CASSANDRA-12403)
 * Count full coordinated request against timeout (CASSANDRA-12256)
 * Allow TTL with null value on insert and update (CASSANDRA-12216)
 * Make decommission operation resumable (CASSANDRA-12008)
 * Add support to one-way targeted repair (CASSANDRA-9876)
 * Remove clientutil jar (CASSANDRA-11635)
 * Fix compaction throughput throttle (CASSANDRA-12366, CASSANDRA-12717)
 * Delay releasing Memtable memory on flush until PostFlush has finished running (CASSANDRA-12358)
 * Cassandra stress should dump all setting on startup (CASSANDRA-11914)
 * Make it possible to compact a given token range (CASSANDRA-10643)
 * Allow updating DynamicEndpointSnitch properties via JMX (CASSANDRA-12179)
 * Collect metrics on queries by consistency level (CASSANDRA-7384)
 * Add support for GROUP BY to SELECT statement (CASSANDRA-10707)
 * Deprecate memtable_cleanup_threshold and update default for memtable_flush_writers (CASSANDRA-12228)
 * Upgrade to OHC 0.4.4 (CASSANDRA-12133)
 * Add version command to cassandra-stress (CASSANDRA-12258)
 * Create compaction-stress tool (CASSANDRA-11844)
 * Garbage-collecting compaction operation and schema option (CASSANDRA-7019)
 * Add beta protocol flag for v5 native protocol (CASSANDRA-12142)
 * Support filtering on non-PRIMARY KEY columns in the CREATE
   MATERIALIZED VIEW statement's WHERE clause (CASSANDRA-10368)
 * Unify STDOUT and SYSTEMLOG logback format (CASSANDRA-12004)
 * COPY FROM should raise error for non-existing input files (CASSANDRA-12174)
 * Faster write path (CASSANDRA-12269)
 * Option to leave omitted columns in INSERT JSON unset (CASSANDRA-11424)
 * Support json/yaml output in nodetool tpstats (CASSANDRA-12035)
 * Expose metrics for successful/failed authentication attempts (CASSANDRA-10635)
 * Prepend snapshot name with "truncated" or "dropped" when a snapshot
   is taken before truncating or dropping a table (CASSANDRA-12178)
 * Optimize RestrictionSet (CASSANDRA-12153)
 * cqlsh does not automatically downgrade CQL version (CASSANDRA-12150)
 * Omit (de)serialization of state variable in UDAs (CASSANDRA-9613)
 * Create a system table to expose prepared statements (CASSANDRA-8831)
 * Reuse DataOutputBuffer from ColumnIndex (CASSANDRA-11970)
 * Remove DatabaseDescriptor dependency from SegmentedFile (CASSANDRA-11580)
 * Add supplied username to authentication error messages (CASSANDRA-12076)
 * Remove pre-startup check for open JMX port (CASSANDRA-12074)
 * Remove compaction Severity from DynamicEndpointSnitch (CASSANDRA-11738)
 * Restore resumable hints delivery (CASSANDRA-11960)
Merged from 3.0:
=======
3.0.10
 * Improve avg aggregate functions (CASSANDRA-12417)
>>>>>>> 7872318d
 * Preserve quoted reserved keyword column names in MV creation (CASSANDRA-11803)
 * nodetool stopdaemon errors out (CASSANDRA-12646)
 * Split materialized view mutations on build to prevent OOM (CASSANDRA-12268)
 * mx4j does not work in 3.0.8 (CASSANDRA-12274)
 * Abort cqlsh copy-from in case of no answer after prolonged period of time (CASSANDRA-12740)
 * Avoid sstable corrupt exception due to dropped static column (CASSANDRA-12582)
 * Make stress use client mode to avoid checking commit log size on startup (CASSANDRA-12478)
 * Fix exceptions with new vnode allocation (CASSANDRA-12715)
 * Unify drain and shutdown processes (CASSANDRA-12509)
 * Fix NPE in ComponentOfSlice.isEQ() (CASSANDRA-12706)
 * Fix failure in LogTransactionTest (CASSANDRA-12632)
 * Fix potentially incomplete non-frozen UDT values when querying with the
   full primary key specified (CASSANDRA-12605)
 * Make sure repaired tombstones are dropped when only_purge_repaired_tombstones is enabled (CASSANDRA-12703)
 * Skip writing MV mutations to commitlog on mutation.applyUnsafe() (CASSANDRA-11670)
 * Establish consistent distinction between non-existing partition and NULL value for LWTs on static columns (CASSANDRA-12060)
 * Extend ColumnIdentifier.internedInstances key to include the type that generated the byte buffer (CASSANDRA-12516)
 * Handle composite prefixes with final EOC=0 as in 2.x and refactor LegacyLayout.decodeBound (CASSANDRA-12423)
 * select_distinct_with_deletions_test failing on non-vnode environments (CASSANDRA-11126)
 * Stack Overflow returned to queries while upgrading (CASSANDRA-12527)
 * Fix legacy regex for temporary files from 2.2 (CASSANDRA-12565)
 * Add option to state current gc_grace_seconds to tools/bin/sstablemetadata (CASSANDRA-12208)
 * Fix file system race condition that may cause LogAwareFileLister to fail to classify files (CASSANDRA-11889)
 * Fix file handle leaks due to simultaneous compaction/repair and
   listing snapshots, calculating snapshot sizes, or making schema
   changes (CASSANDRA-11594)
 * Fix nodetool repair exits with 0 for some errors (CASSANDRA-12508)
 * Do not shut down BatchlogManager twice during drain (CASSANDRA-12504)
 * Disk failure policy should not be invoked on out of space (CASSANDRA-12385)
 * Calculate last compacted key on startup (CASSANDRA-6216)
 * Add schema to snapshot manifest, add USING TIMESTAMP clause to ALTER TABLE statements (CASSANDRA-7190)
 * If CF has no clustering columns, any row cache is full partition cache (CASSANDRA-12499)
Merged from 2.2:
 * Clean up permissions when a UDA is dropped (CASSANDRA-12720)
 * Limit colUpdateTimeDelta histogram updates to reasonable deltas (CASSANDRA-11117)
 * Fix leak errors and execution rejected exceptions when draining (CASSANDRA-12457)
 * Fix merkle tree depth calculation (CASSANDRA-12580)
 * Make Collections deserialization more robust (CASSANDRA-12618)
 * Better handle invalid system roles table (CASSANDRA-12700)
 * Fix exceptions when enabling gossip on nodes that haven't joined the ring (CASSANDRA-12253)
 * Fix authentication problem when invoking cqlsh copy from a SOURCE command (CASSANDRA-12642)
 * Decrement pending range calculator jobs counter in finally block
 * cqlshlib tests: increase default execute timeout (CASSANDRA-12481)
 * Forward writes to replacement node when replace_address != broadcast_address (CASSANDRA-8523)
 * Fail repair on non-existing table (CASSANDRA-12279)
 * Enable repair -pr and -local together (fix regression of CASSANDRA-7450) (CASSANDRA-12522)


3.8, 3.9
 * Fix value skipping with counter columns (CASSANDRA-11726)
 * Fix nodetool tablestats miss SSTable count (CASSANDRA-12205)
 * Fixed flacky SSTablesIteratedTest (CASSANDRA-12282)
 * Fixed flacky SSTableRewriterTest: check file counts before calling validateCFS (CASSANDRA-12348)
 * cqlsh: Fix handling of $$-escaped strings (CASSANDRA-12189)
 * Fix SSL JMX requiring truststore containing server cert (CASSANDRA-12109)
 * RTE from new CDC column breaks in flight queries (CASSANDRA-12236)
 * Fix hdr logging for single operation workloads (CASSANDRA-12145)
 * Fix SASI PREFIX search in CONTAINS mode with partial terms (CASSANDRA-12073)
 * Increase size of flushExecutor thread pool (CASSANDRA-12071)
 * Partial revert of CASSANDRA-11971, cannot recycle buffer in SP.sendMessagesToNonlocalDC (CASSANDRA-11950)
 * Upgrade netty to 4.0.39 (CASSANDRA-12032, CASSANDRA-12034)
 * Improve details in compaction log message (CASSANDRA-12080)
 * Allow unset values in CQLSSTableWriter (CASSANDRA-11911)
 * Chunk cache to request compressor-compatible buffers if pool space is exhausted (CASSANDRA-11993)
 * Remove DatabaseDescriptor dependencies from SequentialWriter (CASSANDRA-11579)
 * Move skip_stop_words filter before stemming (CASSANDRA-12078)
 * Support seek() in EncryptedFileSegmentInputStream (CASSANDRA-11957)
 * SSTable tools mishandling LocalPartitioner (CASSANDRA-12002)
 * When SEPWorker assigned work, set thread name to match pool (CASSANDRA-11966)
 * Add cross-DC latency metrics (CASSANDRA-11596)
 * Allow terms in selection clause (CASSANDRA-10783)
 * Add bind variables to trace (CASSANDRA-11719)
 * Switch counter shards' clock to timestamps (CASSANDRA-9811)
 * Introduce HdrHistogram and response/service/wait separation to stress tool (CASSANDRA-11853)
 * entry-weighers in QueryProcessor should respect partitionKeyBindIndexes field (CASSANDRA-11718)
 * Support older ant versions (CASSANDRA-11807)
 * Estimate compressed on disk size when deciding if sstable size limit reached (CASSANDRA-11623)
 * cassandra-stress profiles should support case sensitive schemas (CASSANDRA-11546)
 * Remove DatabaseDescriptor dependency from FileUtils (CASSANDRA-11578)
 * Faster streaming (CASSANDRA-9766)
 * Add prepared query parameter to trace for "Execute CQL3 prepared query" session (CASSANDRA-11425)
 * Add repaired percentage metric (CASSANDRA-11503)
 * Add Change-Data-Capture (CASSANDRA-8844)
Merged from 3.0:
 * Fix paging for 2.x to 3.x upgrades (CASSANDRA-11195)
 * Fix clean interval not sent to commit log for empty memtable flush (CASSANDRA-12436)
 * Fix potential resource leak in RMIServerSocketFactoryImpl (CASSANDRA-12331)
 * Make sure compaction stats are updated when compaction is interrupted (CASSANDRA-12100)
 * Change commitlog and sstables to track dirty and clean intervals (CASSANDRA-11828)
 * NullPointerException during compaction on table with static columns (CASSANDRA-12336)
 * Fixed ConcurrentModificationException when reading metrics in GraphiteReporter (CASSANDRA-11823)
 * Fix upgrade of super columns on thrift (CASSANDRA-12335)
 * Fixed flacky BlacklistingCompactionsTest, switched to fixed size types and increased corruption size (CASSANDRA-12359)
 * Rerun ReplicationAwareTokenAllocatorTest on failure to avoid flakiness (CASSANDRA-12277)
 * Exception when computing read-repair for range tombstones (CASSANDRA-12263)
 * Lost counter writes in compact table and static columns (CASSANDRA-12219)
 * AssertionError with MVs on updating a row that isn't indexed due to a null value (CASSANDRA-12247)
 * Disable RR and speculative retry with EACH_QUORUM reads (CASSANDRA-11980)
 * Add option to override compaction space check (CASSANDRA-12180)
 * Faster startup by only scanning each directory for temporary files once (CASSANDRA-12114)
 * Respond with v1/v2 protocol header when responding to driver that attempts
   to connect with too low of a protocol version (CASSANDRA-11464)
 * NullPointerExpception when reading/compacting table (CASSANDRA-11988)
 * Fix problem with undeleteable rows on upgrade to new sstable format (CASSANDRA-12144)
 * Fix potential bad messaging service message for paged range reads
   within mixed-version 3.x clusters (CASSANDRA-12249)
 * Fix paging logic for deleted partitions with static columns (CASSANDRA-12107)
 * Wait until the message is being send to decide which serializer must be used (CASSANDRA-11393)
 * Fix migration of static thrift column names with non-text comparators (CASSANDRA-12147)
 * Fix upgrading sparse tables that are incorrectly marked as dense (CASSANDRA-11315)
 * Fix reverse queries ignoring range tombstones (CASSANDRA-11733)
 * Avoid potential race when rebuilding CFMetaData (CASSANDRA-12098)
 * Avoid missing sstables when getting the canonical sstables (CASSANDRA-11996)
 * Always select the live sstables when getting sstables in bounds (CASSANDRA-11944)
 * Fix column ordering of results with static columns for Thrift requests in
   a mixed 2.x/3.x cluster, also fix potential non-resolved duplication of
   those static columns in query results (CASSANDRA-12123)
 * Avoid digest mismatch with empty but static rows (CASSANDRA-12090)
 * Fix EOF exception when altering column type (CASSANDRA-11820)
 * Fix potential race in schema during new table creation (CASSANDRA-12083)
 * cqlsh: fix error handling in rare COPY FROM failure scenario (CASSANDRA-12070)
 * Disable autocompaction during drain (CASSANDRA-11878)
 * Add a metrics timer to MemtablePool and use it to track time spent blocked on memory in MemtableAllocator (CASSANDRA-11327)
 * Fix upgrading schema with super columns with non-text subcomparators (CASSANDRA-12023)
 * Add TimeWindowCompactionStrategy (CASSANDRA-9666)
 * Fix JsonTransformer output of partition with deletion info (CASSANDRA-12418)
 * Fix NPE in SSTableLoader when specifying partial directory path (CASSANDRA-12609)
Merged from 2.2:
 * Add local address entry in PropertyFileSnitch (CASSANDRA-11332)
 * cqlsh copy: fix missing counter values (CASSANDRA-12476)
 * Move migration tasks to non-periodic queue, assure flush executor shutdown after non-periodic executor (CASSANDRA-12251)
 * cqlsh copy: fixed possible race in initializing feeding thread (CASSANDRA-11701)
 * Only set broadcast_rpc_address on Ec2MultiRegionSnitch if it's not set (CASSANDRA-11357)
 * Update StorageProxy range metrics for timeouts, failures and unavailables (CASSANDRA-9507)
 * Add Sigar to classes included in clientutil.jar (CASSANDRA-11635)
 * Add decay to histograms and timers used for metrics (CASSANDRA-11752)
 * Fix hanging stream session (CASSANDRA-10992)
 * Fix INSERT JSON, fromJson() support of smallint, tinyint types (CASSANDRA-12371)
 * Restore JVM metric export for metric reporters (CASSANDRA-12312)
 * Release sstables of failed stream sessions only when outgoing transfers are finished (CASSANDRA-11345)
 * Wait for tracing events before returning response and query at same consistency level client side (CASSANDRA-11465)
 * cqlsh copyutil should get host metadata by connected address (CASSANDRA-11979)
 * Fixed cqlshlib.test.remove_test_db (CASSANDRA-12214)
 * Synchronize ThriftServer::stop() (CASSANDRA-12105)
 * Use dedicated thread for JMX notifications (CASSANDRA-12146)
 * Improve streaming synchronization and fault tolerance (CASSANDRA-11414)
 * MemoryUtil.getShort() should return an unsigned short also for architectures not supporting unaligned memory accesses (CASSANDRA-11973)
 * Allow nodetool info to run with readonly JMX access (CASSANDRA-11755)
 * Validate bloom_filter_fp_chance against lowest supported
   value when the table is created (CASSANDRA-11920)
 * Don't send erroneous NEW_NODE notifications on restart (CASSANDRA-11038)
 * StorageService shutdown hook should use a volatile variable (CASSANDRA-11984)
Merged from 2.1:
 * Add system property to set the max number of native transport requests in queue (CASSANDRA-11363)
 * Fix queries with empty ByteBuffer values in clustering column restrictions (CASSANDRA-12127) 
 * Disable passing control to post-flush after flush failure to prevent data loss (CASSANDRA-11828)
 * Allow STCS-in-L0 compactions to reduce scope with LCS (CASSANDRA-12040)
 * cannot use cql since upgrading python to 2.7.11+ (CASSANDRA-11850)
 * Fix filtering on clustering columns when 2i is used (CASSANDRA-11907)
 * Avoid stalling paxos when the paxos state expires (CASSANDRA-12043)
 * Remove finished incoming streaming connections from MessagingService (CASSANDRA-11854)
 * Don't try to get sstables for non-repairing column families (CASSANDRA-12077)
 * Avoid marking too many sstables as repaired (CASSANDRA-11696)
 * Prevent select statements with clustering key > 64k (CASSANDRA-11882)
 * Fix clock skew corrupting other nodes with paxos (CASSANDRA-11991)
 * Remove distinction between non-existing static columns and existing but null in LWTs (CASSANDRA-9842)
 * Cache local ranges when calculating repair neighbors (CASSANDRA-11934)
 * Allow LWT operation on static column with only partition keys (CASSANDRA-10532)
 * Create interval tree over canonical sstables to avoid missing sstables during streaming (CASSANDRA-11886)
 * cqlsh COPY FROM: shutdown parent cluster after forking, to avoid corrupting SSL connections (CASSANDRA-11749)


3.7
 * Support multiple folders for user defined compaction tasks (CASSANDRA-11765)
 * Fix race in CompactionStrategyManager's pause/resume (CASSANDRA-11922)
Merged from 3.0:
 * Fix legacy serialization of Thrift-generated non-compound range tombstones
   when communicating with 2.x nodes (CASSANDRA-11930)
 * Fix Directories instantiations where CFS.initialDirectories should be used (CASSANDRA-11849)
 * Avoid referencing DatabaseDescriptor in AbstractType (CASSANDRA-11912)
 * Don't use static dataDirectories field in Directories instances (CASSANDRA-11647)
 * Fix sstables not being protected from removal during index build (CASSANDRA-11905)
 * cqlsh: Suppress stack trace from Read/WriteFailures (CASSANDRA-11032)
 * Remove unneeded code to repair index summaries that have
   been improperly down-sampled (CASSANDRA-11127)
 * Avoid WriteTimeoutExceptions during commit log replay due to materialized
   view lock contention (CASSANDRA-11891)
 * Prevent OOM failures on SSTable corruption, improve tests for corruption detection (CASSANDRA-9530)
 * Use CFS.initialDirectories when clearing snapshots (CASSANDRA-11705)
 * Allow compaction strategies to disable early open (CASSANDRA-11754)
 * Refactor Materialized View code (CASSANDRA-11475)
 * Update Java Driver (CASSANDRA-11615)
Merged from 2.2:
 * Persist local metadata earlier in startup sequence (CASSANDRA-11742)
 * cqlsh: fix tab completion for case-sensitive identifiers (CASSANDRA-11664)
 * Avoid showing estimated key as -1 in tablestats (CASSANDRA-11587)
 * Fix possible race condition in CommitLog.recover (CASSANDRA-11743)
 * Enable client encryption in sstableloader with cli options (CASSANDRA-11708)
 * Possible memory leak in NIODataInputStream (CASSANDRA-11867)
 * Add seconds to cqlsh tracing session duration (CASSANDRA-11753)
 * Fix commit log replay after out-of-order flush completion (CASSANDRA-9669)
 * Prohibit Reversed Counter type as part of the PK (CASSANDRA-9395)
 * cqlsh: correctly handle non-ascii chars in error messages (CASSANDRA-11626)
Merged from 2.1:
 * Run CommitLog tests with different compression settings (CASSANDRA-9039)
 * cqlsh: apply current keyspace to source command (CASSANDRA-11152)
 * Clear out parent repair session if repair coordinator dies (CASSANDRA-11824)
 * Set default streaming_socket_timeout_in_ms to 24 hours (CASSANDRA-11840)
 * Do not consider local node a valid source during replace (CASSANDRA-11848)
 * Add message dropped tasks to nodetool netstats (CASSANDRA-11855)
 * Avoid holding SSTableReaders for duration of incremental repair (CASSANDRA-11739)


3.6
 * Correctly migrate schema for frozen UDTs during 2.x -> 3.x upgrades
   (does not affect any released versions) (CASSANDRA-11613)
 * Allow server startup if JMX is configured directly (CASSANDRA-11725)
 * Prevent direct memory OOM on buffer pool allocations (CASSANDRA-11710)
 * Enhanced Compaction Logging (CASSANDRA-10805)
 * Make prepared statement cache size configurable (CASSANDRA-11555)
 * Integrated JMX authentication and authorization (CASSANDRA-10091)
 * Add units to stress ouput (CASSANDRA-11352)
 * Fix PER PARTITION LIMIT for single and multi partitions queries (CASSANDRA-11603)
 * Add uncompressed chunk cache for RandomAccessReader (CASSANDRA-5863)
 * Clarify ClusteringPrefix hierarchy (CASSANDRA-11213)
 * Always perform collision check before joining ring (CASSANDRA-10134)
 * SSTableWriter output discrepancy (CASSANDRA-11646)
 * Fix potential timeout in NativeTransportService.testConcurrentDestroys (CASSANDRA-10756)
 * Support large partitions on the 3.0 sstable format (CASSANDRA-11206,11763)
 * Add support to rebuild from specific range (CASSANDRA-10406)
 * Optimize the overlapping lookup by calculating all the
   bounds in advance (CASSANDRA-11571)
 * Support json/yaml output in nodetool tablestats (CASSANDRA-5977)
 * (stress) Add datacenter option to -node options (CASSANDRA-11591)
 * Fix handling of empty slices (CASSANDRA-11513)
 * Make number of cores used by cqlsh COPY visible to testing code (CASSANDRA-11437)
 * Allow filtering on clustering columns for queries without secondary indexes (CASSANDRA-11310)
 * Refactor Restriction hierarchy (CASSANDRA-11354)
 * Eliminate allocations in R/W path (CASSANDRA-11421)
 * Update Netty to 4.0.36 (CASSANDRA-11567)
 * Fix PER PARTITION LIMIT for queries requiring post-query ordering (CASSANDRA-11556)
 * Allow instantiation of UDTs and tuples in UDFs (CASSANDRA-10818)
 * Support UDT in CQLSSTableWriter (CASSANDRA-10624)
 * Support for non-frozen user-defined types, updating
   individual fields of user-defined types (CASSANDRA-7423)
 * Make LZ4 compression level configurable (CASSANDRA-11051)
 * Allow per-partition LIMIT clause in CQL (CASSANDRA-7017)
 * Make custom filtering more extensible with UserExpression (CASSANDRA-11295)
 * Improve field-checking and error reporting in cassandra.yaml (CASSANDRA-10649)
 * Print CAS stats in nodetool proxyhistograms (CASSANDRA-11507)
 * More user friendly error when providing an invalid token to nodetool (CASSANDRA-9348)
 * Add static column support to SASI index (CASSANDRA-11183)
 * Support EQ/PREFIX queries in SASI CONTAINS mode without tokenization (CASSANDRA-11434)
 * Support LIKE operator in prepared statements (CASSANDRA-11456)
 * Add a command to see if a Materialized View has finished building (CASSANDRA-9967)
 * Log endpoint and port associated with streaming operation (CASSANDRA-8777)
 * Print sensible units for all log messages (CASSANDRA-9692)
 * Upgrade Netty to version 4.0.34 (CASSANDRA-11096)
 * Break the CQL grammar into separate Parser and Lexer (CASSANDRA-11372)
 * Compress only inter-dc traffic by default (CASSANDRA-8888)
 * Add metrics to track write amplification (CASSANDRA-11420)
 * cassandra-stress: cannot handle "value-less" tables (CASSANDRA-7739)
 * Add/drop multiple columns in one ALTER TABLE statement (CASSANDRA-10411)
 * Add require_endpoint_verification opt for internode encryption (CASSANDRA-9220)
 * Add auto import java.util for UDF code block (CASSANDRA-11392)
 * Add --hex-format option to nodetool getsstables (CASSANDRA-11337)
 * sstablemetadata should print sstable min/max token (CASSANDRA-7159)
 * Do not wrap CassandraException in TriggerExecutor (CASSANDRA-9421)
 * COPY TO should have higher double precision (CASSANDRA-11255)
 * Stress should exit with non-zero status after failure (CASSANDRA-10340)
 * Add client to cqlsh SHOW_SESSION (CASSANDRA-8958)
 * Fix nodetool tablestats keyspace level metrics (CASSANDRA-11226)
 * Store repair options in parent_repair_history (CASSANDRA-11244)
 * Print current leveling in sstableofflinerelevel (CASSANDRA-9588)
 * Change repair message for keyspaces with RF 1 (CASSANDRA-11203)
 * Remove hard-coded SSL cipher suites and protocols (CASSANDRA-10508)
 * Improve concurrency in CompactionStrategyManager (CASSANDRA-10099)
 * (cqlsh) interpret CQL type for formatting blobs (CASSANDRA-11274)
 * Refuse to start and print txn log information in case of disk
   corruption (CASSANDRA-10112)
 * Resolve some eclipse-warnings (CASSANDRA-11086)
 * (cqlsh) Show static columns in a different color (CASSANDRA-11059)
 * Allow to remove TTLs on table with default_time_to_live (CASSANDRA-11207)
Merged from 3.0:
 * Disallow creating view with a static column (CASSANDRA-11602)
 * Reduce the amount of object allocations caused by the getFunctions methods (CASSANDRA-11593)
 * Potential error replaying commitlog with smallint/tinyint/date/time types (CASSANDRA-11618)
 * Fix queries with filtering on counter columns (CASSANDRA-11629)
 * Improve tombstone printing in sstabledump (CASSANDRA-11655)
 * Fix paging for range queries where all clustering columns are specified (CASSANDRA-11669)
 * Don't require HEAP_NEW_SIZE to be set when using G1 (CASSANDRA-11600)
 * Fix sstabledump not showing cells after tombstone marker (CASSANDRA-11654)
 * Ignore all LocalStrategy keyspaces for streaming and other related
   operations (CASSANDRA-11627)
 * Ensure columnfilter covers indexed columns for thrift 2i queries (CASSANDRA-11523)
 * Only open one sstable scanner per sstable (CASSANDRA-11412)
 * Option to specify ProtocolVersion in cassandra-stress (CASSANDRA-11410)
 * ArithmeticException in avgFunctionForDecimal (CASSANDRA-11485)
 * LogAwareFileLister should only use OLD sstable files in current folder to determine disk consistency (CASSANDRA-11470)
 * Notify indexers of expired rows during compaction (CASSANDRA-11329)
 * Properly respond with ProtocolError when a v1/v2 native protocol
   header is received (CASSANDRA-11464)
 * Validate that num_tokens and initial_token are consistent with one another (CASSANDRA-10120)
Merged from 2.2:
 * Exit JVM if JMX server fails to startup (CASSANDRA-11540)
 * Produce a heap dump when exiting on OOM (CASSANDRA-9861)
 * Restore ability to filter on clustering columns when using a 2i (CASSANDRA-11510)
 * JSON datetime formatting needs timezone (CASSANDRA-11137)
 * Fix is_dense recalculation for Thrift-updated tables (CASSANDRA-11502)
 * Remove unnescessary file existence check during anticompaction (CASSANDRA-11660)
 * Add missing files to debian packages (CASSANDRA-11642)
 * Avoid calling Iterables::concat in loops during ModificationStatement::getFunctions (CASSANDRA-11621)
 * cqlsh: COPY FROM should use regular inserts for single statement batches and
   report errors correctly if workers processes crash on initialization (CASSANDRA-11474)
 * Always close cluster with connection in CqlRecordWriter (CASSANDRA-11553)
 * Allow only DISTINCT queries with partition keys restrictions (CASSANDRA-11339)
 * CqlConfigHelper no longer requires both a keystore and truststore to work (CASSANDRA-11532)
 * Make deprecated repair methods backward-compatible with previous notification service (CASSANDRA-11430)
 * IncomingStreamingConnection version check message wrong (CASSANDRA-11462)
Merged from 2.1:
 * Support mlockall on IBM POWER arch (CASSANDRA-11576)
 * Add option to disable use of severity in DynamicEndpointSnitch (CASSANDRA-11737)
 * cqlsh COPY FROM fails for null values with non-prepared statements (CASSANDRA-11631)
 * Make cython optional in pylib/setup.py (CASSANDRA-11630)
 * Change order of directory searching for cassandra.in.sh to favor local one (CASSANDRA-11628)
 * cqlsh COPY FROM fails with []{} chars in UDT/tuple fields/values (CASSANDRA-11633)
 * clqsh: COPY FROM throws TypeError with Cython extensions enabled (CASSANDRA-11574)
 * cqlsh: COPY FROM ignores NULL values in conversion (CASSANDRA-11549)
 * Validate levels when building LeveledScanner to avoid overlaps with orphaned sstables (CASSANDRA-9935)


3.5
 * StaticTokenTreeBuilder should respect posibility of duplicate tokens (CASSANDRA-11525)
 * Correctly fix potential assertion error during compaction (CASSANDRA-11353)
 * Avoid index segment stitching in RAM which lead to OOM on big SSTable files (CASSANDRA-11383)
 * Fix clustering and row filters for LIKE queries on clustering columns (CASSANDRA-11397)
Merged from 3.0:
 * Fix rare NPE on schema upgrade from 2.x to 3.x (CASSANDRA-10943)
 * Improve backoff policy for cqlsh COPY FROM (CASSANDRA-11320)
 * Improve IF NOT EXISTS check in CREATE INDEX (CASSANDRA-11131)
 * Upgrade ohc to 0.4.3
 * Enable SO_REUSEADDR for JMX RMI server sockets (CASSANDRA-11093)
 * Allocate merkletrees with the correct size (CASSANDRA-11390)
 * Support streaming pre-3.0 sstables (CASSANDRA-10990)
 * Add backpressure to compressed or encrypted commit log (CASSANDRA-10971)
 * SSTableExport supports secondary index tables (CASSANDRA-11330)
 * Fix sstabledump to include missing info in debug output (CASSANDRA-11321)
 * Establish and implement canonical bulk reading workload(s) (CASSANDRA-10331)
 * Fix paging for IN queries on tables without clustering columns (CASSANDRA-11208)
 * Remove recursive call from CompositesSearcher (CASSANDRA-11304)
 * Fix filtering on non-primary key columns for queries without index (CASSANDRA-6377)
 * Fix sstableloader fail when using materialized view (CASSANDRA-11275)
Merged from 2.2:
 * DatabaseDescriptor should log stacktrace in case of Eception during seed provider creation (CASSANDRA-11312)
 * Use canonical path for directory in SSTable descriptor (CASSANDRA-10587)
 * Add cassandra-stress keystore option (CASSANDRA-9325)
 * Dont mark sstables as repairing with sub range repairs (CASSANDRA-11451)
 * Notify when sstables change after cancelling compaction (CASSANDRA-11373)
 * cqlsh: COPY FROM should check that explicit column names are valid (CASSANDRA-11333)
 * Add -Dcassandra.start_gossip startup option (CASSANDRA-10809)
 * Fix UTF8Validator.validate() for modified UTF-8 (CASSANDRA-10748)
 * Clarify that now() function is calculated on the coordinator node in CQL documentation (CASSANDRA-10900)
 * Fix bloom filter sizing with LCS (CASSANDRA-11344)
 * (cqlsh) Fix error when result is 0 rows with EXPAND ON (CASSANDRA-11092)
 * Add missing newline at end of bin/cqlsh (CASSANDRA-11325)
 * Unresolved hostname leads to replace being ignored (CASSANDRA-11210)
 * Only log yaml config once, at startup (CASSANDRA-11217)
 * Reference leak with parallel repairs on the same table (CASSANDRA-11215)
Merged from 2.1:
 * Add a -j parameter to scrub/cleanup/upgradesstables to state how
   many threads to use (CASSANDRA-11179)
 * COPY FROM on large datasets: fix progress report and debug performance (CASSANDRA-11053)
 * InvalidateKeys should have a weak ref to key cache (CASSANDRA-11176)


3.4
 * (cqlsh) add cqlshrc option to always connect using ssl (CASSANDRA-10458)
 * Cleanup a few resource warnings (CASSANDRA-11085)
 * Allow custom tracing implementations (CASSANDRA-10392)
 * Extract LoaderOptions to be able to be used from outside (CASSANDRA-10637)
 * fix OnDiskIndexTest to properly treat empty ranges (CASSANDRA-11205)
 * fix TrackerTest to handle new notifications (CASSANDRA-11178)
 * add SASI validation for partitioner and complex columns (CASSANDRA-11169)
 * Add caching of encrypted credentials in PasswordAuthenticator (CASSANDRA-7715)
 * fix SASI memtable switching on flush (CASSANDRA-11159)
 * Remove duplicate offline compaction tracking (CASSANDRA-11148)
 * fix EQ semantics of analyzed SASI indexes (CASSANDRA-11130)
 * Support long name output for nodetool commands (CASSANDRA-7950)
 * Encrypted hints (CASSANDRA-11040)
 * SASI index options validation (CASSANDRA-11136)
 * Optimize disk seek using min/max column name meta data when the LIMIT clause is used
   (CASSANDRA-8180)
 * Add LIKE support to CQL3 (CASSANDRA-11067)
 * Generic Java UDF types (CASSANDRA-10819)
 * cqlsh: Include sub-second precision in timestamps by default (CASSANDRA-10428)
 * Set javac encoding to utf-8 (CASSANDRA-11077)
 * Integrate SASI index into Cassandra (CASSANDRA-10661)
 * Add --skip-flush option to nodetool snapshot
 * Skip values for non-queried columns (CASSANDRA-10657)
 * Add support for secondary indexes on static columns (CASSANDRA-8103)
 * CommitLogUpgradeTestMaker creates broken commit logs (CASSANDRA-11051)
 * Add metric for number of dropped mutations (CASSANDRA-10866)
 * Simplify row cache invalidation code (CASSANDRA-10396)
 * Support user-defined compaction through nodetool (CASSANDRA-10660)
 * Stripe view locks by key and table ID to reduce contention (CASSANDRA-10981)
 * Add nodetool gettimeout and settimeout commands (CASSANDRA-10953)
 * Add 3.0 metadata to sstablemetadata output (CASSANDRA-10838)
Merged from 3.0:
 * MV should only query complex columns included in the view (CASSANDRA-11069)
 * Failed aggregate creation breaks server permanently (CASSANDRA-11064)
 * Add sstabledump tool (CASSANDRA-7464)
 * Introduce backpressure for hints (CASSANDRA-10972)
 * Fix ClusteringPrefix not being able to read tombstone range boundaries (CASSANDRA-11158)
 * Prevent logging in sandboxed state (CASSANDRA-11033)
 * Disallow drop/alter operations of UDTs used by UDAs (CASSANDRA-10721)
 * Add query time validation method on Index (CASSANDRA-11043)
 * Avoid potential AssertionError in mixed version cluster (CASSANDRA-11128)
 * Properly handle hinted handoff after topology changes (CASSANDRA-5902)
 * AssertionError when listing sstable files on inconsistent disk state (CASSANDRA-11156)
 * Fix wrong rack counting and invalid conditions check for TokenAllocation
   (CASSANDRA-11139)
 * Avoid creating empty hint files (CASSANDRA-11090)
 * Fix leak detection strong reference loop using weak reference (CASSANDRA-11120)
 * Configurie BatchlogManager to stop delayed tasks on shutdown (CASSANDRA-11062)
 * Hadoop integration is incompatible with Cassandra Driver 3.0.0 (CASSANDRA-11001)
 * Add dropped_columns to the list of schema table so it gets handled
   properly (CASSANDRA-11050)
 * Fix NPE when using forceRepairRangeAsync without DC (CASSANDRA-11239)
Merged from 2.2:
 * Preserve order for preferred SSL cipher suites (CASSANDRA-11164)
 * Range.compareTo() violates the contract of Comparable (CASSANDRA-11216)
 * Avoid NPE when serializing ErrorMessage with null message (CASSANDRA-11167)
 * Replacing an aggregate with a new version doesn't reset INITCOND (CASSANDRA-10840)
 * (cqlsh) cqlsh cannot be called through symlink (CASSANDRA-11037)
 * fix ohc and java-driver pom dependencies in build.xml (CASSANDRA-10793)
 * Protect from keyspace dropped during repair (CASSANDRA-11065)
 * Handle adding fields to a UDT in SELECT JSON and toJson() (CASSANDRA-11146)
 * Better error message for cleanup (CASSANDRA-10991)
 * cqlsh pg-style-strings broken if line ends with ';' (CASSANDRA-11123)
 * Always persist upsampled index summaries (CASSANDRA-10512)
 * (cqlsh) Fix inconsistent auto-complete (CASSANDRA-10733)
 * Make SELECT JSON and toJson() threadsafe (CASSANDRA-11048)
 * Fix SELECT on tuple relations for mixed ASC/DESC clustering order (CASSANDRA-7281)
 * Use cloned TokenMetadata in size estimates to avoid race against membership check
   (CASSANDRA-10736)
 * (cqlsh) Support utf-8/cp65001 encoding on Windows (CASSANDRA-11030)
 * Fix paging on DISTINCT queries repeats result when first row in partition changes
   (CASSANDRA-10010)
 * (cqlsh) Support timezone conversion using pytz (CASSANDRA-10397)
 * cqlsh: change default encoding to UTF-8 (CASSANDRA-11124)
Merged from 2.1:
 * Checking if an unlogged batch is local is inefficient (CASSANDRA-11529)
 * Fix out-of-space error treatment in memtable flushing (CASSANDRA-11448).
 * Don't do defragmentation if reading from repaired sstables (CASSANDRA-10342)
 * Fix streaming_socket_timeout_in_ms not enforced (CASSANDRA-11286)
 * Avoid dropping message too quickly due to missing unit conversion (CASSANDRA-11302)
 * Don't remove FailureDetector history on removeEndpoint (CASSANDRA-10371)
 * Only notify if repair status changed (CASSANDRA-11172)
 * Use logback setting for 'cassandra -v' command (CASSANDRA-10767)
 * Fix sstableloader to unthrottle streaming by default (CASSANDRA-9714)
 * Fix incorrect warning in 'nodetool status' (CASSANDRA-10176)
 * Properly release sstable ref when doing offline scrub (CASSANDRA-10697)
 * Improve nodetool status performance for large cluster (CASSANDRA-7238)
 * Gossiper#isEnabled is not thread safe (CASSANDRA-11116)
 * Avoid major compaction mixing repaired and unrepaired sstables in DTCS (CASSANDRA-11113)
 * Make it clear what DTCS timestamp_resolution is used for (CASSANDRA-11041)
 * (cqlsh) Display milliseconds when datetime overflows (CASSANDRA-10625)


3.3
 * Avoid infinite loop if owned range is smaller than number of
   data dirs (CASSANDRA-11034)
 * Avoid bootstrap hanging when existing nodes have no data to stream (CASSANDRA-11010)
Merged from 3.0:
 * Remove double initialization of newly added tables (CASSANDRA-11027)
 * Filter keys searcher results by target range (CASSANDRA-11104)
 * Fix deserialization of legacy read commands (CASSANDRA-11087)
 * Fix incorrect computation of deletion time in sstable metadata (CASSANDRA-11102)
 * Avoid memory leak when collecting sstable metadata (CASSANDRA-11026)
 * Mutations do not block for completion under view lock contention (CASSANDRA-10779)
 * Invalidate legacy schema tables when unloading them (CASSANDRA-11071)
 * (cqlsh) handle INSERT and UPDATE statements with LWT conditions correctly
   (CASSANDRA-11003)
 * Fix DISTINCT queries in mixed version clusters (CASSANDRA-10762)
 * Migrate build status for indexes along with legacy schema (CASSANDRA-11046)
 * Ensure SSTables for legacy KEYS indexes can be read (CASSANDRA-11045)
 * Added support for IBM zSystems architecture (CASSANDRA-11054)
 * Update CQL documentation (CASSANDRA-10899)
 * Check the column name, not cell name, for dropped columns when reading
   legacy sstables (CASSANDRA-11018)
 * Don't attempt to index clustering values of static rows (CASSANDRA-11021)
 * Remove checksum files after replaying hints (CASSANDRA-10947)
 * Support passing base table metadata to custom 2i validation (CASSANDRA-10924)
 * Ensure stale index entries are purged during reads (CASSANDRA-11013)
 * (cqlsh) Also apply --connect-timeout to control connection
   timeout (CASSANDRA-10959)
 * Fix AssertionError when removing from list using UPDATE (CASSANDRA-10954)
 * Fix UnsupportedOperationException when reading old sstable with range
   tombstone (CASSANDRA-10743)
 * MV should use the maximum timestamp of the primary key (CASSANDRA-10910)
 * Fix potential assertion error during compaction (CASSANDRA-10944)
Merged from 2.2:
 * maxPurgeableTimestamp needs to check memtables too (CASSANDRA-9949)
 * Apply change to compaction throughput in real time (CASSANDRA-10025)
 * (cqlsh) encode input correctly when saving history
 * Fix potential NPE on ORDER BY queries with IN (CASSANDRA-10955)
 * Start L0 STCS-compactions even if there is a L0 -> L1 compaction
   going (CASSANDRA-10979)
 * Make UUID LSB unique per process (CASSANDRA-7925)
 * Avoid NPE when performing sstable tasks (scrub etc.) (CASSANDRA-10980)
 * Make sure client gets tombstone overwhelmed warning (CASSANDRA-9465)
 * Fix error streaming section more than 2GB (CASSANDRA-10961)
 * Histogram buckets exposed in jmx are sorted incorrectly (CASSANDRA-10975)
 * Enable GC logging by default (CASSANDRA-10140)
 * Optimize pending range computation (CASSANDRA-9258)
 * Skip commit log and saved cache directories in SSTable version startup check (CASSANDRA-10902)
 * drop/alter user should be case sensitive (CASSANDRA-10817)
Merged from 2.1:
 * test_bulk_round_trip_blogposts is failing occasionally (CASSANDRA-10938)
 * Fix isJoined return true only after becoming cluster member (CASANDRA-11007)
 * Fix bad gossip generation seen in long-running clusters (CASSANDRA-10969)
 * Avoid NPE when incremental repair fails (CASSANDRA-10909)
 * Unmark sstables compacting once they are done in cleanup/scrub/upgradesstables (CASSANDRA-10829)
 * Allow simultaneous bootstrapping with strict consistency when no vnodes are used (CASSANDRA-11005)
 * Log a message when major compaction does not result in a single file (CASSANDRA-10847)
 * (cqlsh) fix cqlsh_copy_tests when vnodes are disabled (CASSANDRA-10997)
 * (cqlsh) Add request timeout option to cqlsh (CASSANDRA-10686)
 * Avoid AssertionError while submitting hint with LWT (CASSANDRA-10477)
 * If CompactionMetadata is not in stats file, use index summary instead (CASSANDRA-10676)
 * Retry sending gossip syn multiple times during shadow round (CASSANDRA-8072)
 * Fix pending range calculation during moves (CASSANDRA-10887)
 * Sane default (200Mbps) for inter-DC streaming througput (CASSANDRA-8708)



3.2
 * Make sure tokens don't exist in several data directories (CASSANDRA-6696)
 * Add requireAuthorization method to IAuthorizer (CASSANDRA-10852)
 * Move static JVM options to conf/jvm.options file (CASSANDRA-10494)
 * Fix CassandraVersion to accept x.y version string (CASSANDRA-10931)
 * Add forceUserDefinedCleanup to allow more flexible cleanup (CASSANDRA-10708)
 * (cqlsh) allow setting TTL with COPY (CASSANDRA-9494)
 * Fix counting of received sstables in streaming (CASSANDRA-10949)
 * Implement hints compression (CASSANDRA-9428)
 * Fix potential assertion error when reading static columns (CASSANDRA-10903)
 * Fix EstimatedHistogram creation in nodetool tablehistograms (CASSANDRA-10859)
 * Establish bootstrap stream sessions sequentially (CASSANDRA-6992)
 * Sort compactionhistory output by timestamp (CASSANDRA-10464)
 * More efficient BTree removal (CASSANDRA-9991)
 * Make tablehistograms accept the same syntax as tablestats (CASSANDRA-10149)
 * Group pending compactions based on table (CASSANDRA-10718)
 * Add compressor name in sstablemetadata output (CASSANDRA-9879)
 * Fix type casting for counter columns (CASSANDRA-10824)
 * Prevent running Cassandra as root (CASSANDRA-8142)
 * bound maximum in-flight commit log replay mutation bytes to 64 megabytes (CASSANDRA-8639)
 * Normalize all scripts (CASSANDRA-10679)
 * Make compression ratio much more accurate (CASSANDRA-10225)
 * Optimize building of Clustering object when only one is created (CASSANDRA-10409)
 * Make index building pluggable (CASSANDRA-10681)
 * Add sstable flush observer (CASSANDRA-10678)
 * Improve NTS endpoints calculation (CASSANDRA-10200)
 * Improve performance of the folderSize function (CASSANDRA-10677)
 * Add support for type casting in selection clause (CASSANDRA-10310)
 * Added graphing option to cassandra-stress (CASSANDRA-7918)
 * Abort in-progress queries that time out (CASSANDRA-7392)
 * Add transparent data encryption core classes (CASSANDRA-9945)
Merged from 3.0:
 * Better handling of SSL connection errors inter-node (CASSANDRA-10816)
 * Avoid NoSuchElementException when executing empty batch (CASSANDRA-10711)
 * Avoid building PartitionUpdate in toString (CASSANDRA-10897)
 * Reduce heap spent when receiving many SSTables (CASSANDRA-10797)
 * Add back support for 3rd party auth providers to bulk loader (CASSANDRA-10873)
 * Eliminate the dependency on jgrapht for UDT resolution (CASSANDRA-10653)
 * (Hadoop) Close Clusters and Sessions in Hadoop Input/Output classes (CASSANDRA-10837)
 * Fix sstableloader not working with upper case keyspace name (CASSANDRA-10806)
Merged from 2.2:
 * jemalloc detection fails due to quoting issues in regexv (CASSANDRA-10946)
 * (cqlsh) show correct column names for empty result sets (CASSANDRA-9813)
 * Add new types to Stress (CASSANDRA-9556)
 * Add property to allow listening on broadcast interface (CASSANDRA-9748)
Merged from 2.1:
 * Match cassandra-loader options in COPY FROM (CASSANDRA-9303)
 * Fix binding to any address in CqlBulkRecordWriter (CASSANDRA-9309)
 * cqlsh fails to decode utf-8 characters for text typed columns (CASSANDRA-10875)
 * Log error when stream session fails (CASSANDRA-9294)
 * Fix bugs in commit log archiving startup behavior (CASSANDRA-10593)
 * (cqlsh) further optimise COPY FROM (CASSANDRA-9302)
 * Allow CREATE TABLE WITH ID (CASSANDRA-9179)
 * Make Stress compiles within eclipse (CASSANDRA-10807)
 * Cassandra Daemon should print JVM arguments (CASSANDRA-10764)
 * Allow cancellation of index summary redistribution (CASSANDRA-8805)


3.1.1
Merged from 3.0:
  * Fix upgrade data loss due to range tombstone deleting more data than then should
    (CASSANDRA-10822)


3.1
Merged from 3.0:
 * Avoid MV race during node decommission (CASSANDRA-10674)
 * Disable reloading of GossipingPropertyFileSnitch (CASSANDRA-9474)
 * Handle single-column deletions correction in materialized views
   when the column is part of the view primary key (CASSANDRA-10796)
 * Fix issue with datadir migration on upgrade (CASSANDRA-10788)
 * Fix bug with range tombstones on reverse queries and test coverage for
   AbstractBTreePartition (CASSANDRA-10059)
 * Remove 64k limit on collection elements (CASSANDRA-10374)
 * Remove unclear Indexer.indexes() method (CASSANDRA-10690)
 * Fix NPE on stream read error (CASSANDRA-10771)
 * Normalize cqlsh DESC output (CASSANDRA-10431)
 * Rejects partition range deletions when columns are specified (CASSANDRA-10739)
 * Fix error when saving cached key for old format sstable (CASSANDRA-10778)
 * Invalidate prepared statements on DROP INDEX (CASSANDRA-10758)
 * Fix SELECT statement with IN restrictions on partition key,
   ORDER BY and LIMIT (CASSANDRA-10729)
 * Improve stress performance over 1k threads (CASSANDRA-7217)
 * Wait for migration responses to complete before bootstrapping (CASSANDRA-10731)
 * Unable to create a function with argument of type Inet (CASSANDRA-10741)
 * Fix backward incompatibiliy in CqlInputFormat (CASSANDRA-10717)
 * Correctly preserve deletion info on updated rows when notifying indexers
   of single-row deletions (CASSANDRA-10694)
 * Notify indexers of partition delete during cleanup (CASSANDRA-10685)
 * Keep the file open in trySkipCache (CASSANDRA-10669)
 * Updated trigger example (CASSANDRA-10257)
Merged from 2.2:
 * Verify tables in pseudo-system keyspaces at startup (CASSANDRA-10761)
 * Fix IllegalArgumentException in DataOutputBuffer.reallocate for large buffers (CASSANDRA-10592)
 * Show CQL help in cqlsh in web browser (CASSANDRA-7225)
 * Serialize on disk the proper SSTable compression ratio (CASSANDRA-10775)
 * Reject index queries while the index is building (CASSANDRA-8505)
 * CQL.textile syntax incorrectly includes optional keyspace for aggregate SFUNC and FINALFUNC (CASSANDRA-10747)
 * Fix JSON update with prepared statements (CASSANDRA-10631)
 * Don't do anticompaction after subrange repair (CASSANDRA-10422)
 * Fix SimpleDateType type compatibility (CASSANDRA-10027)
 * (Hadoop) fix splits calculation (CASSANDRA-10640)
 * (Hadoop) ensure that Cluster instances are always closed (CASSANDRA-10058)
Merged from 2.1:
 * Fix Stress profile parsing on Windows (CASSANDRA-10808)
 * Fix incremental repair hang when replica is down (CASSANDRA-10288)
 * Optimize the way we check if a token is repaired in anticompaction (CASSANDRA-10768)
 * Add proper error handling to stream receiver (CASSANDRA-10774)
 * Warn or fail when changing cluster topology live (CASSANDRA-10243)
 * Status command in debian/ubuntu init script doesn't work (CASSANDRA-10213)
 * Some DROP ... IF EXISTS incorrectly result in exceptions on non-existing KS (CASSANDRA-10658)
 * DeletionTime.compareTo wrong in rare cases (CASSANDRA-10749)
 * Force encoding when computing statement ids (CASSANDRA-10755)
 * Properly reject counters as map keys (CASSANDRA-10760)
 * Fix the sstable-needs-cleanup check (CASSANDRA-10740)
 * (cqlsh) Print column names before COPY operation (CASSANDRA-8935)
 * Fix CompressedInputStream for proper cleanup (CASSANDRA-10012)
 * (cqlsh) Support counters in COPY commands (CASSANDRA-9043)
 * Try next replica if not possible to connect to primary replica on
   ColumnFamilyRecordReader (CASSANDRA-2388)
 * Limit window size in DTCS (CASSANDRA-10280)
 * sstableloader does not use MAX_HEAP_SIZE env parameter (CASSANDRA-10188)
 * (cqlsh) Improve COPY TO performance and error handling (CASSANDRA-9304)
 * Create compression chunk for sending file only (CASSANDRA-10680)
 * Forbid compact clustering column type changes in ALTER TABLE (CASSANDRA-8879)
 * Reject incremental repair with subrange repair (CASSANDRA-10422)
 * Add a nodetool command to refresh size_estimates (CASSANDRA-9579)
 * Invalidate cache after stream receive task is completed (CASSANDRA-10341)
 * Reject counter writes in CQLSSTableWriter (CASSANDRA-10258)
 * Remove superfluous COUNTER_MUTATION stage mapping (CASSANDRA-10605)


3.0
 * Fix AssertionError while flushing memtable due to materialized views
   incorrectly inserting empty rows (CASSANDRA-10614)
 * Store UDA initcond as CQL literal in the schema table, instead of a blob (CASSANDRA-10650)
 * Don't use -1 for the position of partition key in schema (CASSANDRA-10491)
 * Fix distinct queries in mixed version cluster (CASSANDRA-10573)
 * Skip sstable on clustering in names query (CASSANDRA-10571)
 * Remove value skipping as it breaks read-repair (CASSANDRA-10655)
 * Fix bootstrapping with MVs (CASSANDRA-10621)
 * Make sure EACH_QUORUM reads are using NTS (CASSANDRA-10584)
 * Fix MV replica filtering for non-NetworkTopologyStrategy (CASSANDRA-10634)
 * (Hadoop) fix CIF describeSplits() not handling 0 size estimates (CASSANDRA-10600)
 * Fix reading of legacy sstables (CASSANDRA-10590)
 * Use CQL type names in schema metadata tables (CASSANDRA-10365)
 * Guard batchlog replay against integer division by zero (CASSANDRA-9223)
 * Fix bug when adding a column to thrift with the same name than a primary key (CASSANDRA-10608)
 * Add client address argument to IAuthenticator::newSaslNegotiator (CASSANDRA-8068)
 * Fix implementation of LegacyLayout.LegacyBoundComparator (CASSANDRA-10602)
 * Don't use 'names query' read path for counters (CASSANDRA-10572)
 * Fix backward compatibility for counters (CASSANDRA-10470)
 * Remove memory_allocator paramter from cassandra.yaml (CASSANDRA-10581,10628)
 * Execute the metadata reload task of all registered indexes on CFS::reload (CASSANDRA-10604)
 * Fix thrift cas operations with defined columns (CASSANDRA-10576)
 * Fix PartitionUpdate.operationCount()for updates with static column operations (CASSANDRA-10606)
 * Fix thrift get() queries with defined columns (CASSANDRA-10586)
 * Fix marking of indexes as built and removed (CASSANDRA-10601)
 * Skip initialization of non-registered 2i instances, remove Index::getIndexName (CASSANDRA-10595)
 * Fix batches on multiple tables (CASSANDRA-10554)
 * Ensure compaction options are validated when updating KeyspaceMetadata (CASSANDRA-10569)
 * Flatten Iterator Transformation Hierarchy (CASSANDRA-9975)
 * Remove token generator (CASSANDRA-5261)
 * RolesCache should not be created for any authenticator that does not requireAuthentication (CASSANDRA-10562)
 * Fix LogTransaction checking only a single directory for files (CASSANDRA-10421)
 * Fix handling of range tombstones when reading old format sstables (CASSANDRA-10360)
 * Aggregate with Initial Condition fails with C* 3.0 (CASSANDRA-10367)
Merged from 2.2:
 * (cqlsh) show partial trace if incomplete after max_trace_wait (CASSANDRA-7645)
 * Use most up-to-date version of schema for system tables (CASSANDRA-10652)
 * Deprecate memory_allocator in cassandra.yaml (CASSANDRA-10581,10628)
 * Expose phi values from failure detector via JMX and tweak debug
   and trace logging (CASSANDRA-9526)
 * Fix IllegalArgumentException in DataOutputBuffer.reallocate for large buffers (CASSANDRA-10592)
Merged from 2.1:
 * Shutdown compaction in drain to prevent leak (CASSANDRA-10079)
 * (cqlsh) fix COPY using wrong variable name for time_format (CASSANDRA-10633)
 * Do not run SizeEstimatesRecorder if a node is not a member of the ring (CASSANDRA-9912)
 * Improve handling of dead nodes in gossip (CASSANDRA-10298)
 * Fix logback-tools.xml incorrectly configured for outputing to System.err
   (CASSANDRA-9937)
 * Fix streaming to catch exception so retry not fail (CASSANDRA-10557)
 * Add validation method to PerRowSecondaryIndex (CASSANDRA-10092)
 * Support encrypted and plain traffic on the same port (CASSANDRA-10559)
 * Do STCS in DTCS windows (CASSANDRA-10276)
 * Avoid repetition of JVM_OPTS in debian package (CASSANDRA-10251)
 * Fix potential NPE from handling result of SIM.highestSelectivityIndex (CASSANDRA-10550)
 * Fix paging issues with partitions containing only static columns data (CASSANDRA-10381)
 * Fix conditions on static columns (CASSANDRA-10264)
 * AssertionError: attempted to delete non-existing file CommitLog (CASSANDRA-10377)
 * Fix sorting for queries with an IN condition on partition key columns (CASSANDRA-10363)


3.0-rc2
 * Fix SELECT DISTINCT queries between 2.2.2 nodes and 3.0 nodes (CASSANDRA-10473)
 * Remove circular references in SegmentedFile (CASSANDRA-10543)
 * Ensure validation of indexed values only occurs once per-partition (CASSANDRA-10536)
 * Fix handling of static columns for range tombstones in thrift (CASSANDRA-10174)
 * Support empty ColumnFilter for backward compatility on empty IN (CASSANDRA-10471)
 * Remove Pig support (CASSANDRA-10542)
 * Fix LogFile throws Exception when assertion is disabled (CASSANDRA-10522)
 * Revert CASSANDRA-7486, make CMS default GC, move GC config to
   conf/jvm.options (CASSANDRA-10403)
 * Fix TeeingAppender causing some logs to be truncated/empty (CASSANDRA-10447)
 * Allow EACH_QUORUM for reads (CASSANDRA-9602)
 * Fix potential ClassCastException while upgrading (CASSANDRA-10468)
 * Fix NPE in MVs on update (CASSANDRA-10503)
 * Only include modified cell data in indexing deltas (CASSANDRA-10438)
 * Do not load keyspace when creating sstable writer (CASSANDRA-10443)
 * If node is not yet gossiping write all MV updates to batchlog only (CASSANDRA-10413)
 * Re-populate token metadata after commit log recovery (CASSANDRA-10293)
 * Provide additional metrics for materialized views (CASSANDRA-10323)
 * Flush system schema tables after local schema changes (CASSANDRA-10429)
Merged from 2.2:
 * Reduce contention getting instances of CompositeType (CASSANDRA-10433)
 * Fix the regression when using LIMIT with aggregates (CASSANDRA-10487)
 * Avoid NoClassDefFoundError during DataDescriptor initialization on windows (CASSANDRA-10412)
 * Preserve case of quoted Role & User names (CASSANDRA-10394)
 * cqlsh pg-style-strings broken (CASSANDRA-10484)
 * cqlsh prompt includes name of keyspace after failed `use` statement (CASSANDRA-10369)
Merged from 2.1:
 * (cqlsh) Distinguish negative and positive infinity in output (CASSANDRA-10523)
 * (cqlsh) allow custom time_format for COPY TO (CASSANDRA-8970)
 * Don't allow startup if the node's rack has changed (CASSANDRA-10242)
 * (cqlsh) show partial trace if incomplete after max_trace_wait (CASSANDRA-7645)
 * Allow LOCAL_JMX to be easily overridden (CASSANDRA-10275)
 * Mark nodes as dead even if they've already left (CASSANDRA-10205)


3.0.0-rc1
 * Fix mixed version read request compatibility for compact static tables
   (CASSANDRA-10373)
 * Fix paging of DISTINCT with static and IN (CASSANDRA-10354)
 * Allow MATERIALIZED VIEW's SELECT statement to restrict primary key
   columns (CASSANDRA-9664)
 * Move crc_check_chance out of compression options (CASSANDRA-9839)
 * Fix descending iteration past end of BTreeSearchIterator (CASSANDRA-10301)
 * Transfer hints to a different node on decommission (CASSANDRA-10198)
 * Check partition keys for CAS operations during stmt validation (CASSANDRA-10338)
 * Add custom query expressions to SELECT (CASSANDRA-10217)
 * Fix minor bugs in MV handling (CASSANDRA-10362)
 * Allow custom indexes with 0,1 or multiple target columns (CASSANDRA-10124)
 * Improve MV schema representation (CASSANDRA-9921)
 * Add flag to enable/disable coordinator batchlog for MV writes (CASSANDRA-10230)
 * Update cqlsh COPY for new internal driver serialization interface (CASSANDRA-10318)
 * Give index implementations more control over rebuild operations (CASSANDRA-10312)
 * Update index file format (CASSANDRA-10314)
 * Add "shadowable" row tombstones to deal with mv timestamp issues (CASSANDRA-10261)
 * CFS.loadNewSSTables() broken for pre-3.0 sstables
 * Cache selected index in read command to reduce lookups (CASSANDRA-10215)
 * Small optimizations of sstable index serialization (CASSANDRA-10232)
 * Support for both encrypted and unencrypted native transport connections (CASSANDRA-9590)
Merged from 2.2:
 * Configurable page size in cqlsh (CASSANDRA-9855)
 * Defer default role manager setup until all nodes are on 2.2+ (CASSANDRA-9761)
 * Handle missing RoleManager in config after upgrade to 2.2 (CASSANDRA-10209)
Merged from 2.1:
 * Bulk Loader API could not tolerate even node failure (CASSANDRA-10347)
 * Avoid misleading pushed notifications when multiple nodes
   share an rpc_address (CASSANDRA-10052)
 * Fix dropping undroppable when message queue is full (CASSANDRA-10113)
 * Fix potential ClassCastException during paging (CASSANDRA-10352)
 * Prevent ALTER TYPE from creating circular references (CASSANDRA-10339)
 * Fix cache handling of 2i and base tables (CASSANDRA-10155, 10359)
 * Fix NPE in nodetool compactionhistory (CASSANDRA-9758)
 * (Pig) support BulkOutputFormat as a URL parameter (CASSANDRA-7410)
 * BATCH statement is broken in cqlsh (CASSANDRA-10272)
 * (cqlsh) Make cqlsh PEP8 Compliant (CASSANDRA-10066)
 * (cqlsh) Fix error when starting cqlsh with --debug (CASSANDRA-10282)
 * Scrub, Cleanup and Upgrade do not unmark compacting until all operations
   have completed, regardless of the occurence of exceptions (CASSANDRA-10274)


3.0.0-beta2
 * Fix columns returned by AbstractBtreePartitions (CASSANDRA-10220)
 * Fix backward compatibility issue due to AbstractBounds serialization bug (CASSANDRA-9857)
 * Fix startup error when upgrading nodes (CASSANDRA-10136)
 * Base table PRIMARY KEY can be assumed to be NOT NULL in MV creation (CASSANDRA-10147)
 * Improve batchlog write patch (CASSANDRA-9673)
 * Re-apply MaterializedView updates on commitlog replay (CASSANDRA-10164)
 * Require AbstractType.isByteOrderComparable declaration in constructor (CASSANDRA-9901)
 * Avoid digest mismatch on upgrade to 3.0 (CASSANDRA-9554)
 * Fix Materialized View builder when adding multiple MVs (CASSANDRA-10156)
 * Choose better poolingOptions for protocol v4 in cassandra-stress (CASSANDRA-10182)
 * Fix LWW bug affecting Materialized Views (CASSANDRA-10197)
 * Ensures frozen sets and maps are always sorted (CASSANDRA-10162)
 * Don't deadlock when flushing CFS backed custom indexes (CASSANDRA-10181)
 * Fix double flushing of secondary index tables (CASSANDRA-10180)
 * Fix incorrect handling of range tombstones in thrift (CASSANDRA-10046)
 * Only use batchlog when paired materialized view replica is remote (CASSANDRA-10061)
 * Reuse TemporalRow when updating multiple MaterializedViews (CASSANDRA-10060)
 * Validate gc_grace_seconds for batchlog writes and MVs (CASSANDRA-9917)
 * Fix sstablerepairedset (CASSANDRA-10132)
Merged from 2.2:
 * Cancel transaction for sstables we wont redistribute index summary
   for (CASSANDRA-10270)
 * Retry snapshot deletion after compaction and gc on Windows (CASSANDRA-10222)
 * Fix failure to start with space in directory path on Windows (CASSANDRA-10239)
 * Fix repair hang when snapshot failed (CASSANDRA-10057)
 * Fall back to 1/4 commitlog volume for commitlog_total_space on small disks
   (CASSANDRA-10199)
Merged from 2.1:
 * Added configurable warning threshold for GC duration (CASSANDRA-8907)
 * Fix handling of streaming EOF (CASSANDRA-10206)
 * Only check KeyCache when it is enabled
 * Change streaming_socket_timeout_in_ms default to 1 hour (CASSANDRA-8611)
 * (cqlsh) update list of CQL keywords (CASSANDRA-9232)
 * Add nodetool gettraceprobability command (CASSANDRA-10234)
Merged from 2.0:
 * Fix rare race where older gossip states can be shadowed (CASSANDRA-10366)
 * Fix consolidating racks violating the RF contract (CASSANDRA-10238)
 * Disallow decommission when node is in drained state (CASSANDRA-8741)


2.2.1
 * Fix race during construction of commit log (CASSANDRA-10049)
 * Fix LeveledCompactionStrategyTest (CASSANDRA-9757)
 * Fix broken UnbufferedDataOutputStreamPlus.writeUTF (CASSANDRA-10203)
 * (cqlsh) default load-from-file encoding to utf-8 (CASSANDRA-9898)
 * Avoid returning Permission.NONE when failing to query users table (CASSANDRA-10168)
 * (cqlsh) add CLEAR command (CASSANDRA-10086)
 * Support string literals as Role names for compatibility (CASSANDRA-10135)
Merged from 2.1:
 * Only check KeyCache when it is enabled
 * Change streaming_socket_timeout_in_ms default to 1 hour (CASSANDRA-8611)
 * (cqlsh) update list of CQL keywords (CASSANDRA-9232)


3.0.0-beta1
 * Redesign secondary index API (CASSANDRA-9459, 7771, 9041)
 * Fix throwing ReadFailure instead of ReadTimeout on range queries (CASSANDRA-10125)
 * Rewrite hinted handoff (CASSANDRA-6230)
 * Fix query on static compact tables (CASSANDRA-10093)
 * Fix race during construction of commit log (CASSANDRA-10049)
 * Add option to only purge repaired tombstones (CASSANDRA-6434)
 * Change authorization handling for MVs (CASSANDRA-9927)
 * Add custom JMX enabled executor for UDF sandbox (CASSANDRA-10026)
 * Fix row deletion bug for Materialized Views (CASSANDRA-10014)
 * Support mixed-version clusters with Cassandra 2.1 and 2.2 (CASSANDRA-9704)
 * Fix multiple slices on RowSearchers (CASSANDRA-10002)
 * Fix bug in merging of collections (CASSANDRA-10001)
 * Optimize batchlog replay to avoid full scans (CASSANDRA-7237)
 * Repair improvements when using vnodes (CASSANDRA-5220)
 * Disable scripted UDFs by default (CASSANDRA-9889)
 * Bytecode inspection for Java-UDFs (CASSANDRA-9890)
 * Use byte to serialize MT hash length (CASSANDRA-9792)
 * Replace usage of Adler32 with CRC32 (CASSANDRA-8684)
 * Fix migration to new format from 2.1 SSTable (CASSANDRA-10006)
 * SequentialWriter should extend BufferedDataOutputStreamPlus (CASSANDRA-9500)
 * Use the same repairedAt timestamp within incremental repair session (CASSANDRA-9111)
Merged from 2.2:
 * Allow count(*) and count(1) to be use as normal aggregation (CASSANDRA-10114)
 * An NPE is thrown if the column name is unknown for an IN relation (CASSANDRA-10043)
 * Apply commit_failure_policy to more errors on startup (CASSANDRA-9749)
 * Fix histogram overflow exception (CASSANDRA-9973)
 * Route gossip messages over dedicated socket (CASSANDRA-9237)
 * Add checksum to saved cache files (CASSANDRA-9265)
 * Log warning when using an aggregate without partition key (CASSANDRA-9737)
Merged from 2.1:
 * (cqlsh) Allow encoding to be set through command line (CASSANDRA-10004)
 * Add new JMX methods to change local compaction strategy (CASSANDRA-9965)
 * Write hints for paxos commits (CASSANDRA-7342)
 * (cqlsh) Fix timestamps before 1970 on Windows, always
   use UTC for timestamp display (CASSANDRA-10000)
 * (cqlsh) Avoid overwriting new config file with old config
   when both exist (CASSANDRA-9777)
 * Release snapshot selfRef when doing snapshot repair (CASSANDRA-9998)
 * Cannot replace token does not exist - DN node removed as Fat Client (CASSANDRA-9871)
Merged from 2.0:
 * Don't cast expected bf size to an int (CASSANDRA-9959)
 * Make getFullyExpiredSSTables less expensive (CASSANDRA-9882)


3.0.0-alpha1
 * Implement proper sandboxing for UDFs (CASSANDRA-9402)
 * Simplify (and unify) cleanup of compaction leftovers (CASSANDRA-7066)
 * Allow extra schema definitions in cassandra-stress yaml (CASSANDRA-9850)
 * Metrics should use up to date nomenclature (CASSANDRA-9448)
 * Change CREATE/ALTER TABLE syntax for compression (CASSANDRA-8384)
 * Cleanup crc and adler code for java 8 (CASSANDRA-9650)
 * Storage engine refactor (CASSANDRA-8099, 9743, 9746, 9759, 9781, 9808, 9825,
   9848, 9705, 9859, 9867, 9874, 9828, 9801)
 * Update Guava to 18.0 (CASSANDRA-9653)
 * Bloom filter false positive ratio is not honoured (CASSANDRA-8413)
 * New option for cassandra-stress to leave a ratio of columns null (CASSANDRA-9522)
 * Change hinted_handoff_enabled yaml setting, JMX (CASSANDRA-9035)
 * Add algorithmic token allocation (CASSANDRA-7032)
 * Add nodetool command to replay batchlog (CASSANDRA-9547)
 * Make file buffer cache independent of paths being read (CASSANDRA-8897)
 * Remove deprecated legacy Hadoop code (CASSANDRA-9353)
 * Decommissioned nodes will not rejoin the cluster (CASSANDRA-8801)
 * Change gossip stabilization to use endpoit size (CASSANDRA-9401)
 * Change default garbage collector to G1 (CASSANDRA-7486)
 * Populate TokenMetadata early during startup (CASSANDRA-9317)
 * Undeprecate cache recentHitRate (CASSANDRA-6591)
 * Add support for selectively varint encoding fields (CASSANDRA-9499, 9865)
 * Materialized Views (CASSANDRA-6477)
Merged from 2.2:
 * Avoid grouping sstables for anticompaction with DTCS (CASSANDRA-9900)
 * UDF / UDA execution time in trace (CASSANDRA-9723)
 * Fix broken internode SSL (CASSANDRA-9884)
Merged from 2.1:
 * Add new JMX methods to change local compaction strategy (CASSANDRA-9965)
 * Fix handling of enable/disable autocompaction (CASSANDRA-9899)
 * Add consistency level to tracing ouput (CASSANDRA-9827)
 * Remove repair snapshot leftover on startup (CASSANDRA-7357)
 * Use random nodes for batch log when only 2 racks (CASSANDRA-8735)
 * Ensure atomicity inside thrift and stream session (CASSANDRA-7757)
 * Fix nodetool info error when the node is not joined (CASSANDRA-9031)
Merged from 2.0:
 * Log when messages are dropped due to cross_node_timeout (CASSANDRA-9793)
 * Don't track hotness when opening from snapshot for validation (CASSANDRA-9382)


2.2.0
 * Allow the selection of columns together with aggregates (CASSANDRA-9767)
 * Fix cqlsh copy methods and other windows specific issues (CASSANDRA-9795)
 * Don't wrap byte arrays in SequentialWriter (CASSANDRA-9797)
 * sum() and avg() functions missing for smallint and tinyint types (CASSANDRA-9671)
 * Revert CASSANDRA-9542 (allow native functions in UDA) (CASSANDRA-9771)
Merged from 2.1:
 * Fix MarshalException when upgrading superColumn family (CASSANDRA-9582)
 * Fix broken logging for "empty" flushes in Memtable (CASSANDRA-9837)
 * Handle corrupt files on startup (CASSANDRA-9686)
 * Fix clientutil jar and tests (CASSANDRA-9760)
 * (cqlsh) Allow the SSL protocol version to be specified through the
    config file or environment variables (CASSANDRA-9544)
Merged from 2.0:
 * Add tool to find why expired sstables are not getting dropped (CASSANDRA-10015)
 * Remove erroneous pending HH tasks from tpstats/jmx (CASSANDRA-9129)
 * Don't cast expected bf size to an int (CASSANDRA-9959)
 * checkForEndpointCollision fails for legitimate collisions (CASSANDRA-9765)
 * Complete CASSANDRA-8448 fix (CASSANDRA-9519)
 * Don't include auth credentials in debug log (CASSANDRA-9682)
 * Can't transition from write survey to normal mode (CASSANDRA-9740)
 * Scrub (recover) sstables even when -Index.db is missing (CASSANDRA-9591)
 * Fix growing pending background compaction (CASSANDRA-9662)


2.2.0-rc2
 * Re-enable memory-mapped I/O on Windows (CASSANDRA-9658)
 * Warn when an extra-large partition is compacted (CASSANDRA-9643)
 * (cqlsh) Allow setting the initial connection timeout (CASSANDRA-9601)
 * BulkLoader has --transport-factory option but does not use it (CASSANDRA-9675)
 * Allow JMX over SSL directly from nodetool (CASSANDRA-9090)
 * Update cqlsh for UDFs (CASSANDRA-7556)
 * Change Windows kernel default timer resolution (CASSANDRA-9634)
 * Deprected sstable2json and json2sstable (CASSANDRA-9618)
 * Allow native functions in user-defined aggregates (CASSANDRA-9542)
 * Don't repair system_distributed by default (CASSANDRA-9621)
 * Fix mixing min, max, and count aggregates for blob type (CASSANRA-9622)
 * Rename class for DATE type in Java driver (CASSANDRA-9563)
 * Duplicate compilation of UDFs on coordinator (CASSANDRA-9475)
 * Fix connection leak in CqlRecordWriter (CASSANDRA-9576)
 * Mlockall before opening system sstables & remove boot_without_jna option (CASSANDRA-9573)
 * Add functions to convert timeuuid to date or time, deprecate dateOf and unixTimestampOf (CASSANDRA-9229)
 * Make sure we cancel non-compacting sstables from LifecycleTransaction (CASSANDRA-9566)
 * Fix deprecated repair JMX API (CASSANDRA-9570)
 * Add logback metrics (CASSANDRA-9378)
 * Update and refactor ant test/test-compression to run the tests in parallel (CASSANDRA-9583)
 * Fix upgrading to new directory for secondary index (CASSANDRA-9687)
Merged from 2.1:
 * (cqlsh) Fix bad check for CQL compatibility when DESCRIBE'ing
   COMPACT STORAGE tables with no clustering columns
 * Eliminate strong self-reference chains in sstable ref tidiers (CASSANDRA-9656)
 * Ensure StreamSession uses canonical sstable reader instances (CASSANDRA-9700)
 * Ensure memtable book keeping is not corrupted in the event we shrink usage (CASSANDRA-9681)
 * Update internal python driver for cqlsh (CASSANDRA-9064)
 * Fix IndexOutOfBoundsException when inserting tuple with too many
   elements using the string literal notation (CASSANDRA-9559)
 * Enable describe on indices (CASSANDRA-7814)
 * Fix incorrect result for IN queries where column not found (CASSANDRA-9540)
 * ColumnFamilyStore.selectAndReference may block during compaction (CASSANDRA-9637)
 * Fix bug in cardinality check when compacting (CASSANDRA-9580)
 * Fix memory leak in Ref due to ConcurrentLinkedQueue.remove() behaviour (CASSANDRA-9549)
 * Make rebuild only run one at a time (CASSANDRA-9119)
Merged from 2.0:
 * Avoid NPE in AuthSuccess#decode (CASSANDRA-9727)
 * Add listen_address to system.local (CASSANDRA-9603)
 * Bug fixes to resultset metadata construction (CASSANDRA-9636)
 * Fix setting 'durable_writes' in ALTER KEYSPACE (CASSANDRA-9560)
 * Avoids ballot clash in Paxos (CASSANDRA-9649)
 * Improve trace messages for RR (CASSANDRA-9479)
 * Fix suboptimal secondary index selection when restricted
   clustering column is also indexed (CASSANDRA-9631)
 * (cqlsh) Add min_threshold to DTCS option autocomplete (CASSANDRA-9385)
 * Fix error message when attempting to create an index on a column
   in a COMPACT STORAGE table with clustering columns (CASSANDRA-9527)
 * 'WITH WITH' in alter keyspace statements causes NPE (CASSANDRA-9565)
 * Expose some internals of SelectStatement for inspection (CASSANDRA-9532)
 * ArrivalWindow should use primitives (CASSANDRA-9496)
 * Periodically submit background compaction tasks (CASSANDRA-9592)
 * Set HAS_MORE_PAGES flag to false when PagingState is null (CASSANDRA-9571)


2.2.0-rc1
 * Compressed commit log should measure compressed space used (CASSANDRA-9095)
 * Fix comparison bug in CassandraRoleManager#collectRoles (CASSANDRA-9551)
 * Add tinyint,smallint,time,date support for UDFs (CASSANDRA-9400)
 * Deprecates SSTableSimpleWriter and SSTableSimpleUnsortedWriter (CASSANDRA-9546)
 * Empty INITCOND treated as null in aggregate (CASSANDRA-9457)
 * Remove use of Cell in Thrift MapReduce classes (CASSANDRA-8609)
 * Integrate pre-release Java Driver 2.2-rc1, custom build (CASSANDRA-9493)
 * Clean up gossiper logic for old versions (CASSANDRA-9370)
 * Fix custom payload coding/decoding to match the spec (CASSANDRA-9515)
 * ant test-all results incomplete when parsed (CASSANDRA-9463)
 * Disallow frozen<> types in function arguments and return types for
   clarity (CASSANDRA-9411)
 * Static Analysis to warn on unsafe use of Autocloseable instances (CASSANDRA-9431)
 * Update commitlog archiving examples now that commitlog segments are
   not recycled (CASSANDRA-9350)
 * Extend Transactional API to sstable lifecycle management (CASSANDRA-8568)
 * (cqlsh) Add support for native protocol 4 (CASSANDRA-9399)
 * Ensure that UDF and UDAs are keyspace-isolated (CASSANDRA-9409)
 * Revert CASSANDRA-7807 (tracing completion client notifications) (CASSANDRA-9429)
 * Add ability to stop compaction by ID (CASSANDRA-7207)
 * Let CassandraVersion handle SNAPSHOT version (CASSANDRA-9438)
Merged from 2.1:
 * (cqlsh) Fix using COPY through SOURCE or -f (CASSANDRA-9083)
 * Fix occasional lack of `system` keyspace in schema tables (CASSANDRA-8487)
 * Use ProtocolError code instead of ServerError code for native protocol
   error responses to unsupported protocol versions (CASSANDRA-9451)
 * Default commitlog_sync_batch_window_in_ms changed to 2ms (CASSANDRA-9504)
 * Fix empty partition assertion in unsorted sstable writing tools (CASSANDRA-9071)
 * Ensure truncate without snapshot cannot produce corrupt responses (CASSANDRA-9388)
 * Consistent error message when a table mixes counter and non-counter
   columns (CASSANDRA-9492)
 * Avoid getting unreadable keys during anticompaction (CASSANDRA-9508)
 * (cqlsh) Better float precision by default (CASSANDRA-9224)
 * Improve estimated row count (CASSANDRA-9107)
 * Optimize range tombstone memory footprint (CASSANDRA-8603)
 * Use configured gcgs in anticompaction (CASSANDRA-9397)
Merged from 2.0:
 * Don't accumulate more range than necessary in RangeTombstone.Tracker (CASSANDRA-9486)
 * Add broadcast and rpc addresses to system.local (CASSANDRA-9436)
 * Always mark sstable suspect when corrupted (CASSANDRA-9478)
 * Add database users and permissions to CQL3 documentation (CASSANDRA-7558)
 * Allow JVM_OPTS to be passed to standalone tools (CASSANDRA-5969)
 * Fix bad condition in RangeTombstoneList (CASSANDRA-9485)
 * Fix potential StackOverflow when setting CrcCheckChance over JMX (CASSANDRA-9488)
 * Fix null static columns in pages after the first, paged reversed
   queries (CASSANDRA-8502)
 * Fix counting cache serialization in request metrics (CASSANDRA-9466)
 * Add option not to validate atoms during scrub (CASSANDRA-9406)


2.2.0-beta1
 * Introduce Transactional API for internal state changes (CASSANDRA-8984)
 * Add a flag in cassandra.yaml to enable UDFs (CASSANDRA-9404)
 * Better support of null for UDF (CASSANDRA-8374)
 * Use ecj instead of javassist for UDFs (CASSANDRA-8241)
 * faster async logback configuration for tests (CASSANDRA-9376)
 * Add `smallint` and `tinyint` data types (CASSANDRA-8951)
 * Avoid thrift schema creation when native driver is used in stress tool (CASSANDRA-9374)
 * Make Functions.declared thread-safe
 * Add client warnings to native protocol v4 (CASSANDRA-8930)
 * Allow roles cache to be invalidated (CASSANDRA-8967)
 * Upgrade Snappy (CASSANDRA-9063)
 * Don't start Thrift rpc by default (CASSANDRA-9319)
 * Only stream from unrepaired sstables with incremental repair (CASSANDRA-8267)
 * Aggregate UDFs allow SFUNC return type to differ from STYPE if FFUNC specified (CASSANDRA-9321)
 * Remove Thrift dependencies in bundled tools (CASSANDRA-8358)
 * Disable memory mapping of hsperfdata file for JVM statistics (CASSANDRA-9242)
 * Add pre-startup checks to detect potential incompatibilities (CASSANDRA-8049)
 * Distinguish between null and unset in protocol v4 (CASSANDRA-7304)
 * Add user/role permissions for user-defined functions (CASSANDRA-7557)
 * Allow cassandra config to be updated to restart daemon without unloading classes (CASSANDRA-9046)
 * Don't initialize compaction writer before checking if iter is empty (CASSANDRA-9117)
 * Don't execute any functions at prepare-time (CASSANDRA-9037)
 * Share file handles between all instances of a SegmentedFile (CASSANDRA-8893)
 * Make it possible to major compact LCS (CASSANDRA-7272)
 * Make FunctionExecutionException extend RequestExecutionException
   (CASSANDRA-9055)
 * Add support for SELECT JSON, INSERT JSON syntax and new toJson(), fromJson()
   functions (CASSANDRA-7970)
 * Optimise max purgeable timestamp calculation in compaction (CASSANDRA-8920)
 * Constrain internode message buffer sizes, and improve IO class hierarchy (CASSANDRA-8670)
 * New tool added to validate all sstables in a node (CASSANDRA-5791)
 * Push notification when tracing completes for an operation (CASSANDRA-7807)
 * Delay "node up" and "node added" notifications until native protocol server is started (CASSANDRA-8236)
 * Compressed Commit Log (CASSANDRA-6809)
 * Optimise IntervalTree (CASSANDRA-8988)
 * Add a key-value payload for third party usage (CASSANDRA-8553, 9212)
 * Bump metrics-reporter-config dependency for metrics 3.0 (CASSANDRA-8149)
 * Partition intra-cluster message streams by size, not type (CASSANDRA-8789)
 * Add WriteFailureException to native protocol, notify coordinator of
   write failures (CASSANDRA-8592)
 * Convert SequentialWriter to nio (CASSANDRA-8709)
 * Add role based access control (CASSANDRA-7653, 8650, 7216, 8760, 8849, 8761, 8850)
 * Record client ip address in tracing sessions (CASSANDRA-8162)
 * Indicate partition key columns in response metadata for prepared
   statements (CASSANDRA-7660)
 * Merge UUIDType and TimeUUIDType parse logic (CASSANDRA-8759)
 * Avoid memory allocation when searching index summary (CASSANDRA-8793)
 * Optimise (Time)?UUIDType Comparisons (CASSANDRA-8730)
 * Make CRC32Ex into a separate maven dependency (CASSANDRA-8836)
 * Use preloaded jemalloc w/ Unsafe (CASSANDRA-8714, 9197)
 * Avoid accessing partitioner through StorageProxy (CASSANDRA-8244, 8268)
 * Upgrade Metrics library and remove depricated metrics (CASSANDRA-5657)
 * Serializing Row cache alternative, fully off heap (CASSANDRA-7438)
 * Duplicate rows returned when in clause has repeated values (CASSANDRA-6706)
 * Make CassandraException unchecked, extend RuntimeException (CASSANDRA-8560)
 * Support direct buffer decompression for reads (CASSANDRA-8464)
 * DirectByteBuffer compatible LZ4 methods (CASSANDRA-7039)
 * Group sstables for anticompaction correctly (CASSANDRA-8578)
 * Add ReadFailureException to native protocol, respond
   immediately when replicas encounter errors while handling
   a read request (CASSANDRA-7886)
 * Switch CommitLogSegment from RandomAccessFile to nio (CASSANDRA-8308)
 * Allow mixing token and partition key restrictions (CASSANDRA-7016)
 * Support index key/value entries on map collections (CASSANDRA-8473)
 * Modernize schema tables (CASSANDRA-8261)
 * Support for user-defined aggregation functions (CASSANDRA-8053)
 * Fix NPE in SelectStatement with empty IN values (CASSANDRA-8419)
 * Refactor SelectStatement, return IN results in natural order instead
   of IN value list order and ignore duplicate values in partition key IN restrictions (CASSANDRA-7981)
 * Support UDTs, tuples, and collections in user-defined
   functions (CASSANDRA-7563)
 * Fix aggregate fn results on empty selection, result column name,
   and cqlsh parsing (CASSANDRA-8229)
 * Mark sstables as repaired after full repair (CASSANDRA-7586)
 * Extend Descriptor to include a format value and refactor reader/writer
   APIs (CASSANDRA-7443)
 * Integrate JMH for microbenchmarks (CASSANDRA-8151)
 * Keep sstable levels when bootstrapping (CASSANDRA-7460)
 * Add Sigar library and perform basic OS settings check on startup (CASSANDRA-7838)
 * Support for aggregation functions (CASSANDRA-4914)
 * Remove cassandra-cli (CASSANDRA-7920)
 * Accept dollar quoted strings in CQL (CASSANDRA-7769)
 * Make assassinate a first class command (CASSANDRA-7935)
 * Support IN clause on any partition key column (CASSANDRA-7855)
 * Support IN clause on any clustering column (CASSANDRA-4762)
 * Improve compaction logging (CASSANDRA-7818)
 * Remove YamlFileNetworkTopologySnitch (CASSANDRA-7917)
 * Do anticompaction in groups (CASSANDRA-6851)
 * Support user-defined functions (CASSANDRA-7395, 7526, 7562, 7740, 7781, 7929,
   7924, 7812, 8063, 7813, 7708)
 * Permit configurable timestamps with cassandra-stress (CASSANDRA-7416)
 * Move sstable RandomAccessReader to nio2, which allows using the
   FILE_SHARE_DELETE flag on Windows (CASSANDRA-4050)
 * Remove CQL2 (CASSANDRA-5918)
 * Optimize fetching multiple cells by name (CASSANDRA-6933)
 * Allow compilation in java 8 (CASSANDRA-7028)
 * Make incremental repair default (CASSANDRA-7250)
 * Enable code coverage thru JaCoCo (CASSANDRA-7226)
 * Switch external naming of 'column families' to 'tables' (CASSANDRA-4369)
 * Shorten SSTable path (CASSANDRA-6962)
 * Use unsafe mutations for most unit tests (CASSANDRA-6969)
 * Fix race condition during calculation of pending ranges (CASSANDRA-7390)
 * Fail on very large batch sizes (CASSANDRA-8011)
 * Improve concurrency of repair (CASSANDRA-6455, 8208, 9145)
 * Select optimal CRC32 implementation at runtime (CASSANDRA-8614)
 * Evaluate MurmurHash of Token once per query (CASSANDRA-7096)
 * Generalize progress reporting (CASSANDRA-8901)
 * Resumable bootstrap streaming (CASSANDRA-8838, CASSANDRA-8942)
 * Allow scrub for secondary index (CASSANDRA-5174)
 * Save repair data to system table (CASSANDRA-5839)
 * fix nodetool names that reference column families (CASSANDRA-8872)
 Merged from 2.1:
 * Warn on misuse of unlogged batches (CASSANDRA-9282)
 * Failure detector detects and ignores local pauses (CASSANDRA-9183)
 * Add utility class to support for rate limiting a given log statement (CASSANDRA-9029)
 * Add missing consistency levels to cassandra-stess (CASSANDRA-9361)
 * Fix commitlog getCompletedTasks to not increment (CASSANDRA-9339)
 * Fix for harmless exceptions logged as ERROR (CASSANDRA-8564)
 * Delete processed sstables in sstablesplit/sstableupgrade (CASSANDRA-8606)
 * Improve sstable exclusion from partition tombstones (CASSANDRA-9298)
 * Validate the indexed column rather than the cell's contents for 2i (CASSANDRA-9057)
 * Add support for top-k custom 2i queries (CASSANDRA-8717)
 * Fix error when dropping table during compaction (CASSANDRA-9251)
 * cassandra-stress supports validation operations over user profiles (CASSANDRA-8773)
 * Add support for rate limiting log messages (CASSANDRA-9029)
 * Log the partition key with tombstone warnings (CASSANDRA-8561)
 * Reduce runWithCompactionsDisabled poll interval to 1ms (CASSANDRA-9271)
 * Fix PITR commitlog replay (CASSANDRA-9195)
 * GCInspector logs very different times (CASSANDRA-9124)
 * Fix deleting from an empty list (CASSANDRA-9198)
 * Update tuple and collection types that use a user-defined type when that UDT
   is modified (CASSANDRA-9148, CASSANDRA-9192)
 * Use higher timeout for prepair and snapshot in repair (CASSANDRA-9261)
 * Fix anticompaction blocking ANTI_ENTROPY stage (CASSANDRA-9151)
 * Repair waits for anticompaction to finish (CASSANDRA-9097)
 * Fix streaming not holding ref when stream error (CASSANDRA-9295)
 * Fix canonical view returning early opened SSTables (CASSANDRA-9396)
Merged from 2.0:
 * (cqlsh) Add LOGIN command to switch users (CASSANDRA-7212)
 * Clone SliceQueryFilter in AbstractReadCommand implementations (CASSANDRA-8940)
 * Push correct protocol notification for DROP INDEX (CASSANDRA-9310)
 * token-generator - generated tokens too long (CASSANDRA-9300)
 * Fix counting of tombstones for TombstoneOverwhelmingException (CASSANDRA-9299)
 * Fix ReconnectableSnitch reconnecting to peers during upgrade (CASSANDRA-6702)
 * Include keyspace and table name in error log for collections over the size
   limit (CASSANDRA-9286)
 * Avoid potential overlap in LCS with single-partition sstables (CASSANDRA-9322)
 * Log warning message when a table is queried before the schema has fully
   propagated (CASSANDRA-9136)
 * Overload SecondaryIndex#indexes to accept the column definition (CASSANDRA-9314)
 * (cqlsh) Add SERIAL and LOCAL_SERIAL consistency levels (CASSANDRA-8051)
 * Fix index selection during rebuild with certain table layouts (CASSANDRA-9281)
 * Fix partition-level-delete-only workload accounting (CASSANDRA-9194)
 * Allow scrub to handle corrupted compressed chunks (CASSANDRA-9140)
 * Fix assertion error when resetlocalschema is run during repair (CASSANDRA-9249)
 * Disable single sstable tombstone compactions for DTCS by default (CASSANDRA-9234)
 * IncomingTcpConnection thread is not named (CASSANDRA-9262)
 * Close incoming connections when MessagingService is stopped (CASSANDRA-9238)
 * Fix streaming hang when retrying (CASSANDRA-9132)


2.1.5
 * Re-add deprecated cold_reads_to_omit param for backwards compat (CASSANDRA-9203)
 * Make anticompaction visible in compactionstats (CASSANDRA-9098)
 * Improve nodetool getendpoints documentation about the partition
   key parameter (CASSANDRA-6458)
 * Don't check other keyspaces for schema changes when an user-defined
   type is altered (CASSANDRA-9187)
 * Add generate-idea-files target to build.xml (CASSANDRA-9123)
 * Allow takeColumnFamilySnapshot to take a list of tables (CASSANDRA-8348)
 * Limit major sstable operations to their canonical representation (CASSANDRA-8669)
 * cqlsh: Add tests for INSERT and UPDATE tab completion (CASSANDRA-9125)
 * cqlsh: quote column names when needed in COPY FROM inserts (CASSANDRA-9080)
 * Do not load read meter for offline operations (CASSANDRA-9082)
 * cqlsh: Make CompositeType data readable (CASSANDRA-8919)
 * cqlsh: Fix display of triggers (CASSANDRA-9081)
 * Fix NullPointerException when deleting or setting an element by index on
   a null list collection (CASSANDRA-9077)
 * Buffer bloom filter serialization (CASSANDRA-9066)
 * Fix anti-compaction target bloom filter size (CASSANDRA-9060)
 * Make FROZEN and TUPLE unreserved keywords in CQL (CASSANDRA-9047)
 * Prevent AssertionError from SizeEstimatesRecorder (CASSANDRA-9034)
 * Avoid overwriting index summaries for sstables with an older format that
   does not support downsampling; rebuild summaries on startup when this
   is detected (CASSANDRA-8993)
 * Fix potential data loss in CompressedSequentialWriter (CASSANDRA-8949)
 * Make PasswordAuthenticator number of hashing rounds configurable (CASSANDRA-8085)
 * Fix AssertionError when binding nested collections in DELETE (CASSANDRA-8900)
 * Check for overlap with non-early sstables in LCS (CASSANDRA-8739)
 * Only calculate max purgable timestamp if we have to (CASSANDRA-8914)
 * (cqlsh) Greatly improve performance of COPY FROM (CASSANDRA-8225)
 * IndexSummary effectiveIndexInterval is now a guideline, not a rule (CASSANDRA-8993)
 * Use correct bounds for page cache eviction of compressed files (CASSANDRA-8746)
 * SSTableScanner enforces its bounds (CASSANDRA-8946)
 * Cleanup cell equality (CASSANDRA-8947)
 * Introduce intra-cluster message coalescing (CASSANDRA-8692)
 * DatabaseDescriptor throws NPE when rpc_interface is used (CASSANDRA-8839)
 * Don't check if an sstable is live for offline compactions (CASSANDRA-8841)
 * Don't set clientMode in SSTableLoader (CASSANDRA-8238)
 * Fix SSTableRewriter with disabled early open (CASSANDRA-8535)
 * Fix cassandra-stress so it respects the CL passed in user mode (CASSANDRA-8948)
 * Fix rare NPE in ColumnDefinition#hasIndexOption() (CASSANDRA-8786)
 * cassandra-stress reports per-operation statistics, plus misc (CASSANDRA-8769)
 * Add SimpleDate (cql date) and Time (cql time) types (CASSANDRA-7523)
 * Use long for key count in cfstats (CASSANDRA-8913)
 * Make SSTableRewriter.abort() more robust to failure (CASSANDRA-8832)
 * Remove cold_reads_to_omit from STCS (CASSANDRA-8860)
 * Make EstimatedHistogram#percentile() use ceil instead of floor (CASSANDRA-8883)
 * Fix top partitions reporting wrong cardinality (CASSANDRA-8834)
 * Fix rare NPE in KeyCacheSerializer (CASSANDRA-8067)
 * Pick sstables for validation as late as possible inc repairs (CASSANDRA-8366)
 * Fix commitlog getPendingTasks to not increment (CASSANDRA-8862)
 * Fix parallelism adjustment in range and secondary index queries
   when the first fetch does not satisfy the limit (CASSANDRA-8856)
 * Check if the filtered sstables is non-empty in STCS (CASSANDRA-8843)
 * Upgrade java-driver used for cassandra-stress (CASSANDRA-8842)
 * Fix CommitLog.forceRecycleAllSegments() memory access error (CASSANDRA-8812)
 * Improve assertions in Memory (CASSANDRA-8792)
 * Fix SSTableRewriter cleanup (CASSANDRA-8802)
 * Introduce SafeMemory for CompressionMetadata.Writer (CASSANDRA-8758)
 * 'nodetool info' prints exception against older node (CASSANDRA-8796)
 * Ensure SSTableReader.last corresponds exactly with the file end (CASSANDRA-8750)
 * Make SSTableWriter.openEarly more robust and obvious (CASSANDRA-8747)
 * Enforce SSTableReader.first/last (CASSANDRA-8744)
 * Cleanup SegmentedFile API (CASSANDRA-8749)
 * Avoid overlap with early compaction replacement (CASSANDRA-8683)
 * Safer Resource Management++ (CASSANDRA-8707)
 * Write partition size estimates into a system table (CASSANDRA-7688)
 * cqlsh: Fix keys() and full() collection indexes in DESCRIBE output
   (CASSANDRA-8154)
 * Show progress of streaming in nodetool netstats (CASSANDRA-8886)
 * IndexSummaryBuilder utilises offheap memory, and shares data between
   each IndexSummary opened from it (CASSANDRA-8757)
 * markCompacting only succeeds if the exact SSTableReader instances being
   marked are in the live set (CASSANDRA-8689)
 * cassandra-stress support for varint (CASSANDRA-8882)
 * Fix Adler32 digest for compressed sstables (CASSANDRA-8778)
 * Add nodetool statushandoff/statusbackup (CASSANDRA-8912)
 * Use stdout for progress and stats in sstableloader (CASSANDRA-8982)
 * Correctly identify 2i datadir from older versions (CASSANDRA-9116)
Merged from 2.0:
 * Ignore gossip SYNs after shutdown (CASSANDRA-9238)
 * Avoid overflow when calculating max sstable size in LCS (CASSANDRA-9235)
 * Make sstable blacklisting work with compression (CASSANDRA-9138)
 * Do not attempt to rebuild indexes if no index accepts any column (CASSANDRA-9196)
 * Don't initiate snitch reconnection for dead states (CASSANDRA-7292)
 * Fix ArrayIndexOutOfBoundsException in CQLSSTableWriter (CASSANDRA-8978)
 * Add shutdown gossip state to prevent timeouts during rolling restarts (CASSANDRA-8336)
 * Fix running with java.net.preferIPv6Addresses=true (CASSANDRA-9137)
 * Fix failed bootstrap/replace attempts being persisted in system.peers (CASSANDRA-9180)
 * Flush system.IndexInfo after marking index built (CASSANDRA-9128)
 * Fix updates to min/max_compaction_threshold through cassandra-cli
   (CASSANDRA-8102)
 * Don't include tmp files when doing offline relevel (CASSANDRA-9088)
 * Use the proper CAS WriteType when finishing a previous round during Paxos
   preparation (CASSANDRA-8672)
 * Avoid race in cancelling compactions (CASSANDRA-9070)
 * More aggressive check for expired sstables in DTCS (CASSANDRA-8359)
 * Fix ignored index_interval change in ALTER TABLE statements (CASSANDRA-7976)
 * Do more aggressive compaction in old time windows in DTCS (CASSANDRA-8360)
 * java.lang.AssertionError when reading saved cache (CASSANDRA-8740)
 * "disk full" when running cleanup (CASSANDRA-9036)
 * Lower logging level from ERROR to DEBUG when a scheduled schema pull
   cannot be completed due to a node being down (CASSANDRA-9032)
 * Fix MOVED_NODE client event (CASSANDRA-8516)
 * Allow overriding MAX_OUTSTANDING_REPLAY_COUNT (CASSANDRA-7533)
 * Fix malformed JMX ObjectName containing IPv6 addresses (CASSANDRA-9027)
 * (cqlsh) Allow increasing CSV field size limit through
   cqlshrc config option (CASSANDRA-8934)
 * Stop logging range tombstones when exceeding the threshold
   (CASSANDRA-8559)
 * Fix NullPointerException when nodetool getendpoints is run
   against invalid keyspaces or tables (CASSANDRA-8950)
 * Allow specifying the tmp dir (CASSANDRA-7712)
 * Improve compaction estimated tasks estimation (CASSANDRA-8904)
 * Fix duplicate up/down messages sent to native clients (CASSANDRA-7816)
 * Expose commit log archive status via JMX (CASSANDRA-8734)
 * Provide better exceptions for invalid replication strategy parameters
   (CASSANDRA-8909)
 * Fix regression in mixed single and multi-column relation support for
   SELECT statements (CASSANDRA-8613)
 * Add ability to limit number of native connections (CASSANDRA-8086)
 * Fix CQLSSTableWriter throwing exception and spawning threads
   (CASSANDRA-8808)
 * Fix MT mismatch between empty and GC-able data (CASSANDRA-8979)
 * Fix incorrect validation when snapshotting single table (CASSANDRA-8056)
 * Add offline tool to relevel sstables (CASSANDRA-8301)
 * Preserve stream ID for more protocol errors (CASSANDRA-8848)
 * Fix combining token() function with multi-column relations on
   clustering columns (CASSANDRA-8797)
 * Make CFS.markReferenced() resistant to bad refcounting (CASSANDRA-8829)
 * Fix StreamTransferTask abort/complete bad refcounting (CASSANDRA-8815)
 * Fix AssertionError when querying a DESC clustering ordered
   table with ASC ordering and paging (CASSANDRA-8767)
 * AssertionError: "Memory was freed" when running cleanup (CASSANDRA-8716)
 * Make it possible to set max_sstable_age to fractional days (CASSANDRA-8406)
 * Fix some multi-column relations with indexes on some clustering
   columns (CASSANDRA-8275)
 * Fix memory leak in SSTableSimple*Writer and SSTableReader.validate()
   (CASSANDRA-8748)
 * Throw OOM if allocating memory fails to return a valid pointer (CASSANDRA-8726)
 * Fix SSTableSimpleUnsortedWriter ConcurrentModificationException (CASSANDRA-8619)
 * 'nodetool info' prints exception against older node (CASSANDRA-8796)
 * Ensure SSTableSimpleUnsortedWriter.close() terminates if
   disk writer has crashed (CASSANDRA-8807)


2.1.4
 * Bind JMX to localhost unless explicitly configured otherwise (CASSANDRA-9085)


2.1.3
 * Fix HSHA/offheap_objects corruption (CASSANDRA-8719)
 * Upgrade libthrift to 0.9.2 (CASSANDRA-8685)
 * Don't use the shared ref in sstableloader (CASSANDRA-8704)
 * Purge internal prepared statements if related tables or
   keyspaces are dropped (CASSANDRA-8693)
 * (cqlsh) Handle unicode BOM at start of files (CASSANDRA-8638)
 * Stop compactions before exiting offline tools (CASSANDRA-8623)
 * Update tools/stress/README.txt to match current behaviour (CASSANDRA-7933)
 * Fix schema from Thrift conversion with empty metadata (CASSANDRA-8695)
 * Safer Resource Management (CASSANDRA-7705)
 * Make sure we compact highly overlapping cold sstables with
   STCS (CASSANDRA-8635)
 * rpc_interface and listen_interface generate NPE on startup when specified
   interface doesn't exist (CASSANDRA-8677)
 * Fix ArrayIndexOutOfBoundsException in nodetool cfhistograms (CASSANDRA-8514)
 * Switch from yammer metrics for nodetool cf/proxy histograms (CASSANDRA-8662)
 * Make sure we don't add tmplink files to the compaction
   strategy (CASSANDRA-8580)
 * (cqlsh) Handle maps with blob keys (CASSANDRA-8372)
 * (cqlsh) Handle DynamicCompositeType schemas correctly (CASSANDRA-8563)
 * Duplicate rows returned when in clause has repeated values (CASSANDRA-6706)
 * Add tooling to detect hot partitions (CASSANDRA-7974)
 * Fix cassandra-stress user-mode truncation of partition generation (CASSANDRA-8608)
 * Only stream from unrepaired sstables during inc repair (CASSANDRA-8267)
 * Don't allow starting multiple inc repairs on the same sstables (CASSANDRA-8316)
 * Invalidate prepared BATCH statements when related tables
   or keyspaces are dropped (CASSANDRA-8652)
 * Fix missing results in secondary index queries on collections
   with ALLOW FILTERING (CASSANDRA-8421)
 * Expose EstimatedHistogram metrics for range slices (CASSANDRA-8627)
 * (cqlsh) Escape clqshrc passwords properly (CASSANDRA-8618)
 * Fix NPE when passing wrong argument in ALTER TABLE statement (CASSANDRA-8355)
 * Pig: Refactor and deprecate CqlStorage (CASSANDRA-8599)
 * Don't reuse the same cleanup strategy for all sstables (CASSANDRA-8537)
 * Fix case-sensitivity of index name on CREATE and DROP INDEX
   statements (CASSANDRA-8365)
 * Better detection/logging for corruption in compressed sstables (CASSANDRA-8192)
 * Use the correct repairedAt value when closing writer (CASSANDRA-8570)
 * (cqlsh) Handle a schema mismatch being detected on startup (CASSANDRA-8512)
 * Properly calculate expected write size during compaction (CASSANDRA-8532)
 * Invalidate affected prepared statements when a table's columns
   are altered (CASSANDRA-7910)
 * Stress - user defined writes should populate sequentally (CASSANDRA-8524)
 * Fix regression in SSTableRewriter causing some rows to become unreadable
   during compaction (CASSANDRA-8429)
 * Run major compactions for repaired/unrepaired in parallel (CASSANDRA-8510)
 * (cqlsh) Fix compression options in DESCRIBE TABLE output when compression
   is disabled (CASSANDRA-8288)
 * (cqlsh) Fix DESCRIBE output after keyspaces are altered (CASSANDRA-7623)
 * Make sure we set lastCompactedKey correctly (CASSANDRA-8463)
 * (cqlsh) Fix output of CONSISTENCY command (CASSANDRA-8507)
 * (cqlsh) Fixed the handling of LIST statements (CASSANDRA-8370)
 * Make sstablescrub check leveled manifest again (CASSANDRA-8432)
 * Check first/last keys in sstable when giving out positions (CASSANDRA-8458)
 * Disable mmap on Windows (CASSANDRA-6993)
 * Add missing ConsistencyLevels to cassandra-stress (CASSANDRA-8253)
 * Add auth support to cassandra-stress (CASSANDRA-7985)
 * Fix ArrayIndexOutOfBoundsException when generating error message
   for some CQL syntax errors (CASSANDRA-8455)
 * Scale memtable slab allocation logarithmically (CASSANDRA-7882)
 * cassandra-stress simultaneous inserts over same seed (CASSANDRA-7964)
 * Reduce cassandra-stress sampling memory requirements (CASSANDRA-7926)
 * Ensure memtable flush cannot expire commit log entries from its future (CASSANDRA-8383)
 * Make read "defrag" async to reclaim memtables (CASSANDRA-8459)
 * Remove tmplink files for offline compactions (CASSANDRA-8321)
 * Reduce maxHintsInProgress (CASSANDRA-8415)
 * BTree updates may call provided update function twice (CASSANDRA-8018)
 * Release sstable references after anticompaction (CASSANDRA-8386)
 * Handle abort() in SSTableRewriter properly (CASSANDRA-8320)
 * Centralize shared executors (CASSANDRA-8055)
 * Fix filtering for CONTAINS (KEY) relations on frozen collection
   clustering columns when the query is restricted to a single
   partition (CASSANDRA-8203)
 * Do more aggressive entire-sstable TTL expiry checks (CASSANDRA-8243)
 * Add more log info if readMeter is null (CASSANDRA-8238)
 * add check of the system wall clock time at startup (CASSANDRA-8305)
 * Support for frozen collections (CASSANDRA-7859)
 * Fix overflow on histogram computation (CASSANDRA-8028)
 * Have paxos reuse the timestamp generation of normal queries (CASSANDRA-7801)
 * Fix incremental repair not remove parent session on remote (CASSANDRA-8291)
 * Improve JBOD disk utilization (CASSANDRA-7386)
 * Log failed host when preparing incremental repair (CASSANDRA-8228)
 * Force config client mode in CQLSSTableWriter (CASSANDRA-8281)
 * Fix sstableupgrade throws exception (CASSANDRA-8688)
 * Fix hang when repairing empty keyspace (CASSANDRA-8694)
Merged from 2.0:
 * Fix IllegalArgumentException in dynamic snitch (CASSANDRA-8448)
 * Add support for UPDATE ... IF EXISTS (CASSANDRA-8610)
 * Fix reversal of list prepends (CASSANDRA-8733)
 * Prevent non-zero default_time_to_live on tables with counters
   (CASSANDRA-8678)
 * Fix SSTableSimpleUnsortedWriter ConcurrentModificationException
   (CASSANDRA-8619)
 * Round up time deltas lower than 1ms in BulkLoader (CASSANDRA-8645)
 * Add batch remove iterator to ABSC (CASSANDRA-8414, 8666)
 * Round up time deltas lower than 1ms in BulkLoader (CASSANDRA-8645)
 * Fix isClientMode check in Keyspace (CASSANDRA-8687)
 * Use more efficient slice size for querying internal secondary
   index tables (CASSANDRA-8550)
 * Fix potentially returning deleted rows with range tombstone (CASSANDRA-8558)
 * Check for available disk space before starting a compaction (CASSANDRA-8562)
 * Fix DISTINCT queries with LIMITs or paging when some partitions
   contain only tombstones (CASSANDRA-8490)
 * Introduce background cache refreshing to permissions cache
   (CASSANDRA-8194)
 * Fix race condition in StreamTransferTask that could lead to
   infinite loops and premature sstable deletion (CASSANDRA-7704)
 * Add an extra version check to MigrationTask (CASSANDRA-8462)
 * Ensure SSTableWriter cleans up properly after failure (CASSANDRA-8499)
 * Increase bf true positive count on key cache hit (CASSANDRA-8525)
 * Move MeteredFlusher to its own thread (CASSANDRA-8485)
 * Fix non-distinct results in DISTNCT queries on static columns when
   paging is enabled (CASSANDRA-8087)
 * Move all hints related tasks to hints internal executor (CASSANDRA-8285)
 * Fix paging for multi-partition IN queries (CASSANDRA-8408)
 * Fix MOVED_NODE topology event never being emitted when a node
   moves its token (CASSANDRA-8373)
 * Fix validation of indexes in COMPACT tables (CASSANDRA-8156)
 * Avoid StackOverflowError when a large list of IN values
   is used for a clustering column (CASSANDRA-8410)
 * Fix NPE when writetime() or ttl() calls are wrapped by
   another function call (CASSANDRA-8451)
 * Fix NPE after dropping a keyspace (CASSANDRA-8332)
 * Fix error message on read repair timeouts (CASSANDRA-7947)
 * Default DTCS base_time_seconds changed to 60 (CASSANDRA-8417)
 * Refuse Paxos operation with more than one pending endpoint (CASSANDRA-8346, 8640)
 * Throw correct exception when trying to bind a keyspace or table
   name (CASSANDRA-6952)
 * Make HHOM.compact synchronized (CASSANDRA-8416)
 * cancel latency-sampling task when CF is dropped (CASSANDRA-8401)
 * don't block SocketThread for MessagingService (CASSANDRA-8188)
 * Increase quarantine delay on replacement (CASSANDRA-8260)
 * Expose off-heap memory usage stats (CASSANDRA-7897)
 * Ignore Paxos commits for truncated tables (CASSANDRA-7538)
 * Validate size of indexed column values (CASSANDRA-8280)
 * Make LCS split compaction results over all data directories (CASSANDRA-8329)
 * Fix some failing queries that use multi-column relations
   on COMPACT STORAGE tables (CASSANDRA-8264)
 * Fix InvalidRequestException with ORDER BY (CASSANDRA-8286)
 * Disable SSLv3 for POODLE (CASSANDRA-8265)
 * Fix millisecond timestamps in Tracing (CASSANDRA-8297)
 * Include keyspace name in error message when there are insufficient
   live nodes to stream from (CASSANDRA-8221)
 * Avoid overlap in L1 when L0 contains many nonoverlapping
   sstables (CASSANDRA-8211)
 * Improve PropertyFileSnitch logging (CASSANDRA-8183)
 * Add DC-aware sequential repair (CASSANDRA-8193)
 * Use live sstables in snapshot repair if possible (CASSANDRA-8312)
 * Fix hints serialized size calculation (CASSANDRA-8587)


2.1.2
 * (cqlsh) parse_for_table_meta errors out on queries with undefined
   grammars (CASSANDRA-8262)
 * (cqlsh) Fix SELECT ... TOKEN() function broken in C* 2.1.1 (CASSANDRA-8258)
 * Fix Cassandra crash when running on JDK8 update 40 (CASSANDRA-8209)
 * Optimize partitioner tokens (CASSANDRA-8230)
 * Improve compaction of repaired/unrepaired sstables (CASSANDRA-8004)
 * Make cache serializers pluggable (CASSANDRA-8096)
 * Fix issues with CONTAINS (KEY) queries on secondary indexes
   (CASSANDRA-8147)
 * Fix read-rate tracking of sstables for some queries (CASSANDRA-8239)
 * Fix default timestamp in QueryOptions (CASSANDRA-8246)
 * Set socket timeout when reading remote version (CASSANDRA-8188)
 * Refactor how we track live size (CASSANDRA-7852)
 * Make sure unfinished compaction files are removed (CASSANDRA-8124)
 * Fix shutdown when run as Windows service (CASSANDRA-8136)
 * Fix DESCRIBE TABLE with custom indexes (CASSANDRA-8031)
 * Fix race in RecoveryManagerTest (CASSANDRA-8176)
 * Avoid IllegalArgumentException while sorting sstables in
   IndexSummaryManager (CASSANDRA-8182)
 * Shutdown JVM on file descriptor exhaustion (CASSANDRA-7579)
 * Add 'die' policy for commit log and disk failure (CASSANDRA-7927)
 * Fix installing as service on Windows (CASSANDRA-8115)
 * Fix CREATE TABLE for CQL2 (CASSANDRA-8144)
 * Avoid boxing in ColumnStats min/max trackers (CASSANDRA-8109)
Merged from 2.0:
 * Correctly handle non-text column names in cql3 (CASSANDRA-8178)
 * Fix deletion for indexes on primary key columns (CASSANDRA-8206)
 * Add 'nodetool statusgossip' (CASSANDRA-8125)
 * Improve client notification that nodes are ready for requests (CASSANDRA-7510)
 * Handle negative timestamp in writetime method (CASSANDRA-8139)
 * Pig: Remove errant LIMIT clause in CqlNativeStorage (CASSANDRA-8166)
 * Throw ConfigurationException when hsha is used with the default
   rpc_max_threads setting of 'unlimited' (CASSANDRA-8116)
 * Allow concurrent writing of the same table in the same JVM using
   CQLSSTableWriter (CASSANDRA-7463)
 * Fix totalDiskSpaceUsed calculation (CASSANDRA-8205)


2.1.1
 * Fix spin loop in AtomicSortedColumns (CASSANDRA-7546)
 * Dont notify when replacing tmplink files (CASSANDRA-8157)
 * Fix validation with multiple CONTAINS clause (CASSANDRA-8131)
 * Fix validation of collections in TriggerExecutor (CASSANDRA-8146)
 * Fix IllegalArgumentException when a list of IN values containing tuples
   is passed as a single arg to a prepared statement with the v1 or v2
   protocol (CASSANDRA-8062)
 * Fix ClassCastException in DISTINCT query on static columns with
   query paging (CASSANDRA-8108)
 * Fix NPE on null nested UDT inside a set (CASSANDRA-8105)
 * Fix exception when querying secondary index on set items or map keys
   when some clustering columns are specified (CASSANDRA-8073)
 * Send proper error response when there is an error during native
   protocol message decode (CASSANDRA-8118)
 * Gossip should ignore generation numbers too far in the future (CASSANDRA-8113)
 * Fix NPE when creating a table with frozen sets, lists (CASSANDRA-8104)
 * Fix high memory use due to tracking reads on incrementally opened sstable
   readers (CASSANDRA-8066)
 * Fix EXECUTE request with skipMetadata=false returning no metadata
   (CASSANDRA-8054)
 * Allow concurrent use of CQLBulkOutputFormat (CASSANDRA-7776)
 * Shutdown JVM on OOM (CASSANDRA-7507)
 * Upgrade netty version and enable epoll event loop (CASSANDRA-7761)
 * Don't duplicate sstables smaller than split size when using
   the sstablesplitter tool (CASSANDRA-7616)
 * Avoid re-parsing already prepared statements (CASSANDRA-7923)
 * Fix some Thrift slice deletions and updates of COMPACT STORAGE
   tables with some clustering columns omitted (CASSANDRA-7990)
 * Fix filtering for CONTAINS on sets (CASSANDRA-8033)
 * Properly track added size (CASSANDRA-7239)
 * Allow compilation in java 8 (CASSANDRA-7208)
 * Fix Assertion error on RangeTombstoneList diff (CASSANDRA-8013)
 * Release references to overlapping sstables during compaction (CASSANDRA-7819)
 * Send notification when opening compaction results early (CASSANDRA-8034)
 * Make native server start block until properly bound (CASSANDRA-7885)
 * (cqlsh) Fix IPv6 support (CASSANDRA-7988)
 * Ignore fat clients when checking for endpoint collision (CASSANDRA-7939)
 * Make sstablerepairedset take a list of files (CASSANDRA-7995)
 * (cqlsh) Tab completeion for indexes on map keys (CASSANDRA-7972)
 * (cqlsh) Fix UDT field selection in select clause (CASSANDRA-7891)
 * Fix resource leak in event of corrupt sstable
 * (cqlsh) Add command line option for cqlshrc file path (CASSANDRA-7131)
 * Provide visibility into prepared statements churn (CASSANDRA-7921, CASSANDRA-7930)
 * Invalidate prepared statements when their keyspace or table is
   dropped (CASSANDRA-7566)
 * cassandra-stress: fix support for NetworkTopologyStrategy (CASSANDRA-7945)
 * Fix saving caches when a table is dropped (CASSANDRA-7784)
 * Add better error checking of new stress profile (CASSANDRA-7716)
 * Use ThreadLocalRandom and remove FBUtilities.threadLocalRandom (CASSANDRA-7934)
 * Prevent operator mistakes due to simultaneous bootstrap (CASSANDRA-7069)
 * cassandra-stress supports whitelist mode for node config (CASSANDRA-7658)
 * GCInspector more closely tracks GC; cassandra-stress and nodetool report it (CASSANDRA-7916)
 * nodetool won't output bogus ownership info without a keyspace (CASSANDRA-7173)
 * Add human readable option to nodetool commands (CASSANDRA-5433)
 * Don't try to set repairedAt on old sstables (CASSANDRA-7913)
 * Add metrics for tracking PreparedStatement use (CASSANDRA-7719)
 * (cqlsh) tab-completion for triggers (CASSANDRA-7824)
 * (cqlsh) Support for query paging (CASSANDRA-7514)
 * (cqlsh) Show progress of COPY operations (CASSANDRA-7789)
 * Add syntax to remove multiple elements from a map (CASSANDRA-6599)
 * Support non-equals conditions in lightweight transactions (CASSANDRA-6839)
 * Add IF [NOT] EXISTS to create/drop triggers (CASSANDRA-7606)
 * (cqlsh) Display the current logged-in user (CASSANDRA-7785)
 * (cqlsh) Don't ignore CTRL-C during COPY FROM execution (CASSANDRA-7815)
 * (cqlsh) Order UDTs according to cross-type dependencies in DESCRIBE
   output (CASSANDRA-7659)
 * (cqlsh) Fix handling of CAS statement results (CASSANDRA-7671)
 * (cqlsh) COPY TO/FROM improvements (CASSANDRA-7405)
 * Support list index operations with conditions (CASSANDRA-7499)
 * Add max live/tombstoned cells to nodetool cfstats output (CASSANDRA-7731)
 * Validate IPv6 wildcard addresses properly (CASSANDRA-7680)
 * (cqlsh) Error when tracing query (CASSANDRA-7613)
 * Avoid IOOBE when building SyntaxError message snippet (CASSANDRA-7569)
 * SSTableExport uses correct validator to create string representation of partition
   keys (CASSANDRA-7498)
 * Avoid NPEs when receiving type changes for an unknown keyspace (CASSANDRA-7689)
 * Add support for custom 2i validation (CASSANDRA-7575)
 * Pig support for hadoop CqlInputFormat (CASSANDRA-6454)
 * Add duration mode to cassandra-stress (CASSANDRA-7468)
 * Add listen_interface and rpc_interface options (CASSANDRA-7417)
 * Improve schema merge performance (CASSANDRA-7444)
 * Adjust MT depth based on # of partition validating (CASSANDRA-5263)
 * Optimise NativeCell comparisons (CASSANDRA-6755)
 * Configurable client timeout for cqlsh (CASSANDRA-7516)
 * Include snippet of CQL query near syntax error in messages (CASSANDRA-7111)
 * Make repair -pr work with -local (CASSANDRA-7450)
 * Fix error in sstableloader with -cph > 1 (CASSANDRA-8007)
 * Fix snapshot repair error on indexed tables (CASSANDRA-8020)
 * Do not exit nodetool repair when receiving JMX NOTIF_LOST (CASSANDRA-7909)
 * Stream to private IP when available (CASSANDRA-8084)
Merged from 2.0:
 * Reject conditions on DELETE unless full PK is given (CASSANDRA-6430)
 * Properly reject the token function DELETE (CASSANDRA-7747)
 * Force batchlog replay before decommissioning a node (CASSANDRA-7446)
 * Fix hint replay with many accumulated expired hints (CASSANDRA-6998)
 * Fix duplicate results in DISTINCT queries on static columns with query
   paging (CASSANDRA-8108)
 * Add DateTieredCompactionStrategy (CASSANDRA-6602)
 * Properly validate ascii and utf8 string literals in CQL queries (CASSANDRA-8101)
 * (cqlsh) Fix autocompletion for alter keyspace (CASSANDRA-8021)
 * Create backup directories for commitlog archiving during startup (CASSANDRA-8111)
 * Reduce totalBlockFor() for LOCAL_* consistency levels (CASSANDRA-8058)
 * Fix merging schemas with re-dropped keyspaces (CASSANDRA-7256)
 * Fix counters in supercolumns during live upgrades from 1.2 (CASSANDRA-7188)
 * Notify DT subscribers when a column family is truncated (CASSANDRA-8088)
 * Add sanity check of $JAVA on startup (CASSANDRA-7676)
 * Schedule fat client schema pull on join (CASSANDRA-7993)
 * Don't reset nodes' versions when closing IncomingTcpConnections
   (CASSANDRA-7734)
 * Record the real messaging version in all cases in OutboundTcpConnection
   (CASSANDRA-8057)
 * SSL does not work in cassandra-cli (CASSANDRA-7899)
 * Fix potential exception when using ReversedType in DynamicCompositeType
   (CASSANDRA-7898)
 * Better validation of collection values (CASSANDRA-7833)
 * Track min/max timestamps correctly (CASSANDRA-7969)
 * Fix possible overflow while sorting CL segments for replay (CASSANDRA-7992)
 * Increase nodetool Xmx (CASSANDRA-7956)
 * Archive any commitlog segments present at startup (CASSANDRA-6904)
 * CrcCheckChance should adjust based on live CFMetadata not
   sstable metadata (CASSANDRA-7978)
 * token() should only accept columns in the partitioning
   key order (CASSANDRA-6075)
 * Add method to invalidate permission cache via JMX (CASSANDRA-7977)
 * Allow propagating multiple gossip states atomically (CASSANDRA-6125)
 * Log exceptions related to unclean native protocol client disconnects
   at DEBUG or INFO (CASSANDRA-7849)
 * Allow permissions cache to be set via JMX (CASSANDRA-7698)
 * Include schema_triggers CF in readable system resources (CASSANDRA-7967)
 * Fix RowIndexEntry to report correct serializedSize (CASSANDRA-7948)
 * Make CQLSSTableWriter sync within partitions (CASSANDRA-7360)
 * Potentially use non-local replicas in CqlConfigHelper (CASSANDRA-7906)
 * Explicitly disallow mixing multi-column and single-column
   relations on clustering columns (CASSANDRA-7711)
 * Better error message when condition is set on PK column (CASSANDRA-7804)
 * Don't send schema change responses and events for no-op DDL
   statements (CASSANDRA-7600)
 * (Hadoop) fix cluster initialisation for a split fetching (CASSANDRA-7774)
 * Throw InvalidRequestException when queries contain relations on entire
   collection columns (CASSANDRA-7506)
 * (cqlsh) enable CTRL-R history search with libedit (CASSANDRA-7577)
 * (Hadoop) allow ACFRW to limit nodes to local DC (CASSANDRA-7252)
 * (cqlsh) cqlsh should automatically disable tracing when selecting
   from system_traces (CASSANDRA-7641)
 * (Hadoop) Add CqlOutputFormat (CASSANDRA-6927)
 * Don't depend on cassandra config for nodetool ring (CASSANDRA-7508)
 * (cqlsh) Fix failing cqlsh formatting tests (CASSANDRA-7703)
 * Fix IncompatibleClassChangeError from hadoop2 (CASSANDRA-7229)
 * Add 'nodetool sethintedhandoffthrottlekb' (CASSANDRA-7635)
 * (cqlsh) Add tab-completion for CREATE/DROP USER IF [NOT] EXISTS (CASSANDRA-7611)
 * Catch errors when the JVM pulls the rug out from GCInspector (CASSANDRA-5345)
 * cqlsh fails when version number parts are not int (CASSANDRA-7524)
 * Fix NPE when table dropped during streaming (CASSANDRA-7946)
 * Fix wrong progress when streaming uncompressed (CASSANDRA-7878)
 * Fix possible infinite loop in creating repair range (CASSANDRA-7983)
 * Fix unit in nodetool for streaming throughput (CASSANDRA-7375)
Merged from 1.2:
 * Don't index tombstones (CASSANDRA-7828)
 * Improve PasswordAuthenticator default super user setup (CASSANDRA-7788)


2.1.0
 * (cqlsh) Removed "ALTER TYPE <name> RENAME TO <name>" from tab-completion
   (CASSANDRA-7895)
 * Fixed IllegalStateException in anticompaction (CASSANDRA-7892)
 * cqlsh: DESCRIBE support for frozen UDTs, tuples (CASSANDRA-7863)
 * Avoid exposing internal classes over JMX (CASSANDRA-7879)
 * Add null check for keys when freezing collection (CASSANDRA-7869)
 * Improve stress workload realism (CASSANDRA-7519)
Merged from 2.0:
 * Configure system.paxos with LeveledCompactionStrategy (CASSANDRA-7753)
 * Fix ALTER clustering column type from DateType to TimestampType when
   using DESC clustering order (CASSANRDA-7797)
 * Throw EOFException if we run out of chunks in compressed datafile
   (CASSANDRA-7664)
 * Fix PRSI handling of CQL3 row markers for row cleanup (CASSANDRA-7787)
 * Fix dropping collection when it's the last regular column (CASSANDRA-7744)
 * Make StreamReceiveTask thread safe and gc friendly (CASSANDRA-7795)
 * Validate empty cell names from counter updates (CASSANDRA-7798)
Merged from 1.2:
 * Don't allow compacted sstables to be marked as compacting (CASSANDRA-7145)
 * Track expired tombstones (CASSANDRA-7810)


2.1.0-rc7
 * Add frozen keyword and require UDT to be frozen (CASSANDRA-7857)
 * Track added sstable size correctly (CASSANDRA-7239)
 * (cqlsh) Fix case insensitivity (CASSANDRA-7834)
 * Fix failure to stream ranges when moving (CASSANDRA-7836)
 * Correctly remove tmplink files (CASSANDRA-7803)
 * (cqlsh) Fix column name formatting for functions, CAS operations,
   and UDT field selections (CASSANDRA-7806)
 * (cqlsh) Fix COPY FROM handling of null/empty primary key
   values (CASSANDRA-7792)
 * Fix ordering of static cells (CASSANDRA-7763)
Merged from 2.0:
 * Forbid re-adding dropped counter columns (CASSANDRA-7831)
 * Fix CFMetaData#isThriftCompatible() for PK-only tables (CASSANDRA-7832)
 * Always reject inequality on the partition key without token()
   (CASSANDRA-7722)
 * Always send Paxos commit to all replicas (CASSANDRA-7479)
 * Make disruptor_thrift_server invocation pool configurable (CASSANDRA-7594)
 * Make repair no-op when RF=1 (CASSANDRA-7864)


2.1.0-rc6
 * Fix OOM issue from netty caching over time (CASSANDRA-7743)
 * json2sstable couldn't import JSON for CQL table (CASSANDRA-7477)
 * Invalidate all caches on table drop (CASSANDRA-7561)
 * Skip strict endpoint selection for ranges if RF == nodes (CASSANRA-7765)
 * Fix Thrift range filtering without 2ary index lookups (CASSANDRA-7741)
 * Add tracing entries about concurrent range requests (CASSANDRA-7599)
 * (cqlsh) Fix DESCRIBE for NTS keyspaces (CASSANDRA-7729)
 * Remove netty buffer ref-counting (CASSANDRA-7735)
 * Pass mutated cf to index updater for use by PRSI (CASSANDRA-7742)
 * Include stress yaml example in release and deb (CASSANDRA-7717)
 * workaround for netty issue causing corrupted data off the wire (CASSANDRA-7695)
 * cqlsh DESC CLUSTER fails retrieving ring information (CASSANDRA-7687)
 * Fix binding null values inside UDT (CASSANDRA-7685)
 * Fix UDT field selection with empty fields (CASSANDRA-7670)
 * Bogus deserialization of static cells from sstable (CASSANDRA-7684)
 * Fix NPE on compaction leftover cleanup for dropped table (CASSANDRA-7770)
Merged from 2.0:
 * Fix race condition in StreamTransferTask that could lead to
   infinite loops and premature sstable deletion (CASSANDRA-7704)
 * (cqlsh) Wait up to 10 sec for a tracing session (CASSANDRA-7222)
 * Fix NPE in FileCacheService.sizeInBytes (CASSANDRA-7756)
 * Remove duplicates from StorageService.getJoiningNodes (CASSANDRA-7478)
 * Clone token map outside of hot gossip loops (CASSANDRA-7758)
 * Fix MS expiring map timeout for Paxos messages (CASSANDRA-7752)
 * Do not flush on truncate if durable_writes is false (CASSANDRA-7750)
 * Give CRR a default input_cql Statement (CASSANDRA-7226)
 * Better error message when adding a collection with the same name
   than a previously dropped one (CASSANDRA-6276)
 * Fix validation when adding static columns (CASSANDRA-7730)
 * (Thrift) fix range deletion of supercolumns (CASSANDRA-7733)
 * Fix potential AssertionError in RangeTombstoneList (CASSANDRA-7700)
 * Validate arguments of blobAs* functions (CASSANDRA-7707)
 * Fix potential AssertionError with 2ndary indexes (CASSANDRA-6612)
 * Avoid logging CompactionInterrupted at ERROR (CASSANDRA-7694)
 * Minor leak in sstable2jon (CASSANDRA-7709)
 * Add cassandra.auto_bootstrap system property (CASSANDRA-7650)
 * Update java driver (for hadoop) (CASSANDRA-7618)
 * Remove CqlPagingRecordReader/CqlPagingInputFormat (CASSANDRA-7570)
 * Support connecting to ipv6 jmx with nodetool (CASSANDRA-7669)


2.1.0-rc5
 * Reject counters inside user types (CASSANDRA-7672)
 * Switch to notification-based GCInspector (CASSANDRA-7638)
 * (cqlsh) Handle nulls in UDTs and tuples correctly (CASSANDRA-7656)
 * Don't use strict consistency when replacing (CASSANDRA-7568)
 * Fix min/max cell name collection on 2.0 SSTables with range
   tombstones (CASSANDRA-7593)
 * Tolerate min/max cell names of different lengths (CASSANDRA-7651)
 * Filter cached results correctly (CASSANDRA-7636)
 * Fix tracing on the new SEPExecutor (CASSANDRA-7644)
 * Remove shuffle and taketoken (CASSANDRA-7601)
 * Clean up Windows batch scripts (CASSANDRA-7619)
 * Fix native protocol drop user type notification (CASSANDRA-7571)
 * Give read access to system.schema_usertypes to all authenticated users
   (CASSANDRA-7578)
 * (cqlsh) Fix cqlsh display when zero rows are returned (CASSANDRA-7580)
 * Get java version correctly when JAVA_TOOL_OPTIONS is set (CASSANDRA-7572)
 * Fix NPE when dropping index from non-existent keyspace, AssertionError when
   dropping non-existent index with IF EXISTS (CASSANDRA-7590)
 * Fix sstablelevelresetter hang (CASSANDRA-7614)
 * (cqlsh) Fix deserialization of blobs (CASSANDRA-7603)
 * Use "keyspace updated" schema change message for UDT changes in v1 and
   v2 protocols (CASSANDRA-7617)
 * Fix tracing of range slices and secondary index lookups that are local
   to the coordinator (CASSANDRA-7599)
 * Set -Dcassandra.storagedir for all tool shell scripts (CASSANDRA-7587)
 * Don't swap max/min col names when mutating sstable metadata (CASSANDRA-7596)
 * (cqlsh) Correctly handle paged result sets (CASSANDRA-7625)
 * (cqlsh) Improve waiting for a trace to complete (CASSANDRA-7626)
 * Fix tracing of concurrent range slices and 2ary index queries (CASSANDRA-7626)
 * Fix scrub against collection type (CASSANDRA-7665)
Merged from 2.0:
 * Set gc_grace_seconds to seven days for system schema tables (CASSANDRA-7668)
 * SimpleSeedProvider no longer caches seeds forever (CASSANDRA-7663)
 * Always flush on truncate (CASSANDRA-7511)
 * Fix ReversedType(DateType) mapping to native protocol (CASSANDRA-7576)
 * Always merge ranges owned by a single node (CASSANDRA-6930)
 * Track max/min timestamps for range tombstones (CASSANDRA-7647)
 * Fix NPE when listing saved caches dir (CASSANDRA-7632)


2.1.0-rc4
 * Fix word count hadoop example (CASSANDRA-7200)
 * Updated memtable_cleanup_threshold and memtable_flush_writers defaults
   (CASSANDRA-7551)
 * (Windows) fix startup when WMI memory query fails (CASSANDRA-7505)
 * Anti-compaction proceeds if any part of the repair failed (CASSANDRA-7521)
 * Add missing table name to DROP INDEX responses and notifications (CASSANDRA-7539)
 * Bump CQL version to 3.2.0 and update CQL documentation (CASSANDRA-7527)
 * Fix configuration error message when running nodetool ring (CASSANDRA-7508)
 * Support conditional updates, tuple type, and the v3 protocol in cqlsh (CASSANDRA-7509)
 * Handle queries on multiple secondary index types (CASSANDRA-7525)
 * Fix cqlsh authentication with v3 native protocol (CASSANDRA-7564)
 * Fix NPE when unknown prepared statement ID is used (CASSANDRA-7454)
Merged from 2.0:
 * (Windows) force range-based repair to non-sequential mode (CASSANDRA-7541)
 * Fix range merging when DES scores are zero (CASSANDRA-7535)
 * Warn when SSL certificates have expired (CASSANDRA-7528)
 * Fix error when doing reversed queries with static columns (CASSANDRA-7490)
Merged from 1.2:
 * Set correct stream ID on responses when non-Exception Throwables
   are thrown while handling native protocol messages (CASSANDRA-7470)


2.1.0-rc3
 * Consider expiry when reconciling otherwise equal cells (CASSANDRA-7403)
 * Introduce CQL support for stress tool (CASSANDRA-6146)
 * Fix ClassCastException processing expired messages (CASSANDRA-7496)
 * Fix prepared marker for collections inside UDT (CASSANDRA-7472)
 * Remove left-over populate_io_cache_on_flush and replicate_on_write
   uses (CASSANDRA-7493)
 * (Windows) handle spaces in path names (CASSANDRA-7451)
 * Ensure writes have completed after dropping a table, before recycling
   commit log segments (CASSANDRA-7437)
 * Remove left-over rows_per_partition_to_cache (CASSANDRA-7493)
 * Fix error when CONTAINS is used with a bind marker (CASSANDRA-7502)
 * Properly reject unknown UDT field (CASSANDRA-7484)
Merged from 2.0:
 * Fix CC#collectTimeOrderedData() tombstone optimisations (CASSANDRA-7394)
 * Support DISTINCT for static columns and fix behaviour when DISTINC is
   not use (CASSANDRA-7305).
 * Workaround JVM NPE on JMX bind failure (CASSANDRA-7254)
 * Fix race in FileCacheService RemovalListener (CASSANDRA-7278)
 * Fix inconsistent use of consistencyForCommit that allowed LOCAL_QUORUM
   operations to incorrect become full QUORUM (CASSANDRA-7345)
 * Properly handle unrecognized opcodes and flags (CASSANDRA-7440)
 * (Hadoop) close CqlRecordWriter clients when finished (CASSANDRA-7459)
 * Commit disk failure policy (CASSANDRA-7429)
 * Make sure high level sstables get compacted (CASSANDRA-7414)
 * Fix AssertionError when using empty clustering columns and static columns
   (CASSANDRA-7455)
 * Add option to disable STCS in L0 (CASSANDRA-6621)
 * Upgrade to snappy-java 1.0.5.2 (CASSANDRA-7476)


2.1.0-rc2
 * Fix heap size calculation for CompoundSparseCellName and
   CompoundSparseCellName.WithCollection (CASSANDRA-7421)
 * Allow counter mutations in UNLOGGED batches (CASSANDRA-7351)
 * Modify reconcile logic to always pick a tombstone over a counter cell
   (CASSANDRA-7346)
 * Avoid incremental compaction on Windows (CASSANDRA-7365)
 * Fix exception when querying a composite-keyed table with a collection index
   (CASSANDRA-7372)
 * Use node's host id in place of counter ids (CASSANDRA-7366)
 * Fix error when doing reversed queries with static columns (CASSANDRA-7490)
 * Backport CASSANDRA-6747 (CASSANDRA-7560)
 * Track max/min timestamps for range tombstones (CASSANDRA-7647)
 * Fix NPE when listing saved caches dir (CASSANDRA-7632)
 * Fix sstableloader unable to connect encrypted node (CASSANDRA-7585)
Merged from 1.2:
 * Clone token map outside of hot gossip loops (CASSANDRA-7758)
 * Add stop method to EmbeddedCassandraService (CASSANDRA-7595)
 * Support connecting to ipv6 jmx with nodetool (CASSANDRA-7669)
 * Set gc_grace_seconds to seven days for system schema tables (CASSANDRA-7668)
 * SimpleSeedProvider no longer caches seeds forever (CASSANDRA-7663)
 * Set correct stream ID on responses when non-Exception Throwables
   are thrown while handling native protocol messages (CASSANDRA-7470)
 * Fix row size miscalculation in LazilyCompactedRow (CASSANDRA-7543)
 * Fix race in background compaction check (CASSANDRA-7745)
 * Don't clear out range tombstones during compaction (CASSANDRA-7808)


2.1.0-rc1
 * Revert flush directory (CASSANDRA-6357)
 * More efficient executor service for fast operations (CASSANDRA-4718)
 * Move less common tools into a new cassandra-tools package (CASSANDRA-7160)
 * Support more concurrent requests in native protocol (CASSANDRA-7231)
 * Add tab-completion to debian nodetool packaging (CASSANDRA-6421)
 * Change concurrent_compactors defaults (CASSANDRA-7139)
 * Add PowerShell Windows launch scripts (CASSANDRA-7001)
 * Make commitlog archive+restore more robust (CASSANDRA-6974)
 * Fix marking commitlogsegments clean (CASSANDRA-6959)
 * Add snapshot "manifest" describing files included (CASSANDRA-6326)
 * Parallel streaming for sstableloader (CASSANDRA-3668)
 * Fix bugs in supercolumns handling (CASSANDRA-7138)
 * Fix ClassClassException on composite dense tables (CASSANDRA-7112)
 * Cleanup and optimize collation and slice iterators (CASSANDRA-7107)
 * Upgrade NBHM lib (CASSANDRA-7128)
 * Optimize netty server (CASSANDRA-6861)
 * Fix repair hang when given CF does not exist (CASSANDRA-7189)
 * Allow c* to be shutdown in an embedded mode (CASSANDRA-5635)
 * Add server side batching to native transport (CASSANDRA-5663)
 * Make batchlog replay asynchronous (CASSANDRA-6134)
 * remove unused classes (CASSANDRA-7197)
 * Limit user types to the keyspace they are defined in (CASSANDRA-6643)
 * Add validate method to CollectionType (CASSANDRA-7208)
 * New serialization format for UDT values (CASSANDRA-7209, CASSANDRA-7261)
 * Fix nodetool netstats (CASSANDRA-7270)
 * Fix potential ClassCastException in HintedHandoffManager (CASSANDRA-7284)
 * Use prepared statements internally (CASSANDRA-6975)
 * Fix broken paging state with prepared statement (CASSANDRA-7120)
 * Fix IllegalArgumentException in CqlStorage (CASSANDRA-7287)
 * Allow nulls/non-existant fields in UDT (CASSANDRA-7206)
 * Add Thrift MultiSliceRequest (CASSANDRA-6757, CASSANDRA-7027)
 * Handle overlapping MultiSlices (CASSANDRA-7279)
 * Fix DataOutputTest on Windows (CASSANDRA-7265)
 * Embedded sets in user defined data-types are not updating (CASSANDRA-7267)
 * Add tuple type to CQL/native protocol (CASSANDRA-7248)
 * Fix CqlPagingRecordReader on tables with few rows (CASSANDRA-7322)
Merged from 2.0:
 * Copy compaction options to make sure they are reloaded (CASSANDRA-7290)
 * Add option to do more aggressive tombstone compactions (CASSANDRA-6563)
 * Don't try to compact already-compacting files in HHOM (CASSANDRA-7288)
 * Always reallocate buffers in HSHA (CASSANDRA-6285)
 * (Hadoop) support authentication in CqlRecordReader (CASSANDRA-7221)
 * (Hadoop) Close java driver Cluster in CQLRR.close (CASSANDRA-7228)
 * Warn when 'USING TIMESTAMP' is used on a CAS BATCH (CASSANDRA-7067)
 * return all cpu values from BackgroundActivityMonitor.readAndCompute (CASSANDRA-7183)
 * Correctly delete scheduled range xfers (CASSANDRA-7143)
 * return all cpu values from BackgroundActivityMonitor.readAndCompute (CASSANDRA-7183)
 * reduce garbage creation in calculatePendingRanges (CASSANDRA-7191)
 * fix c* launch issues on Russian os's due to output of linux 'free' cmd (CASSANDRA-6162)
 * Fix disabling autocompaction (CASSANDRA-7187)
 * Fix potential NumberFormatException when deserializing IntegerType (CASSANDRA-7088)
 * cqlsh can't tab-complete disabling compaction (CASSANDRA-7185)
 * cqlsh: Accept and execute CQL statement(s) from command-line parameter (CASSANDRA-7172)
 * Fix IllegalStateException in CqlPagingRecordReader (CASSANDRA-7198)
 * Fix the InvertedIndex trigger example (CASSANDRA-7211)
 * Add --resolve-ip option to 'nodetool ring' (CASSANDRA-7210)
 * reduce garbage on codec flag deserialization (CASSANDRA-7244)
 * Fix duplicated error messages on directory creation error at startup (CASSANDRA-5818)
 * Proper null handle for IF with map element access (CASSANDRA-7155)
 * Improve compaction visibility (CASSANDRA-7242)
 * Correctly delete scheduled range xfers (CASSANDRA-7143)
 * Make batchlog replica selection rack-aware (CASSANDRA-6551)
 * Fix CFMetaData#getColumnDefinitionFromColumnName() (CASSANDRA-7074)
 * Fix writetime/ttl functions for static columns (CASSANDRA-7081)
 * Suggest CTRL-C or semicolon after three blank lines in cqlsh (CASSANDRA-7142)
 * Fix 2ndary index queries with DESC clustering order (CASSANDRA-6950)
 * Invalid key cache entries on DROP (CASSANDRA-6525)
 * Fix flapping RecoveryManagerTest (CASSANDRA-7084)
 * Add missing iso8601 patterns for date strings (CASSANDRA-6973)
 * Support selecting multiple rows in a partition using IN (CASSANDRA-6875)
 * Add authentication support to shuffle (CASSANDRA-6484)
 * Swap local and global default read repair chances (CASSANDRA-7320)
 * Add conditional CREATE/DROP USER support (CASSANDRA-7264)
 * Cqlsh counts non-empty lines for "Blank lines" warning (CASSANDRA-7325)
Merged from 1.2:
 * Add Cloudstack snitch (CASSANDRA-7147)
 * Update system.peers correctly when relocating tokens (CASSANDRA-7126)
 * Add Google Compute Engine snitch (CASSANDRA-7132)
 * remove duplicate query for local tokens (CASSANDRA-7182)
 * exit CQLSH with error status code if script fails (CASSANDRA-6344)
 * Fix bug with some IN queries missig results (CASSANDRA-7105)
 * Fix availability validation for LOCAL_ONE CL (CASSANDRA-7319)
 * Hint streaming can cause decommission to fail (CASSANDRA-7219)


2.1.0-beta2
 * Increase default CL space to 8GB (CASSANDRA-7031)
 * Add range tombstones to read repair digests (CASSANDRA-6863)
 * Fix BTree.clear for large updates (CASSANDRA-6943)
 * Fail write instead of logging a warning when unable to append to CL
   (CASSANDRA-6764)
 * Eliminate possibility of CL segment appearing twice in active list
   (CASSANDRA-6557)
 * Apply DONTNEED fadvise to commitlog segments (CASSANDRA-6759)
 * Switch CRC component to Adler and include it for compressed sstables
   (CASSANDRA-4165)
 * Allow cassandra-stress to set compaction strategy options (CASSANDRA-6451)
 * Add broadcast_rpc_address option to cassandra.yaml (CASSANDRA-5899)
 * Auto reload GossipingPropertyFileSnitch config (CASSANDRA-5897)
 * Fix overflow of memtable_total_space_in_mb (CASSANDRA-6573)
 * Fix ABTC NPE and apply update function correctly (CASSANDRA-6692)
 * Allow nodetool to use a file or prompt for password (CASSANDRA-6660)
 * Fix AIOOBE when concurrently accessing ABSC (CASSANDRA-6742)
 * Fix assertion error in ALTER TYPE RENAME (CASSANDRA-6705)
 * Scrub should not always clear out repaired status (CASSANDRA-5351)
 * Improve handling of range tombstone for wide partitions (CASSANDRA-6446)
 * Fix ClassCastException for compact table with composites (CASSANDRA-6738)
 * Fix potentially repairing with wrong nodes (CASSANDRA-6808)
 * Change caching option syntax (CASSANDRA-6745)
 * Fix stress to do proper counter reads (CASSANDRA-6835)
 * Fix help message for stress counter_write (CASSANDRA-6824)
 * Fix stress smart Thrift client to pick servers correctly (CASSANDRA-6848)
 * Add logging levels (minimal, normal or verbose) to stress tool (CASSANDRA-6849)
 * Fix race condition in Batch CLE (CASSANDRA-6860)
 * Improve cleanup/scrub/upgradesstables failure handling (CASSANDRA-6774)
 * ByteBuffer write() methods for serializing sstables (CASSANDRA-6781)
 * Proper compare function for CollectionType (CASSANDRA-6783)
 * Update native server to Netty 4 (CASSANDRA-6236)
 * Fix off-by-one error in stress (CASSANDRA-6883)
 * Make OpOrder AutoCloseable (CASSANDRA-6901)
 * Remove sync repair JMX interface (CASSANDRA-6900)
 * Add multiple memory allocation options for memtables (CASSANDRA-6689, 6694)
 * Remove adjusted op rate from stress output (CASSANDRA-6921)
 * Add optimized CF.hasColumns() implementations (CASSANDRA-6941)
 * Serialize batchlog mutations with the version of the target node
   (CASSANDRA-6931)
 * Optimize CounterColumn#reconcile() (CASSANDRA-6953)
 * Properly remove 1.2 sstable support in 2.1 (CASSANDRA-6869)
 * Lock counter cells, not partitions (CASSANDRA-6880)
 * Track presence of legacy counter shards in sstables (CASSANDRA-6888)
 * Ensure safe resource cleanup when replacing sstables (CASSANDRA-6912)
 * Add failure handler to async callback (CASSANDRA-6747)
 * Fix AE when closing SSTable without releasing reference (CASSANDRA-7000)
 * Clean up IndexInfo on keyspace/table drops (CASSANDRA-6924)
 * Only snapshot relative SSTables when sequential repair (CASSANDRA-7024)
 * Require nodetool rebuild_index to specify index names (CASSANDRA-7038)
 * fix cassandra stress errors on reads with native protocol (CASSANDRA-7033)
 * Use OpOrder to guard sstable references for reads (CASSANDRA-6919)
 * Preemptive opening of compaction result (CASSANDRA-6916)
 * Multi-threaded scrub/cleanup/upgradesstables (CASSANDRA-5547)
 * Optimize cellname comparison (CASSANDRA-6934)
 * Native protocol v3 (CASSANDRA-6855)
 * Optimize Cell liveness checks and clean up Cell (CASSANDRA-7119)
 * Support consistent range movements (CASSANDRA-2434)
 * Display min timestamp in sstablemetadata viewer (CASSANDRA-6767)
Merged from 2.0:
 * Avoid race-prone second "scrub" of system keyspace (CASSANDRA-6797)
 * Pool CqlRecordWriter clients by inetaddress rather than Range
   (CASSANDRA-6665)
 * Fix compaction_history timestamps (CASSANDRA-6784)
 * Compare scores of full replica ordering in DES (CASSANDRA-6683)
 * fix CME in SessionInfo updateProgress affecting netstats (CASSANDRA-6577)
 * Allow repairing between specific replicas (CASSANDRA-6440)
 * Allow per-dc enabling of hints (CASSANDRA-6157)
 * Add compatibility for Hadoop 0.2.x (CASSANDRA-5201)
 * Fix EstimatedHistogram races (CASSANDRA-6682)
 * Failure detector correctly converts initial value to nanos (CASSANDRA-6658)
 * Add nodetool taketoken to relocate vnodes (CASSANDRA-4445)
 * Expose bulk loading progress over JMX (CASSANDRA-4757)
 * Correctly handle null with IF conditions and TTL (CASSANDRA-6623)
 * Account for range/row tombstones in tombstone drop
   time histogram (CASSANDRA-6522)
 * Stop CommitLogSegment.close() from calling sync() (CASSANDRA-6652)
 * Make commitlog failure handling configurable (CASSANDRA-6364)
 * Avoid overlaps in LCS (CASSANDRA-6688)
 * Improve support for paginating over composites (CASSANDRA-4851)
 * Fix count(*) queries in a mixed cluster (CASSANDRA-6707)
 * Improve repair tasks(snapshot, differencing) concurrency (CASSANDRA-6566)
 * Fix replaying pre-2.0 commit logs (CASSANDRA-6714)
 * Add static columns to CQL3 (CASSANDRA-6561)
 * Optimize single partition batch statements (CASSANDRA-6737)
 * Disallow post-query re-ordering when paging (CASSANDRA-6722)
 * Fix potential paging bug with deleted columns (CASSANDRA-6748)
 * Fix NPE on BulkLoader caused by losing StreamEvent (CASSANDRA-6636)
 * Fix truncating compression metadata (CASSANDRA-6791)
 * Add CMSClassUnloadingEnabled JVM option (CASSANDRA-6541)
 * Catch memtable flush exceptions during shutdown (CASSANDRA-6735)
 * Fix upgradesstables NPE for non-CF-based indexes (CASSANDRA-6645)
 * Fix UPDATE updating PRIMARY KEY columns implicitly (CASSANDRA-6782)
 * Fix IllegalArgumentException when updating from 1.2 with SuperColumns
   (CASSANDRA-6733)
 * FBUtilities.singleton() should use the CF comparator (CASSANDRA-6778)
 * Fix CQLSStableWriter.addRow(Map<String, Object>) (CASSANDRA-6526)
 * Fix HSHA server introducing corrupt data (CASSANDRA-6285)
 * Fix CAS conditions for COMPACT STORAGE tables (CASSANDRA-6813)
 * Starting threads in OutboundTcpConnectionPool constructor causes race conditions (CASSANDRA-7177)
 * Allow overriding cassandra-rackdc.properties file (CASSANDRA-7072)
 * Set JMX RMI port to 7199 (CASSANDRA-7087)
 * Use LOCAL_QUORUM for data reads at LOCAL_SERIAL (CASSANDRA-6939)
 * Log a warning for large batches (CASSANDRA-6487)
 * Put nodes in hibernate when join_ring is false (CASSANDRA-6961)
 * Avoid early loading of non-system keyspaces before compaction-leftovers
   cleanup at startup (CASSANDRA-6913)
 * Restrict Windows to parallel repairs (CASSANDRA-6907)
 * (Hadoop) Allow manually specifying start/end tokens in CFIF (CASSANDRA-6436)
 * Fix NPE in MeteredFlusher (CASSANDRA-6820)
 * Fix race processing range scan responses (CASSANDRA-6820)
 * Allow deleting snapshots from dropped keyspaces (CASSANDRA-6821)
 * Add uuid() function (CASSANDRA-6473)
 * Omit tombstones from schema digests (CASSANDRA-6862)
 * Include correct consistencyLevel in LWT timeout (CASSANDRA-6884)
 * Lower chances for losing new SSTables during nodetool refresh and
   ColumnFamilyStore.loadNewSSTables (CASSANDRA-6514)
 * Add support for DELETE ... IF EXISTS to CQL3 (CASSANDRA-5708)
 * Update hadoop_cql3_word_count example (CASSANDRA-6793)
 * Fix handling of RejectedExecution in sync Thrift server (CASSANDRA-6788)
 * Log more information when exceeding tombstone_warn_threshold (CASSANDRA-6865)
 * Fix truncate to not abort due to unreachable fat clients (CASSANDRA-6864)
 * Fix schema concurrency exceptions (CASSANDRA-6841)
 * Fix leaking validator FH in StreamWriter (CASSANDRA-6832)
 * Fix saving triggers to schema (CASSANDRA-6789)
 * Fix trigger mutations when base mutation list is immutable (CASSANDRA-6790)
 * Fix accounting in FileCacheService to allow re-using RAR (CASSANDRA-6838)
 * Fix static counter columns (CASSANDRA-6827)
 * Restore expiring->deleted (cell) compaction optimization (CASSANDRA-6844)
 * Fix CompactionManager.needsCleanup (CASSANDRA-6845)
 * Correctly compare BooleanType values other than 0 and 1 (CASSANDRA-6779)
 * Read message id as string from earlier versions (CASSANDRA-6840)
 * Properly use the Paxos consistency for (non-protocol) batch (CASSANDRA-6837)
 * Add paranoid disk failure option (CASSANDRA-6646)
 * Improve PerRowSecondaryIndex performance (CASSANDRA-6876)
 * Extend triggers to support CAS updates (CASSANDRA-6882)
 * Static columns with IF NOT EXISTS don't always work as expected (CASSANDRA-6873)
 * Fix paging with SELECT DISTINCT (CASSANDRA-6857)
 * Fix UnsupportedOperationException on CAS timeout (CASSANDRA-6923)
 * Improve MeteredFlusher handling of MF-unaffected column families
   (CASSANDRA-6867)
 * Add CqlRecordReader using native pagination (CASSANDRA-6311)
 * Add QueryHandler interface (CASSANDRA-6659)
 * Track liveRatio per-memtable, not per-CF (CASSANDRA-6945)
 * Make sure upgradesstables keeps sstable level (CASSANDRA-6958)
 * Fix LIMIT with static columns (CASSANDRA-6956)
 * Fix clash with CQL column name in thrift validation (CASSANDRA-6892)
 * Fix error with super columns in mixed 1.2-2.0 clusters (CASSANDRA-6966)
 * Fix bad skip of sstables on slice query with composite start/finish (CASSANDRA-6825)
 * Fix unintended update with conditional statement (CASSANDRA-6893)
 * Fix map element access in IF (CASSANDRA-6914)
 * Avoid costly range calculations for range queries on system keyspaces
   (CASSANDRA-6906)
 * Fix SSTable not released if stream session fails (CASSANDRA-6818)
 * Avoid build failure due to ANTLR timeout (CASSANDRA-6991)
 * Queries on compact tables can return more rows that requested (CASSANDRA-7052)
 * USING TIMESTAMP for batches does not work (CASSANDRA-7053)
 * Fix performance regression from CASSANDRA-5614 (CASSANDRA-6949)
 * Ensure that batchlog and hint timeouts do not produce hints (CASSANDRA-7058)
 * Merge groupable mutations in TriggerExecutor#execute() (CASSANDRA-7047)
 * Plug holes in resource release when wiring up StreamSession (CASSANDRA-7073)
 * Re-add parameter columns to tracing session (CASSANDRA-6942)
 * Preserves CQL metadata when updating table from thrift (CASSANDRA-6831)
Merged from 1.2:
 * Fix nodetool display with vnodes (CASSANDRA-7082)
 * Add UNLOGGED, COUNTER options to BATCH documentation (CASSANDRA-6816)
 * add extra SSL cipher suites (CASSANDRA-6613)
 * fix nodetool getsstables for blob PK (CASSANDRA-6803)
 * Fix BatchlogManager#deleteBatch() use of millisecond timestamps
   (CASSANDRA-6822)
 * Continue assassinating even if the endpoint vanishes (CASSANDRA-6787)
 * Schedule schema pulls on change (CASSANDRA-6971)
 * Non-droppable verbs shouldn't be dropped from OTC (CASSANDRA-6980)
 * Shutdown batchlog executor in SS#drain() (CASSANDRA-7025)
 * Fix batchlog to account for CF truncation records (CASSANDRA-6999)
 * Fix CQLSH parsing of functions and BLOB literals (CASSANDRA-7018)
 * Properly load trustore in the native protocol (CASSANDRA-6847)
 * Always clean up references in SerializingCache (CASSANDRA-6994)
 * Don't shut MessagingService down when replacing a node (CASSANDRA-6476)
 * fix npe when doing -Dcassandra.fd_initial_value_ms (CASSANDRA-6751)


2.1.0-beta1
 * Add flush directory distinct from compaction directories (CASSANDRA-6357)
 * Require JNA by default (CASSANDRA-6575)
 * add listsnapshots command to nodetool (CASSANDRA-5742)
 * Introduce AtomicBTreeColumns (CASSANDRA-6271, 6692)
 * Multithreaded commitlog (CASSANDRA-3578)
 * allocate fixed index summary memory pool and resample cold index summaries
   to use less memory (CASSANDRA-5519)
 * Removed multithreaded compaction (CASSANDRA-6142)
 * Parallelize fetching rows for low-cardinality indexes (CASSANDRA-1337)
 * change logging from log4j to logback (CASSANDRA-5883)
 * switch to LZ4 compression for internode communication (CASSANDRA-5887)
 * Stop using Thrift-generated Index* classes internally (CASSANDRA-5971)
 * Remove 1.2 network compatibility code (CASSANDRA-5960)
 * Remove leveled json manifest migration code (CASSANDRA-5996)
 * Remove CFDefinition (CASSANDRA-6253)
 * Use AtomicIntegerFieldUpdater in RefCountedMemory (CASSANDRA-6278)
 * User-defined types for CQL3 (CASSANDRA-5590)
 * Use of o.a.c.metrics in nodetool (CASSANDRA-5871, 6406)
 * Batch read from OTC's queue and cleanup (CASSANDRA-1632)
 * Secondary index support for collections (CASSANDRA-4511, 6383)
 * SSTable metadata(Stats.db) format change (CASSANDRA-6356)
 * Push composites support in the storage engine
   (CASSANDRA-5417, CASSANDRA-6520)
 * Add snapshot space used to cfstats (CASSANDRA-6231)
 * Add cardinality estimator for key count estimation (CASSANDRA-5906)
 * CF id is changed to be non-deterministic. Data dir/key cache are created
   uniquely for CF id (CASSANDRA-5202)
 * New counters implementation (CASSANDRA-6504)
 * Replace UnsortedColumns, EmptyColumns, TreeMapBackedSortedColumns with new
   ArrayBackedSortedColumns (CASSANDRA-6630, CASSANDRA-6662, CASSANDRA-6690)
 * Add option to use row cache with a given amount of rows (CASSANDRA-5357)
 * Avoid repairing already repaired data (CASSANDRA-5351)
 * Reject counter updates with USING TTL/TIMESTAMP (CASSANDRA-6649)
 * Replace index_interval with min/max_index_interval (CASSANDRA-6379)
 * Lift limitation that order by columns must be selected for IN queries (CASSANDRA-4911)


2.0.5
 * Reduce garbage generated by bloom filter lookups (CASSANDRA-6609)
 * Add ks.cf names to tombstone logging (CASSANDRA-6597)
 * Use LOCAL_QUORUM for LWT operations at LOCAL_SERIAL (CASSANDRA-6495)
 * Wait for gossip to settle before accepting client connections (CASSANDRA-4288)
 * Delete unfinished compaction incrementally (CASSANDRA-6086)
 * Allow specifying custom secondary index options in CQL3 (CASSANDRA-6480)
 * Improve replica pinning for cache efficiency in DES (CASSANDRA-6485)
 * Fix LOCAL_SERIAL from thrift (CASSANDRA-6584)
 * Don't special case received counts in CAS timeout exceptions (CASSANDRA-6595)
 * Add support for 2.1 global counter shards (CASSANDRA-6505)
 * Fix NPE when streaming connection is not yet established (CASSANDRA-6210)
 * Avoid rare duplicate read repair triggering (CASSANDRA-6606)
 * Fix paging discardFirst (CASSANDRA-6555)
 * Fix ArrayIndexOutOfBoundsException in 2ndary index query (CASSANDRA-6470)
 * Release sstables upon rebuilding 2i (CASSANDRA-6635)
 * Add AbstractCompactionStrategy.startup() method (CASSANDRA-6637)
 * SSTableScanner may skip rows during cleanup (CASSANDRA-6638)
 * sstables from stalled repair sessions can resurrect deleted data (CASSANDRA-6503)
 * Switch stress to use ITransportFactory (CASSANDRA-6641)
 * Fix IllegalArgumentException during prepare (CASSANDRA-6592)
 * Fix possible loss of 2ndary index entries during compaction (CASSANDRA-6517)
 * Fix direct Memory on architectures that do not support unaligned long access
   (CASSANDRA-6628)
 * Let scrub optionally skip broken counter partitions (CASSANDRA-5930)
Merged from 1.2:
 * fsync compression metadata (CASSANDRA-6531)
 * Validate CF existence on execution for prepared statement (CASSANDRA-6535)
 * Add ability to throttle batchlog replay (CASSANDRA-6550)
 * Fix executing LOCAL_QUORUM with SimpleStrategy (CASSANDRA-6545)
 * Avoid StackOverflow when using large IN queries (CASSANDRA-6567)
 * Nodetool upgradesstables includes secondary indexes (CASSANDRA-6598)
 * Paginate batchlog replay (CASSANDRA-6569)
 * skip blocking on streaming during drain (CASSANDRA-6603)
 * Improve error message when schema doesn't match loaded sstable (CASSANDRA-6262)
 * Add properties to adjust FD initial value and max interval (CASSANDRA-4375)
 * Fix preparing with batch and delete from collection (CASSANDRA-6607)
 * Fix ABSC reverse iterator's remove() method (CASSANDRA-6629)
 * Handle host ID conflicts properly (CASSANDRA-6615)
 * Move handling of migration event source to solve bootstrap race. (CASSANDRA-6648)
 * Make sure compaction throughput value doesn't overflow with int math (CASSANDRA-6647)


2.0.4
 * Allow removing snapshots of no-longer-existing CFs (CASSANDRA-6418)
 * add StorageService.stopDaemon() (CASSANDRA-4268)
 * add IRE for invalid CF supplied to get_count (CASSANDRA-5701)
 * add client encryption support to sstableloader (CASSANDRA-6378)
 * Fix accept() loop for SSL sockets post-shutdown (CASSANDRA-6468)
 * Fix size-tiered compaction in LCS L0 (CASSANDRA-6496)
 * Fix assertion failure in filterColdSSTables (CASSANDRA-6483)
 * Fix row tombstones in larger-than-memory compactions (CASSANDRA-6008)
 * Fix cleanup ClassCastException (CASSANDRA-6462)
 * Reduce gossip memory use by interning VersionedValue strings (CASSANDRA-6410)
 * Allow specifying datacenters to participate in a repair (CASSANDRA-6218)
 * Fix divide-by-zero in PCI (CASSANDRA-6403)
 * Fix setting last compacted key in the wrong level for LCS (CASSANDRA-6284)
 * Add millisecond precision formats to the timestamp parser (CASSANDRA-6395)
 * Expose a total memtable size metric for a CF (CASSANDRA-6391)
 * cqlsh: handle symlinks properly (CASSANDRA-6425)
 * Fix potential infinite loop when paging query with IN (CASSANDRA-6464)
 * Fix assertion error in AbstractQueryPager.discardFirst (CASSANDRA-6447)
 * Fix streaming older SSTable yields unnecessary tombstones (CASSANDRA-6527)
Merged from 1.2:
 * Improved error message on bad properties in DDL queries (CASSANDRA-6453)
 * Randomize batchlog candidates selection (CASSANDRA-6481)
 * Fix thundering herd on endpoint cache invalidation (CASSANDRA-6345, 6485)
 * Improve batchlog write performance with vnodes (CASSANDRA-6488)
 * cqlsh: quote single quotes in strings inside collections (CASSANDRA-6172)
 * Improve gossip performance for typical messages (CASSANDRA-6409)
 * Throw IRE if a prepared statement has more markers than supported
   (CASSANDRA-5598)
 * Expose Thread metrics for the native protocol server (CASSANDRA-6234)
 * Change snapshot response message verb to INTERNAL to avoid dropping it
   (CASSANDRA-6415)
 * Warn when collection read has > 65K elements (CASSANDRA-5428)
 * Fix cache persistence when both row and key cache are enabled
   (CASSANDRA-6413)
 * (Hadoop) add describe_local_ring (CASSANDRA-6268)
 * Fix handling of concurrent directory creation failure (CASSANDRA-6459)
 * Allow executing CREATE statements multiple times (CASSANDRA-6471)
 * Don't send confusing info with timeouts (CASSANDRA-6491)
 * Don't resubmit counter mutation runnables internally (CASSANDRA-6427)
 * Don't drop local mutations without a hint (CASSANDRA-6510)
 * Don't allow null max_hint_window_in_ms (CASSANDRA-6419)
 * Validate SliceRange start and finish lengths (CASSANDRA-6521)


2.0.3
 * Fix FD leak on slice read path (CASSANDRA-6275)
 * Cancel read meter task when closing SSTR (CASSANDRA-6358)
 * free off-heap IndexSummary during bulk (CASSANDRA-6359)
 * Recover from IOException in accept() thread (CASSANDRA-6349)
 * Improve Gossip tolerance of abnormally slow tasks (CASSANDRA-6338)
 * Fix trying to hint timed out counter writes (CASSANDRA-6322)
 * Allow restoring specific columnfamilies from archived CL (CASSANDRA-4809)
 * Avoid flushing compaction_history after each operation (CASSANDRA-6287)
 * Fix repair assertion error when tombstones expire (CASSANDRA-6277)
 * Skip loading corrupt key cache (CASSANDRA-6260)
 * Fixes for compacting larger-than-memory rows (CASSANDRA-6274)
 * Compact hottest sstables first and optionally omit coldest from
   compaction entirely (CASSANDRA-6109)
 * Fix modifying column_metadata from thrift (CASSANDRA-6182)
 * cqlsh: fix LIST USERS output (CASSANDRA-6242)
 * Add IRequestSink interface (CASSANDRA-6248)
 * Update memtable size while flushing (CASSANDRA-6249)
 * Provide hooks around CQL2/CQL3 statement execution (CASSANDRA-6252)
 * Require Permission.SELECT for CAS updates (CASSANDRA-6247)
 * New CQL-aware SSTableWriter (CASSANDRA-5894)
 * Reject CAS operation when the protocol v1 is used (CASSANDRA-6270)
 * Correctly throw error when frame too large (CASSANDRA-5981)
 * Fix serialization bug in PagedRange with 2ndary indexes (CASSANDRA-6299)
 * Fix CQL3 table validation in Thrift (CASSANDRA-6140)
 * Fix bug missing results with IN clauses (CASSANDRA-6327)
 * Fix paging with reversed slices (CASSANDRA-6343)
 * Set minTimestamp correctly to be able to drop expired sstables (CASSANDRA-6337)
 * Support NaN and Infinity as float literals (CASSANDRA-6003)
 * Remove RF from nodetool ring output (CASSANDRA-6289)
 * Fix attempting to flush empty rows (CASSANDRA-6374)
 * Fix potential out of bounds exception when paging (CASSANDRA-6333)
Merged from 1.2:
 * Optimize FD phi calculation (CASSANDRA-6386)
 * Improve initial FD phi estimate when starting up (CASSANDRA-6385)
 * Don't list CQL3 table in CLI describe even if named explicitely
   (CASSANDRA-5750)
 * Invalidate row cache when dropping CF (CASSANDRA-6351)
 * add non-jamm path for cached statements (CASSANDRA-6293)
 * add windows bat files for shell commands (CASSANDRA-6145)
 * Require logging in for Thrift CQL2/3 statement preparation (CASSANDRA-6254)
 * restrict max_num_tokens to 1536 (CASSANDRA-6267)
 * Nodetool gets default JMX port from cassandra-env.sh (CASSANDRA-6273)
 * make calculatePendingRanges asynchronous (CASSANDRA-6244)
 * Remove blocking flushes in gossip thread (CASSANDRA-6297)
 * Fix potential socket leak in connectionpool creation (CASSANDRA-6308)
 * Allow LOCAL_ONE/LOCAL_QUORUM to work with SimpleStrategy (CASSANDRA-6238)
 * cqlsh: handle 'null' as session duration (CASSANDRA-6317)
 * Fix json2sstable handling of range tombstones (CASSANDRA-6316)
 * Fix missing one row in reverse query (CASSANDRA-6330)
 * Fix reading expired row value from row cache (CASSANDRA-6325)
 * Fix AssertionError when doing set element deletion (CASSANDRA-6341)
 * Make CL code for the native protocol match the one in C* 2.0
   (CASSANDRA-6347)
 * Disallow altering CQL3 table from thrift (CASSANDRA-6370)
 * Fix size computation of prepared statement (CASSANDRA-6369)


2.0.2
 * Update FailureDetector to use nanontime (CASSANDRA-4925)
 * Fix FileCacheService regressions (CASSANDRA-6149)
 * Never return WriteTimeout for CL.ANY (CASSANDRA-6132)
 * Fix race conditions in bulk loader (CASSANDRA-6129)
 * Add configurable metrics reporting (CASSANDRA-4430)
 * drop queries exceeding a configurable number of tombstones (CASSANDRA-6117)
 * Track and persist sstable read activity (CASSANDRA-5515)
 * Fixes for speculative retry (CASSANDRA-5932, CASSANDRA-6194)
 * Improve memory usage of metadata min/max column names (CASSANDRA-6077)
 * Fix thrift validation refusing row markers on CQL3 tables (CASSANDRA-6081)
 * Fix insertion of collections with CAS (CASSANDRA-6069)
 * Correctly send metadata on SELECT COUNT (CASSANDRA-6080)
 * Track clients' remote addresses in ClientState (CASSANDRA-6070)
 * Create snapshot dir if it does not exist when migrating
   leveled manifest (CASSANDRA-6093)
 * make sequential nodetool repair the default (CASSANDRA-5950)
 * Add more hooks for compaction strategy implementations (CASSANDRA-6111)
 * Fix potential NPE on composite 2ndary indexes (CASSANDRA-6098)
 * Delete can potentially be skipped in batch (CASSANDRA-6115)
 * Allow alter keyspace on system_traces (CASSANDRA-6016)
 * Disallow empty column names in cql (CASSANDRA-6136)
 * Use Java7 file-handling APIs and fix file moving on Windows (CASSANDRA-5383)
 * Save compaction history to system keyspace (CASSANDRA-5078)
 * Fix NPE if StorageService.getOperationMode() is executed before full startup (CASSANDRA-6166)
 * CQL3: support pre-epoch longs for TimestampType (CASSANDRA-6212)
 * Add reloadtriggers command to nodetool (CASSANDRA-4949)
 * cqlsh: ignore empty 'value alias' in DESCRIBE (CASSANDRA-6139)
 * Fix sstable loader (CASSANDRA-6205)
 * Reject bootstrapping if the node already exists in gossip (CASSANDRA-5571)
 * Fix NPE while loading paxos state (CASSANDRA-6211)
 * cqlsh: add SHOW SESSION <tracing-session> command (CASSANDRA-6228)
Merged from 1.2:
 * (Hadoop) Require CFRR batchSize to be at least 2 (CASSANDRA-6114)
 * Add a warning for small LCS sstable size (CASSANDRA-6191)
 * Add ability to list specific KS/CF combinations in nodetool cfstats (CASSANDRA-4191)
 * Mark CF clean if a mutation raced the drop and got it marked dirty (CASSANDRA-5946)
 * Add a LOCAL_ONE consistency level (CASSANDRA-6202)
 * Limit CQL prepared statement cache by size instead of count (CASSANDRA-6107)
 * Tracing should log write failure rather than raw exceptions (CASSANDRA-6133)
 * lock access to TM.endpointToHostIdMap (CASSANDRA-6103)
 * Allow estimated memtable size to exceed slab allocator size (CASSANDRA-6078)
 * Start MeteredFlusher earlier to prevent OOM during CL replay (CASSANDRA-6087)
 * Avoid sending Truncate command to fat clients (CASSANDRA-6088)
 * Allow where clause conditions to be in parenthesis (CASSANDRA-6037)
 * Do not open non-ssl storage port if encryption option is all (CASSANDRA-3916)
 * Move batchlog replay to its own executor (CASSANDRA-6079)
 * Add tombstone debug threshold and histogram (CASSANDRA-6042, 6057)
 * Enable tcp keepalive on incoming connections (CASSANDRA-4053)
 * Fix fat client schema pull NPE (CASSANDRA-6089)
 * Fix memtable flushing for indexed tables (CASSANDRA-6112)
 * Fix skipping columns with multiple slices (CASSANDRA-6119)
 * Expose connected thrift + native client counts (CASSANDRA-5084)
 * Optimize auth setup (CASSANDRA-6122)
 * Trace index selection (CASSANDRA-6001)
 * Update sstablesPerReadHistogram to use biased sampling (CASSANDRA-6164)
 * Log UnknownColumnfamilyException when closing socket (CASSANDRA-5725)
 * Properly error out on CREATE INDEX for counters table (CASSANDRA-6160)
 * Handle JMX notification failure for repair (CASSANDRA-6097)
 * (Hadoop) Fetch no more than 128 splits in parallel (CASSANDRA-6169)
 * stress: add username/password authentication support (CASSANDRA-6068)
 * Fix indexed queries with row cache enabled on parent table (CASSANDRA-5732)
 * Fix compaction race during columnfamily drop (CASSANDRA-5957)
 * Fix validation of empty column names for compact tables (CASSANDRA-6152)
 * Skip replaying mutations that pass CRC but fail to deserialize (CASSANDRA-6183)
 * Rework token replacement to use replace_address (CASSANDRA-5916)
 * Fix altering column types (CASSANDRA-6185)
 * cqlsh: fix CREATE/ALTER WITH completion (CASSANDRA-6196)
 * add windows bat files for shell commands (CASSANDRA-6145)
 * Fix potential stack overflow during range tombstones insertion (CASSANDRA-6181)
 * (Hadoop) Make LOCAL_ONE the default consistency level (CASSANDRA-6214)


2.0.1
 * Fix bug that could allow reading deleted data temporarily (CASSANDRA-6025)
 * Improve memory use defaults (CASSANDRA-6059)
 * Make ThriftServer more easlly extensible (CASSANDRA-6058)
 * Remove Hadoop dependency from ITransportFactory (CASSANDRA-6062)
 * add file_cache_size_in_mb setting (CASSANDRA-5661)
 * Improve error message when yaml contains invalid properties (CASSANDRA-5958)
 * Improve leveled compaction's ability to find non-overlapping L0 compactions
   to work on concurrently (CASSANDRA-5921)
 * Notify indexer of columns shadowed by range tombstones (CASSANDRA-5614)
 * Log Merkle tree stats (CASSANDRA-2698)
 * Switch from crc32 to adler32 for compressed sstable checksums (CASSANDRA-5862)
 * Improve offheap memcpy performance (CASSANDRA-5884)
 * Use a range aware scanner for cleanup (CASSANDRA-2524)
 * Cleanup doesn't need to inspect sstables that contain only local data
   (CASSANDRA-5722)
 * Add ability for CQL3 to list partition keys (CASSANDRA-4536)
 * Improve native protocol serialization (CASSANDRA-5664)
 * Upgrade Thrift to 0.9.1 (CASSANDRA-5923)
 * Require superuser status for adding triggers (CASSANDRA-5963)
 * Make standalone scrubber handle old and new style leveled manifest
   (CASSANDRA-6005)
 * Fix paxos bugs (CASSANDRA-6012, 6013, 6023)
 * Fix paged ranges with multiple replicas (CASSANDRA-6004)
 * Fix potential AssertionError during tracing (CASSANDRA-6041)
 * Fix NPE in sstablesplit (CASSANDRA-6027)
 * Migrate pre-2.0 key/value/column aliases to system.schema_columns
   (CASSANDRA-6009)
 * Paging filter empty rows too agressively (CASSANDRA-6040)
 * Support variadic parameters for IN clauses (CASSANDRA-4210)
 * cqlsh: return the result of CAS writes (CASSANDRA-5796)
 * Fix validation of IN clauses with 2ndary indexes (CASSANDRA-6050)
 * Support named bind variables in CQL (CASSANDRA-6033)
Merged from 1.2:
 * Allow cache-keys-to-save to be set at runtime (CASSANDRA-5980)
 * Avoid second-guessing out-of-space state (CASSANDRA-5605)
 * Tuning knobs for dealing with large blobs and many CFs (CASSANDRA-5982)
 * (Hadoop) Fix CQLRW for thrift tables (CASSANDRA-6002)
 * Fix possible divide-by-zero in HHOM (CASSANDRA-5990)
 * Allow local batchlog writes for CL.ANY (CASSANDRA-5967)
 * Upgrade metrics-core to version 2.2.0 (CASSANDRA-5947)
 * Fix CqlRecordWriter with composite keys (CASSANDRA-5949)
 * Add snitch, schema version, cluster, partitioner to JMX (CASSANDRA-5881)
 * Allow disabling SlabAllocator (CASSANDRA-5935)
 * Make user-defined compaction JMX blocking (CASSANDRA-4952)
 * Fix streaming does not transfer wrapped range (CASSANDRA-5948)
 * Fix loading index summary containing empty key (CASSANDRA-5965)
 * Correctly handle limits in CompositesSearcher (CASSANDRA-5975)
 * Pig: handle CQL collections (CASSANDRA-5867)
 * Pass the updated cf to the PRSI index() method (CASSANDRA-5999)
 * Allow empty CQL3 batches (as no-op) (CASSANDRA-5994)
 * Support null in CQL3 functions (CASSANDRA-5910)
 * Replace the deprecated MapMaker with CacheLoader (CASSANDRA-6007)
 * Add SSTableDeletingNotification to DataTracker (CASSANDRA-6010)
 * Fix snapshots in use get deleted during snapshot repair (CASSANDRA-6011)
 * Move hints and exception count to o.a.c.metrics (CASSANDRA-6017)
 * Fix memory leak in snapshot repair (CASSANDRA-6047)
 * Fix sstable2sjon for CQL3 tables (CASSANDRA-5852)


2.0.0
 * Fix thrift validation when inserting into CQL3 tables (CASSANDRA-5138)
 * Fix periodic memtable flushing behavior with clean memtables (CASSANDRA-5931)
 * Fix dateOf() function for pre-2.0 timestamp columns (CASSANDRA-5928)
 * Fix SSTable unintentionally loads BF when opened for batch (CASSANDRA-5938)
 * Add stream session progress to JMX (CASSANDRA-4757)
 * Fix NPE during CAS operation (CASSANDRA-5925)
Merged from 1.2:
 * Fix getBloomFilterDiskSpaceUsed for AlwaysPresentFilter (CASSANDRA-5900)
 * Don't announce schema version until we've loaded the changes locally
   (CASSANDRA-5904)
 * Fix to support off heap bloom filters size greater than 2 GB (CASSANDRA-5903)
 * Properly handle parsing huge map and set literals (CASSANDRA-5893)


2.0.0-rc2
 * enable vnodes by default (CASSANDRA-5869)
 * fix CAS contention timeout (CASSANDRA-5830)
 * fix HsHa to respect max frame size (CASSANDRA-4573)
 * Fix (some) 2i on composite components omissions (CASSANDRA-5851)
 * cqlsh: add DESCRIBE FULL SCHEMA variant (CASSANDRA-5880)
Merged from 1.2:
 * Correctly validate sparse composite cells in scrub (CASSANDRA-5855)
 * Add KeyCacheHitRate metric to CF metrics (CASSANDRA-5868)
 * cqlsh: add support for multiline comments (CASSANDRA-5798)
 * Handle CQL3 SELECT duplicate IN restrictions on clustering columns
   (CASSANDRA-5856)


2.0.0-rc1
 * improve DecimalSerializer performance (CASSANDRA-5837)
 * fix potential spurious wakeup in AsyncOneResponse (CASSANDRA-5690)
 * fix schema-related trigger issues (CASSANDRA-5774)
 * Better validation when accessing CQL3 table from thrift (CASSANDRA-5138)
 * Fix assertion error during repair (CASSANDRA-5801)
 * Fix range tombstone bug (CASSANDRA-5805)
 * DC-local CAS (CASSANDRA-5797)
 * Add a native_protocol_version column to the system.local table (CASSANRDA-5819)
 * Use index_interval from cassandra.yaml when upgraded (CASSANDRA-5822)
 * Fix buffer underflow on socket close (CASSANDRA-5792)
Merged from 1.2:
 * Fix reading DeletionTime from 1.1-format sstables (CASSANDRA-5814)
 * cqlsh: add collections support to COPY (CASSANDRA-5698)
 * retry important messages for any IOException (CASSANDRA-5804)
 * Allow empty IN relations in SELECT/UPDATE/DELETE statements (CASSANDRA-5626)
 * cqlsh: fix crashing on Windows due to libedit detection (CASSANDRA-5812)
 * fix bulk-loading compressed sstables (CASSANDRA-5820)
 * (Hadoop) fix quoting in CqlPagingRecordReader and CqlRecordWriter
   (CASSANDRA-5824)
 * update default LCS sstable size to 160MB (CASSANDRA-5727)
 * Allow compacting 2Is via nodetool (CASSANDRA-5670)
 * Hex-encode non-String keys in OPP (CASSANDRA-5793)
 * nodetool history logging (CASSANDRA-5823)
 * (Hadoop) fix support for Thrift tables in CqlPagingRecordReader
   (CASSANDRA-5752)
 * add "all time blocked" to StatusLogger output (CASSANDRA-5825)
 * Future-proof inter-major-version schema migrations (CASSANDRA-5845)
 * (Hadoop) add CqlPagingRecordReader support for ReversedType in Thrift table
   (CASSANDRA-5718)
 * Add -no-snapshot option to scrub (CASSANDRA-5891)
 * Fix to support off heap bloom filters size greater than 2 GB (CASSANDRA-5903)
 * Properly handle parsing huge map and set literals (CASSANDRA-5893)
 * Fix LCS L0 compaction may overlap in L1 (CASSANDRA-5907)
 * New sstablesplit tool to split large sstables offline (CASSANDRA-4766)
 * Fix potential deadlock in native protocol server (CASSANDRA-5926)
 * Disallow incompatible type change in CQL3 (CASSANDRA-5882)
Merged from 1.1:
 * Correctly validate sparse composite cells in scrub (CASSANDRA-5855)


2.0.0-beta2
 * Replace countPendingHints with Hints Created metric (CASSANDRA-5746)
 * Allow nodetool with no args, and with help to run without a server (CASSANDRA-5734)
 * Cleanup AbstractType/TypeSerializer classes (CASSANDRA-5744)
 * Remove unimplemented cli option schema-mwt (CASSANDRA-5754)
 * Support range tombstones in thrift (CASSANDRA-5435)
 * Normalize table-manipulating CQL3 statements' class names (CASSANDRA-5759)
 * cqlsh: add missing table options to DESCRIBE output (CASSANDRA-5749)
 * Fix assertion error during repair (CASSANDRA-5757)
 * Fix bulkloader (CASSANDRA-5542)
 * Add LZ4 compression to the native protocol (CASSANDRA-5765)
 * Fix bugs in the native protocol v2 (CASSANDRA-5770)
 * CAS on 'primary key only' table (CASSANDRA-5715)
 * Support streaming SSTables of old versions (CASSANDRA-5772)
 * Always respect protocol version in native protocol (CASSANDRA-5778)
 * Fix ConcurrentModificationException during streaming (CASSANDRA-5782)
 * Update deletion timestamp in Commit#updatesWithPaxosTime (CASSANDRA-5787)
 * Thrift cas() method crashes if input columns are not sorted (CASSANDRA-5786)
 * Order columns names correctly when querying for CAS (CASSANDRA-5788)
 * Fix streaming retry (CASSANDRA-5775)
Merged from 1.2:
 * if no seeds can be a reached a node won't start in a ring by itself (CASSANDRA-5768)
 * add cassandra.unsafesystem property (CASSANDRA-5704)
 * (Hadoop) quote identifiers in CqlPagingRecordReader (CASSANDRA-5763)
 * Add replace_node functionality for vnodes (CASSANDRA-5337)
 * Add timeout events to query traces (CASSANDRA-5520)
 * Fix serialization of the LEFT gossip value (CASSANDRA-5696)
 * Pig: support for cql3 tables (CASSANDRA-5234)
 * Fix skipping range tombstones with reverse queries (CASSANDRA-5712)
 * Expire entries out of ThriftSessionManager (CASSANDRA-5719)
 * Don't keep ancestor information in memory (CASSANDRA-5342)
 * Expose native protocol server status in nodetool info (CASSANDRA-5735)
 * Fix pathetic performance of range tombstones (CASSANDRA-5677)
 * Fix querying with an empty (impossible) range (CASSANDRA-5573)
 * cqlsh: handle CUSTOM 2i in DESCRIBE output (CASSANDRA-5760)
 * Fix minor bug in Range.intersects(Bound) (CASSANDRA-5771)
 * cqlsh: handle disabled compression in DESCRIBE output (CASSANDRA-5766)
 * Ensure all UP events are notified on the native protocol (CASSANDRA-5769)
 * Fix formatting of sstable2json with multiple -k arguments (CASSANDRA-5781)
 * Don't rely on row marker for queries in general to hide lost markers
   after TTL expires (CASSANDRA-5762)
 * Sort nodetool help output (CASSANDRA-5776)
 * Fix column expiring during 2 phases compaction (CASSANDRA-5799)
 * now() is being rejected in INSERTs when inside collections (CASSANDRA-5795)


2.0.0-beta1
 * Add support for indexing clustered columns (CASSANDRA-5125)
 * Removed on-heap row cache (CASSANDRA-5348)
 * use nanotime consistently for node-local timeouts (CASSANDRA-5581)
 * Avoid unnecessary second pass on name-based queries (CASSANDRA-5577)
 * Experimental triggers (CASSANDRA-1311)
 * JEMalloc support for off-heap allocation (CASSANDRA-3997)
 * Single-pass compaction (CASSANDRA-4180)
 * Removed token range bisection (CASSANDRA-5518)
 * Removed compatibility with pre-1.2.5 sstables and network messages
   (CASSANDRA-5511)
 * removed PBSPredictor (CASSANDRA-5455)
 * CAS support (CASSANDRA-5062, 5441, 5442, 5443, 5619, 5667)
 * Leveled compaction performs size-tiered compactions in L0
   (CASSANDRA-5371, 5439)
 * Add yaml network topology snitch for mixed ec2/other envs (CASSANDRA-5339)
 * Log when a node is down longer than the hint window (CASSANDRA-4554)
 * Optimize tombstone creation for ExpiringColumns (CASSANDRA-4917)
 * Improve LeveledScanner work estimation (CASSANDRA-5250, 5407)
 * Replace compaction lock with runWithCompactionsDisabled (CASSANDRA-3430)
 * Change Message IDs to ints (CASSANDRA-5307)
 * Move sstable level information into the Stats component, removing the
   need for a separate Manifest file (CASSANDRA-4872)
 * avoid serializing to byte[] on commitlog append (CASSANDRA-5199)
 * make index_interval configurable per columnfamily (CASSANDRA-3961, CASSANDRA-5650)
 * add default_time_to_live (CASSANDRA-3974)
 * add memtable_flush_period_in_ms (CASSANDRA-4237)
 * replace supercolumns internally by composites (CASSANDRA-3237, 5123)
 * upgrade thrift to 0.9.0 (CASSANDRA-3719)
 * drop unnecessary keyspace parameter from user-defined compaction API
   (CASSANDRA-5139)
 * more robust solution to incomplete compactions + counters (CASSANDRA-5151)
 * Change order of directory searching for c*.in.sh (CASSANDRA-3983)
 * Add tool to reset SSTable compaction level for LCS (CASSANDRA-5271)
 * Allow custom configuration loader (CASSANDRA-5045)
 * Remove memory emergency pressure valve logic (CASSANDRA-3534)
 * Reduce request latency with eager retry (CASSANDRA-4705)
 * cqlsh: Remove ASSUME command (CASSANDRA-5331)
 * Rebuild BF when loading sstables if bloom_filter_fp_chance
   has changed since compaction (CASSANDRA-5015)
 * remove row-level bloom filters (CASSANDRA-4885)
 * Change Kernel Page Cache skipping into row preheating (disabled by default)
   (CASSANDRA-4937)
 * Improve repair by deciding on a gcBefore before sending
   out TreeRequests (CASSANDRA-4932)
 * Add an official way to disable compactions (CASSANDRA-5074)
 * Reenable ALTER TABLE DROP with new semantics (CASSANDRA-3919)
 * Add binary protocol versioning (CASSANDRA-5436)
 * Swap THshaServer for TThreadedSelectorServer (CASSANDRA-5530)
 * Add alias support to SELECT statement (CASSANDRA-5075)
 * Don't create empty RowMutations in CommitLogReplayer (CASSANDRA-5541)
 * Use range tombstones when dropping cfs/columns from schema (CASSANDRA-5579)
 * cqlsh: drop CQL2/CQL3-beta support (CASSANDRA-5585)
 * Track max/min column names in sstables to be able to optimize slice
   queries (CASSANDRA-5514, CASSANDRA-5595, CASSANDRA-5600)
 * Binary protocol: allow batching already prepared statements (CASSANDRA-4693)
 * Allow preparing timestamp, ttl and limit in CQL3 queries (CASSANDRA-4450)
 * Support native link w/o JNA in Java7 (CASSANDRA-3734)
 * Use SASL authentication in binary protocol v2 (CASSANDRA-5545)
 * Replace Thrift HsHa with LMAX Disruptor based implementation (CASSANDRA-5582)
 * cqlsh: Add row count to SELECT output (CASSANDRA-5636)
 * Include a timestamp with all read commands to determine column expiration
   (CASSANDRA-5149)
 * Streaming 2.0 (CASSANDRA-5286, 5699)
 * Conditional create/drop ks/table/index statements in CQL3 (CASSANDRA-2737)
 * more pre-table creation property validation (CASSANDRA-5693)
 * Redesign repair messages (CASSANDRA-5426)
 * Fix ALTER RENAME post-5125 (CASSANDRA-5702)
 * Disallow renaming a 2ndary indexed column (CASSANDRA-5705)
 * Rename Table to Keyspace (CASSANDRA-5613)
 * Ensure changing column_index_size_in_kb on different nodes don't corrupt the
   sstable (CASSANDRA-5454)
 * Move resultset type information into prepare, not execute (CASSANDRA-5649)
 * Auto paging in binary protocol (CASSANDRA-4415, 5714)
 * Don't tie client side use of AbstractType to JDBC (CASSANDRA-4495)
 * Adds new TimestampType to replace DateType (CASSANDRA-5723, CASSANDRA-5729)
Merged from 1.2:
 * make starting native protocol server idempotent (CASSANDRA-5728)
 * Fix loading key cache when a saved entry is no longer valid (CASSANDRA-5706)
 * Fix serialization of the LEFT gossip value (CASSANDRA-5696)
 * cqlsh: Don't show 'null' in place of empty values (CASSANDRA-5675)
 * Race condition in detecting version on a mixed 1.1/1.2 cluster
   (CASSANDRA-5692)
 * Fix skipping range tombstones with reverse queries (CASSANDRA-5712)
 * Expire entries out of ThriftSessionManager (CASSANRDA-5719)
 * Don't keep ancestor information in memory (CASSANDRA-5342)
 * cqlsh: fix handling of semicolons inside BATCH queries (CASSANDRA-5697)


1.2.6
 * Fix tracing when operation completes before all responses arrive
   (CASSANDRA-5668)
 * Fix cross-DC mutation forwarding (CASSANDRA-5632)
 * Reduce SSTableLoader memory usage (CASSANDRA-5555)
 * Scale hinted_handoff_throttle_in_kb to cluster size (CASSANDRA-5272)
 * (Hadoop) Add CQL3 input/output formats (CASSANDRA-4421, 5622)
 * (Hadoop) Fix InputKeyRange in CFIF (CASSANDRA-5536)
 * Fix dealing with ridiculously large max sstable sizes in LCS (CASSANDRA-5589)
 * Ignore pre-truncate hints (CASSANDRA-4655)
 * Move System.exit on OOM into a separate thread (CASSANDRA-5273)
 * Write row markers when serializing schema (CASSANDRA-5572)
 * Check only SSTables for the requested range when streaming (CASSANDRA-5569)
 * Improve batchlog replay behavior and hint ttl handling (CASSANDRA-5314)
 * Exclude localTimestamp from validation for tombstones (CASSANDRA-5398)
 * cqlsh: add custom prompt support (CASSANDRA-5539)
 * Reuse prepared statements in hot auth queries (CASSANDRA-5594)
 * cqlsh: add vertical output option (see EXPAND) (CASSANDRA-5597)
 * Add a rate limit option to stress (CASSANDRA-5004)
 * have BulkLoader ignore snapshots directories (CASSANDRA-5587)
 * fix SnitchProperties logging context (CASSANDRA-5602)
 * Expose whether jna is enabled and memory is locked via JMX (CASSANDRA-5508)
 * cqlsh: fix COPY FROM with ReversedType (CASSANDRA-5610)
 * Allow creating CUSTOM indexes on collections (CASSANDRA-5615)
 * Evaluate now() function at execution time (CASSANDRA-5616)
 * Expose detailed read repair metrics (CASSANDRA-5618)
 * Correct blob literal + ReversedType parsing (CASSANDRA-5629)
 * Allow GPFS to prefer the internal IP like EC2MRS (CASSANDRA-5630)
 * fix help text for -tspw cassandra-cli (CASSANDRA-5643)
 * don't throw away initial causes exceptions for internode encryption issues
   (CASSANDRA-5644)
 * Fix message spelling errors for cql select statements (CASSANDRA-5647)
 * Suppress custom exceptions thru jmx (CASSANDRA-5652)
 * Update CREATE CUSTOM INDEX syntax (CASSANDRA-5639)
 * Fix PermissionDetails.equals() method (CASSANDRA-5655)
 * Never allow partition key ranges in CQL3 without token() (CASSANDRA-5666)
 * Gossiper incorrectly drops AppState for an upgrading node (CASSANDRA-5660)
 * Connection thrashing during multi-region ec2 during upgrade, due to
   messaging version (CASSANDRA-5669)
 * Avoid over reconnecting in EC2MRS (CASSANDRA-5678)
 * Fix ReadResponseSerializer.serializedSize() for digest reads (CASSANDRA-5476)
 * allow sstable2json on 2i CFs (CASSANDRA-5694)
Merged from 1.1:
 * Remove buggy thrift max message length option (CASSANDRA-5529)
 * Fix NPE in Pig's widerow mode (CASSANDRA-5488)
 * Add split size parameter to Pig and disable split combination (CASSANDRA-5544)


1.2.5
 * make BytesToken.toString only return hex bytes (CASSANDRA-5566)
 * Ensure that submitBackground enqueues at least one task (CASSANDRA-5554)
 * fix 2i updates with identical values and timestamps (CASSANDRA-5540)
 * fix compaction throttling bursty-ness (CASSANDRA-4316)
 * reduce memory consumption of IndexSummary (CASSANDRA-5506)
 * remove per-row column name bloom filters (CASSANDRA-5492)
 * Include fatal errors in trace events (CASSANDRA-5447)
 * Ensure that PerRowSecondaryIndex is notified of row-level deletes
   (CASSANDRA-5445)
 * Allow empty blob literals in CQL3 (CASSANDRA-5452)
 * Fix streaming RangeTombstones at column index boundary (CASSANDRA-5418)
 * Fix preparing statements when current keyspace is not set (CASSANDRA-5468)
 * Fix SemanticVersion.isSupportedBy minor/patch handling (CASSANDRA-5496)
 * Don't provide oldCfId for post-1.1 system cfs (CASSANDRA-5490)
 * Fix primary range ignores replication strategy (CASSANDRA-5424)
 * Fix shutdown of binary protocol server (CASSANDRA-5507)
 * Fix repair -snapshot not working (CASSANDRA-5512)
 * Set isRunning flag later in binary protocol server (CASSANDRA-5467)
 * Fix use of CQL3 functions with descending clustering order (CASSANDRA-5472)
 * Disallow renaming columns one at a time for thrift table in CQL3
   (CASSANDRA-5531)
 * cqlsh: add CLUSTERING ORDER BY support to DESCRIBE (CASSANDRA-5528)
 * Add custom secondary index support to CQL3 (CASSANDRA-5484)
 * Fix repair hanging silently on unexpected error (CASSANDRA-5229)
 * Fix Ec2Snitch regression introduced by CASSANDRA-5171 (CASSANDRA-5432)
 * Add nodetool enablebackup/disablebackup (CASSANDRA-5556)
 * cqlsh: fix DESCRIBE after case insensitive USE (CASSANDRA-5567)
Merged from 1.1
 * Add retry mechanism to OTC for non-droppable_verbs (CASSANDRA-5393)
 * Use allocator information to improve memtable memory usage estimate
   (CASSANDRA-5497)
 * Fix trying to load deleted row into row cache on startup (CASSANDRA-4463)
 * fsync leveled manifest to avoid corruption (CASSANDRA-5535)
 * Fix Bound intersection computation (CASSANDRA-5551)
 * sstablescrub now respects max memory size in cassandra.in.sh (CASSANDRA-5562)


1.2.4
 * Ensure that PerRowSecondaryIndex updates see the most recent values
   (CASSANDRA-5397)
 * avoid duplicate index entries ind PrecompactedRow and
   ParallelCompactionIterable (CASSANDRA-5395)
 * remove the index entry on oldColumn when new column is a tombstone
   (CASSANDRA-5395)
 * Change default stream throughput from 400 to 200 mbps (CASSANDRA-5036)
 * Gossiper logs DOWN for symmetry with UP (CASSANDRA-5187)
 * Fix mixing prepared statements between keyspaces (CASSANDRA-5352)
 * Fix consistency level during bootstrap - strike 3 (CASSANDRA-5354)
 * Fix transposed arguments in AlreadyExistsException (CASSANDRA-5362)
 * Improve asynchronous hint delivery (CASSANDRA-5179)
 * Fix Guava dependency version (12.0 -> 13.0.1) for Maven (CASSANDRA-5364)
 * Validate that provided CQL3 collection value are < 64K (CASSANDRA-5355)
 * Make upgradeSSTable skip current version sstables by default (CASSANDRA-5366)
 * Optimize min/max timestamp collection (CASSANDRA-5373)
 * Invalid streamId in cql binary protocol when using invalid CL
   (CASSANDRA-5164)
 * Fix validation for IN where clauses with collections (CASSANDRA-5376)
 * Copy resultSet on count query to avoid ConcurrentModificationException
   (CASSANDRA-5382)
 * Correctly typecheck in CQL3 even with ReversedType (CASSANDRA-5386)
 * Fix streaming compressed files when using encryption (CASSANDRA-5391)
 * cassandra-all 1.2.0 pom missing netty dependency (CASSANDRA-5392)
 * Fix writetime/ttl functions on null values (CASSANDRA-5341)
 * Fix NPE during cql3 select with token() (CASSANDRA-5404)
 * IndexHelper.skipBloomFilters won't skip non-SHA filters (CASSANDRA-5385)
 * cqlsh: Print maps ordered by key, sort sets (CASSANDRA-5413)
 * Add null syntax support in CQL3 for inserts (CASSANDRA-3783)
 * Allow unauthenticated set_keyspace() calls (CASSANDRA-5423)
 * Fix potential incremental backups race (CASSANDRA-5410)
 * Fix prepared BATCH statements with batch-level timestamps (CASSANDRA-5415)
 * Allow overriding superuser setup delay (CASSANDRA-5430)
 * cassandra-shuffle with JMX usernames and passwords (CASSANDRA-5431)
Merged from 1.1:
 * cli: Quote ks and cf names in schema output when needed (CASSANDRA-5052)
 * Fix bad default for min/max timestamp in SSTableMetadata (CASSANDRA-5372)
 * Fix cf name extraction from manifest in Directories.migrateFile()
   (CASSANDRA-5242)
 * Support pluggable internode authentication (CASSANDRA-5401)


1.2.3
 * add check for sstable overlap within a level on startup (CASSANDRA-5327)
 * replace ipv6 colons in jmx object names (CASSANDRA-5298, 5328)
 * Avoid allocating SSTableBoundedScanner during repair when the range does
   not intersect the sstable (CASSANDRA-5249)
 * Don't lowercase property map keys (this breaks NTS) (CASSANDRA-5292)
 * Fix composite comparator with super columns (CASSANDRA-5287)
 * Fix insufficient validation of UPDATE queries against counter cfs
   (CASSANDRA-5300)
 * Fix PropertyFileSnitch default DC/Rack behavior (CASSANDRA-5285)
 * Handle null values when executing prepared statement (CASSANDRA-5081)
 * Add netty to pom dependencies (CASSANDRA-5181)
 * Include type arguments in Thrift CQLPreparedResult (CASSANDRA-5311)
 * Fix compaction not removing columns when bf_fp_ratio is 1 (CASSANDRA-5182)
 * cli: Warn about missing CQL3 tables in schema descriptions (CASSANDRA-5309)
 * Re-enable unknown option in replication/compaction strategies option for
   backward compatibility (CASSANDRA-4795)
 * Add binary protocol support to stress (CASSANDRA-4993)
 * cqlsh: Fix COPY FROM value quoting and null handling (CASSANDRA-5305)
 * Fix repair -pr for vnodes (CASSANDRA-5329)
 * Relax CL for auth queries for non-default users (CASSANDRA-5310)
 * Fix AssertionError during repair (CASSANDRA-5245)
 * Don't announce migrations to pre-1.2 nodes (CASSANDRA-5334)
Merged from 1.1:
 * Update offline scrub for 1.0 -> 1.1 directory structure (CASSANDRA-5195)
 * add tmp flag to Descriptor hashcode (CASSANDRA-4021)
 * fix logging of "Found table data in data directories" when only system tables
   are present (CASSANDRA-5289)
 * cli: Add JMX authentication support (CASSANDRA-5080)
 * nodetool: ability to repair specific range (CASSANDRA-5280)
 * Fix possible assertion triggered in SliceFromReadCommand (CASSANDRA-5284)
 * cqlsh: Add inet type support on Windows (ipv4-only) (CASSANDRA-4801)
 * Fix race when initializing ColumnFamilyStore (CASSANDRA-5350)
 * Add UseTLAB JVM flag (CASSANDRA-5361)


1.2.2
 * fix potential for multiple concurrent compactions of the same sstables
   (CASSANDRA-5256)
 * avoid no-op caching of byte[] on commitlog append (CASSANDRA-5199)
 * fix symlinks under data dir not working (CASSANDRA-5185)
 * fix bug in compact storage metadata handling (CASSANDRA-5189)
 * Validate login for USE queries (CASSANDRA-5207)
 * cli: remove default username and password (CASSANDRA-5208)
 * configure populate_io_cache_on_flush per-CF (CASSANDRA-4694)
 * allow configuration of internode socket buffer (CASSANDRA-3378)
 * Make sstable directory picking blacklist-aware again (CASSANDRA-5193)
 * Correctly expire gossip states for edge cases (CASSANDRA-5216)
 * Improve handling of directory creation failures (CASSANDRA-5196)
 * Expose secondary indicies to the rest of nodetool (CASSANDRA-4464)
 * Binary protocol: avoid sending notification for 0.0.0.0 (CASSANDRA-5227)
 * add UseCondCardMark XX jvm settings on jdk 1.7 (CASSANDRA-4366)
 * CQL3 refactor to allow conversion function (CASSANDRA-5226)
 * Fix drop of sstables in some circumstance (CASSANDRA-5232)
 * Implement caching of authorization results (CASSANDRA-4295)
 * Add support for LZ4 compression (CASSANDRA-5038)
 * Fix missing columns in wide rows queries (CASSANDRA-5225)
 * Simplify auth setup and make system_auth ks alterable (CASSANDRA-5112)
 * Stop compactions from hanging during bootstrap (CASSANDRA-5244)
 * fix compressed streaming sending extra chunk (CASSANDRA-5105)
 * Add CQL3-based implementations of IAuthenticator and IAuthorizer
   (CASSANDRA-4898)
 * Fix timestamp-based tomstone removal logic (CASSANDRA-5248)
 * cli: Add JMX authentication support (CASSANDRA-5080)
 * Fix forceFlush behavior (CASSANDRA-5241)
 * cqlsh: Add username autocompletion (CASSANDRA-5231)
 * Fix CQL3 composite partition key error (CASSANDRA-5240)
 * Allow IN clause on last clustering key (CASSANDRA-5230)
Merged from 1.1:
 * fix start key/end token validation for wide row iteration (CASSANDRA-5168)
 * add ConfigHelper support for Thrift frame and max message sizes (CASSANDRA-5188)
 * fix nodetool repair not fail on node down (CASSANDRA-5203)
 * always collect tombstone hints (CASSANDRA-5068)
 * Fix error when sourcing file in cqlsh (CASSANDRA-5235)


1.2.1
 * stream undelivered hints on decommission (CASSANDRA-5128)
 * GossipingPropertyFileSnitch loads saved dc/rack info if needed (CASSANDRA-5133)
 * drain should flush system CFs too (CASSANDRA-4446)
 * add inter_dc_tcp_nodelay setting (CASSANDRA-5148)
 * re-allow wrapping ranges for start_token/end_token range pairitspwng (CASSANDRA-5106)
 * fix validation compaction of empty rows (CASSANDRA-5136)
 * nodetool methods to enable/disable hint storage/delivery (CASSANDRA-4750)
 * disallow bloom filter false positive chance of 0 (CASSANDRA-5013)
 * add threadpool size adjustment methods to JMXEnabledThreadPoolExecutor and
   CompactionManagerMBean (CASSANDRA-5044)
 * fix hinting for dropped local writes (CASSANDRA-4753)
 * off-heap cache doesn't need mutable column container (CASSANDRA-5057)
 * apply disk_failure_policy to bad disks on initial directory creation
   (CASSANDRA-4847)
 * Optimize name-based queries to use ArrayBackedSortedColumns (CASSANDRA-5043)
 * Fall back to old manifest if most recent is unparseable (CASSANDRA-5041)
 * pool [Compressed]RandomAccessReader objects on the partitioned read path
   (CASSANDRA-4942)
 * Add debug logging to list filenames processed by Directories.migrateFile
   method (CASSANDRA-4939)
 * Expose black-listed directories via JMX (CASSANDRA-4848)
 * Log compaction merge counts (CASSANDRA-4894)
 * Minimize byte array allocation by AbstractData{Input,Output} (CASSANDRA-5090)
 * Add SSL support for the binary protocol (CASSANDRA-5031)
 * Allow non-schema system ks modification for shuffle to work (CASSANDRA-5097)
 * cqlsh: Add default limit to SELECT statements (CASSANDRA-4972)
 * cqlsh: fix DESCRIBE for 1.1 cfs in CQL3 (CASSANDRA-5101)
 * Correctly gossip with nodes >= 1.1.7 (CASSANDRA-5102)
 * Ensure CL guarantees on digest mismatch (CASSANDRA-5113)
 * Validate correctly selects on composite partition key (CASSANDRA-5122)
 * Fix exception when adding collection (CASSANDRA-5117)
 * Handle states for non-vnode clusters correctly (CASSANDRA-5127)
 * Refuse unrecognized replication and compaction strategy options (CASSANDRA-4795)
 * Pick the correct value validator in sstable2json for cql3 tables (CASSANDRA-5134)
 * Validate login for describe_keyspace, describe_keyspaces and set_keyspace
   (CASSANDRA-5144)
 * Fix inserting empty maps (CASSANDRA-5141)
 * Don't remove tokens from System table for node we know (CASSANDRA-5121)
 * fix streaming progress report for compresed files (CASSANDRA-5130)
 * Coverage analysis for low-CL queries (CASSANDRA-4858)
 * Stop interpreting dates as valid timeUUID value (CASSANDRA-4936)
 * Adds E notation for floating point numbers (CASSANDRA-4927)
 * Detect (and warn) unintentional use of the cql2 thrift methods when cql3 was
   intended (CASSANDRA-5172)
 * cli: Quote ks and cf names in schema output when needed (CASSANDRA-5052)
 * Fix cf name extraction from manifest in Directories.migrateFile() (CASSANDRA-5242)
 * Replace mistaken usage of commons-logging with slf4j (CASSANDRA-5464)
 * Ensure Jackson dependency matches lib (CASSANDRA-5126)
 * Expose droppable tombstone ratio stats over JMX (CASSANDRA-5159)
Merged from 1.1:
 * Simplify CompressedRandomAccessReader to work around JDK FD bug (CASSANDRA-5088)
 * Improve handling a changing target throttle rate mid-compaction (CASSANDRA-5087)
 * Pig: correctly decode row keys in widerow mode (CASSANDRA-5098)
 * nodetool repair command now prints progress (CASSANDRA-4767)
 * fix user defined compaction to run against 1.1 data directory (CASSANDRA-5118)
 * Fix CQL3 BATCH authorization caching (CASSANDRA-5145)
 * fix get_count returns incorrect value with TTL (CASSANDRA-5099)
 * better handling for mid-compaction failure (CASSANDRA-5137)
 * convert default marshallers list to map for better readability (CASSANDRA-5109)
 * fix ConcurrentModificationException in getBootstrapSource (CASSANDRA-5170)
 * fix sstable maxtimestamp for row deletes and pre-1.1.1 sstables (CASSANDRA-5153)
 * Fix thread growth on node removal (CASSANDRA-5175)
 * Make Ec2Region's datacenter name configurable (CASSANDRA-5155)


1.2.0
 * Disallow counters in collections (CASSANDRA-5082)
 * cqlsh: add unit tests (CASSANDRA-3920)
 * fix default bloom_filter_fp_chance for LeveledCompactionStrategy (CASSANDRA-5093)
Merged from 1.1:
 * add validation for get_range_slices with start_key and end_token (CASSANDRA-5089)


1.2.0-rc2
 * fix nodetool ownership display with vnodes (CASSANDRA-5065)
 * cqlsh: add DESCRIBE KEYSPACES command (CASSANDRA-5060)
 * Fix potential infinite loop when reloading CFS (CASSANDRA-5064)
 * Fix SimpleAuthorizer example (CASSANDRA-5072)
 * cqlsh: force CL.ONE for tracing and system.schema* queries (CASSANDRA-5070)
 * Includes cassandra-shuffle in the debian package (CASSANDRA-5058)
Merged from 1.1:
 * fix multithreaded compaction deadlock (CASSANDRA-4492)
 * fix temporarily missing schema after upgrade from pre-1.1.5 (CASSANDRA-5061)
 * Fix ALTER TABLE overriding compression options with defaults
   (CASSANDRA-4996, 5066)
 * fix specifying and altering crc_check_chance (CASSANDRA-5053)
 * fix Murmur3Partitioner ownership% calculation (CASSANDRA-5076)
 * Don't expire columns sooner than they should in 2ndary indexes (CASSANDRA-5079)


1.2-rc1
 * rename rpc_timeout settings to request_timeout (CASSANDRA-5027)
 * add BF with 0.1 FP to LCS by default (CASSANDRA-5029)
 * Fix preparing insert queries (CASSANDRA-5016)
 * Fix preparing queries with counter increment (CASSANDRA-5022)
 * Fix preparing updates with collections (CASSANDRA-5017)
 * Don't generate UUID based on other node address (CASSANDRA-5002)
 * Fix message when trying to alter a clustering key type (CASSANDRA-5012)
 * Update IAuthenticator to match the new IAuthorizer (CASSANDRA-5003)
 * Fix inserting only a key in CQL3 (CASSANDRA-5040)
 * Fix CQL3 token() function when used with strings (CASSANDRA-5050)
Merged from 1.1:
 * reduce log spam from invalid counter shards (CASSANDRA-5026)
 * Improve schema propagation performance (CASSANDRA-5025)
 * Fix for IndexHelper.IndexFor throws OOB Exception (CASSANDRA-5030)
 * cqlsh: make it possible to describe thrift CFs (CASSANDRA-4827)
 * cqlsh: fix timestamp formatting on some platforms (CASSANDRA-5046)


1.2-beta3
 * make consistency level configurable in cqlsh (CASSANDRA-4829)
 * fix cqlsh rendering of blob fields (CASSANDRA-4970)
 * fix cqlsh DESCRIBE command (CASSANDRA-4913)
 * save truncation position in system table (CASSANDRA-4906)
 * Move CompressionMetadata off-heap (CASSANDRA-4937)
 * allow CLI to GET cql3 columnfamily data (CASSANDRA-4924)
 * Fix rare race condition in getExpireTimeForEndpoint (CASSANDRA-4402)
 * acquire references to overlapping sstables during compaction so bloom filter
   doesn't get free'd prematurely (CASSANDRA-4934)
 * Don't share slice query filter in CQL3 SelectStatement (CASSANDRA-4928)
 * Separate tracing from Log4J (CASSANDRA-4861)
 * Exclude gcable tombstones from merkle-tree computation (CASSANDRA-4905)
 * Better printing of AbstractBounds for tracing (CASSANDRA-4931)
 * Optimize mostRecentTombstone check in CC.collectAllData (CASSANDRA-4883)
 * Change stream session ID to UUID to avoid collision from same node (CASSANDRA-4813)
 * Use Stats.db when bulk loading if present (CASSANDRA-4957)
 * Skip repair on system_trace and keyspaces with RF=1 (CASSANDRA-4956)
 * (cql3) Remove arbitrary SELECT limit (CASSANDRA-4918)
 * Correctly handle prepared operation on collections (CASSANDRA-4945)
 * Fix CQL3 LIMIT (CASSANDRA-4877)
 * Fix Stress for CQL3 (CASSANDRA-4979)
 * Remove cassandra specific exceptions from JMX interface (CASSANDRA-4893)
 * (CQL3) Force using ALLOW FILTERING on potentially inefficient queries (CASSANDRA-4915)
 * (cql3) Fix adding column when the table has collections (CASSANDRA-4982)
 * (cql3) Fix allowing collections with compact storage (CASSANDRA-4990)
 * (cql3) Refuse ttl/writetime function on collections (CASSANDRA-4992)
 * Replace IAuthority with new IAuthorizer (CASSANDRA-4874)
 * clqsh: fix KEY pseudocolumn escaping when describing Thrift tables
   in CQL3 mode (CASSANDRA-4955)
 * add basic authentication support for Pig CassandraStorage (CASSANDRA-3042)
 * fix CQL2 ALTER TABLE compaction_strategy_class altering (CASSANDRA-4965)
Merged from 1.1:
 * Fall back to old describe_splits if d_s_ex is not available (CASSANDRA-4803)
 * Improve error reporting when streaming ranges fail (CASSANDRA-5009)
 * Fix cqlsh timestamp formatting of timezone info (CASSANDRA-4746)
 * Fix assertion failure with leveled compaction (CASSANDRA-4799)
 * Check for null end_token in get_range_slice (CASSANDRA-4804)
 * Remove all remnants of removed nodes (CASSANDRA-4840)
 * Add aut-reloading of the log4j file in debian package (CASSANDRA-4855)
 * Fix estimated row cache entry size (CASSANDRA-4860)
 * reset getRangeSlice filter after finishing a row for get_paged_slice
   (CASSANDRA-4919)
 * expunge row cache post-truncate (CASSANDRA-4940)
 * Allow static CF definition with compact storage (CASSANDRA-4910)
 * Fix endless loop/compaction of schema_* CFs due to broken timestamps (CASSANDRA-4880)
 * Fix 'wrong class type' assertion in CounterColumn (CASSANDRA-4976)


1.2-beta2
 * fp rate of 1.0 disables BF entirely; LCS defaults to 1.0 (CASSANDRA-4876)
 * off-heap bloom filters for row keys (CASSANDRA_4865)
 * add extension point for sstable components (CASSANDRA-4049)
 * improve tracing output (CASSANDRA-4852, 4862)
 * make TRACE verb droppable (CASSANDRA-4672)
 * fix BulkLoader recognition of CQL3 columnfamilies (CASSANDRA-4755)
 * Sort commitlog segments for replay by id instead of mtime (CASSANDRA-4793)
 * Make hint delivery asynchronous (CASSANDRA-4761)
 * Pluggable Thrift transport factories for CLI and cqlsh (CASSANDRA-4609, 4610)
 * cassandra-cli: allow Double value type to be inserted to a column (CASSANDRA-4661)
 * Add ability to use custom TServerFactory implementations (CASSANDRA-4608)
 * optimize batchlog flushing to skip successful batches (CASSANDRA-4667)
 * include metadata for system keyspace itself in schema tables (CASSANDRA-4416)
 * add check to PropertyFileSnitch to verify presence of location for
   local node (CASSANDRA-4728)
 * add PBSPredictor consistency modeler (CASSANDRA-4261)
 * remove vestiges of Thrift unframed mode (CASSANDRA-4729)
 * optimize single-row PK lookups (CASSANDRA-4710)
 * adjust blockFor calculation to account for pending ranges due to node
   movement (CASSANDRA-833)
 * Change CQL version to 3.0.0 and stop accepting 3.0.0-beta1 (CASSANDRA-4649)
 * (CQL3) Make prepared statement global instead of per connection
   (CASSANDRA-4449)
 * Fix scrubbing of CQL3 created tables (CASSANDRA-4685)
 * (CQL3) Fix validation when using counter and regular columns in the same
   table (CASSANDRA-4706)
 * Fix bug starting Cassandra with simple authentication (CASSANDRA-4648)
 * Add support for batchlog in CQL3 (CASSANDRA-4545, 4738)
 * Add support for multiple column family outputs in CFOF (CASSANDRA-4208)
 * Support repairing only the local DC nodes (CASSANDRA-4747)
 * Use rpc_address for binary protocol and change default port (CASSANDRA-4751)
 * Fix use of collections in prepared statements (CASSANDRA-4739)
 * Store more information into peers table (CASSANDRA-4351, 4814)
 * Configurable bucket size for size tiered compaction (CASSANDRA-4704)
 * Run leveled compaction in parallel (CASSANDRA-4310)
 * Fix potential NPE during CFS reload (CASSANDRA-4786)
 * Composite indexes may miss results (CASSANDRA-4796)
 * Move consistency level to the protocol level (CASSANDRA-4734, 4824)
 * Fix Subcolumn slice ends not respected (CASSANDRA-4826)
 * Fix Assertion error in cql3 select (CASSANDRA-4783)
 * Fix list prepend logic (CQL3) (CASSANDRA-4835)
 * Add booleans as literals in CQL3 (CASSANDRA-4776)
 * Allow renaming PK columns in CQL3 (CASSANDRA-4822)
 * Fix binary protocol NEW_NODE event (CASSANDRA-4679)
 * Fix potential infinite loop in tombstone compaction (CASSANDRA-4781)
 * Remove system tables accounting from schema (CASSANDRA-4850)
 * (cql3) Force provided columns in clustering key order in
   'CLUSTERING ORDER BY' (CASSANDRA-4881)
 * Fix composite index bug (CASSANDRA-4884)
 * Fix short read protection for CQL3 (CASSANDRA-4882)
 * Add tracing support to the binary protocol (CASSANDRA-4699)
 * (cql3) Don't allow prepared marker inside collections (CASSANDRA-4890)
 * Re-allow order by on non-selected columns (CASSANDRA-4645)
 * Bug when composite index is created in a table having collections (CASSANDRA-4909)
 * log index scan subject in CompositesSearcher (CASSANDRA-4904)
Merged from 1.1:
 * add get[Row|Key]CacheEntries to CacheServiceMBean (CASSANDRA-4859)
 * fix get_paged_slice to wrap to next row correctly (CASSANDRA-4816)
 * fix indexing empty column values (CASSANDRA-4832)
 * allow JdbcDate to compose null Date objects (CASSANDRA-4830)
 * fix possible stackoverflow when compacting 1000s of sstables
   (CASSANDRA-4765)
 * fix wrong leveled compaction progress calculation (CASSANDRA-4807)
 * add a close() method to CRAR to prevent leaking file descriptors (CASSANDRA-4820)
 * fix potential infinite loop in get_count (CASSANDRA-4833)
 * fix compositeType.{get/from}String methods (CASSANDRA-4842)
 * (CQL) fix CREATE COLUMNFAMILY permissions check (CASSANDRA-4864)
 * Fix DynamicCompositeType same type comparison (CASSANDRA-4711)
 * Fix duplicate SSTable reference when stream session failed (CASSANDRA-3306)
 * Allow static CF definition with compact storage (CASSANDRA-4910)
 * Fix endless loop/compaction of schema_* CFs due to broken timestamps (CASSANDRA-4880)
 * Fix 'wrong class type' assertion in CounterColumn (CASSANDRA-4976)


1.2-beta1
 * add atomic_batch_mutate (CASSANDRA-4542, -4635)
 * increase default max_hint_window_in_ms to 3h (CASSANDRA-4632)
 * include message initiation time to replicas so they can more
   accurately drop timed-out requests (CASSANDRA-2858)
 * fix clientutil.jar dependencies (CASSANDRA-4566)
 * optimize WriteResponse (CASSANDRA-4548)
 * new metrics (CASSANDRA-4009)
 * redesign KEYS indexes to avoid read-before-write (CASSANDRA-2897)
 * debug tracing (CASSANDRA-1123)
 * parallelize row cache loading (CASSANDRA-4282)
 * Make compaction, flush JBOD-aware (CASSANDRA-4292)
 * run local range scans on the read stage (CASSANDRA-3687)
 * clean up ioexceptions (CASSANDRA-2116)
 * add disk_failure_policy (CASSANDRA-2118)
 * Introduce new json format with row level deletion (CASSANDRA-4054)
 * remove redundant "name" column from schema_keyspaces (CASSANDRA-4433)
 * improve "nodetool ring" handling of multi-dc clusters (CASSANDRA-3047)
 * update NTS calculateNaturalEndpoints to be O(N log N) (CASSANDRA-3881)
 * split up rpc timeout by operation type (CASSANDRA-2819)
 * rewrite key cache save/load to use only sequential i/o (CASSANDRA-3762)
 * update MS protocol with a version handshake + broadcast address id
   (CASSANDRA-4311)
 * multithreaded hint replay (CASSANDRA-4189)
 * add inter-node message compression (CASSANDRA-3127)
 * remove COPP (CASSANDRA-2479)
 * Track tombstone expiration and compact when tombstone content is
   higher than a configurable threshold, default 20% (CASSANDRA-3442, 4234)
 * update MurmurHash to version 3 (CASSANDRA-2975)
 * (CLI) track elapsed time for `delete' operation (CASSANDRA-4060)
 * (CLI) jline version is bumped to 1.0 to properly  support
   'delete' key function (CASSANDRA-4132)
 * Save IndexSummary into new SSTable 'Summary' component (CASSANDRA-2392, 4289)
 * Add support for range tombstones (CASSANDRA-3708)
 * Improve MessagingService efficiency (CASSANDRA-3617)
 * Avoid ID conflicts from concurrent schema changes (CASSANDRA-3794)
 * Set thrift HSHA server thread limit to unlimited by default (CASSANDRA-4277)
 * Avoids double serialization of CF id in RowMutation messages
   (CASSANDRA-4293)
 * stream compressed sstables directly with java nio (CASSANDRA-4297)
 * Support multiple ranges in SliceQueryFilter (CASSANDRA-3885)
 * Add column metadata to system column families (CASSANDRA-4018)
 * (cql3) Always use composite types by default (CASSANDRA-4329)
 * (cql3) Add support for set, map and list (CASSANDRA-3647)
 * Validate date type correctly (CASSANDRA-4441)
 * (cql3) Allow definitions with only a PK (CASSANDRA-4361)
 * (cql3) Add support for row key composites (CASSANDRA-4179)
 * improve DynamicEndpointSnitch by using reservoir sampling (CASSANDRA-4038)
 * (cql3) Add support for 2ndary indexes (CASSANDRA-3680)
 * (cql3) fix defining more than one PK to be invalid (CASSANDRA-4477)
 * remove schema agreement checking from all external APIs (Thrift, CQL and CQL3) (CASSANDRA-4487)
 * add Murmur3Partitioner and make it default for new installations (CASSANDRA-3772, 4621)
 * (cql3) update pseudo-map syntax to use map syntax (CASSANDRA-4497)
 * Finer grained exceptions hierarchy and provides error code with exceptions (CASSANDRA-3979)
 * Adds events push to binary protocol (CASSANDRA-4480)
 * Rewrite nodetool help (CASSANDRA-2293)
 * Make CQL3 the default for CQL (CASSANDRA-4640)
 * update stress tool to be able to use CQL3 (CASSANDRA-4406)
 * Accept all thrift update on CQL3 cf but don't expose their metadata (CASSANDRA-4377)
 * Replace Throttle with Guava's RateLimiter for HintedHandOff (CASSANDRA-4541)
 * fix counter add/get using CQL2 and CQL3 in stress tool (CASSANDRA-4633)
 * Add sstable count per level to cfstats (CASSANDRA-4537)
 * (cql3) Add ALTER KEYSPACE statement (CASSANDRA-4611)
 * (cql3) Allow defining default consistency levels (CASSANDRA-4448)
 * (cql3) Fix queries using LIMIT missing results (CASSANDRA-4579)
 * fix cross-version gossip messaging (CASSANDRA-4576)
 * added inet data type (CASSANDRA-4627)


1.1.6
 * Wait for writes on synchronous read digest mismatch (CASSANDRA-4792)
 * fix commitlog replay for nanotime-infected sstables (CASSANDRA-4782)
 * preflight check ttl for maximum of 20 years (CASSANDRA-4771)
 * (Pig) fix widerow input with single column rows (CASSANDRA-4789)
 * Fix HH to compact with correct gcBefore, which avoids wiping out
   undelivered hints (CASSANDRA-4772)
 * LCS will merge up to 32 L0 sstables as intended (CASSANDRA-4778)
 * NTS will default unconfigured DC replicas to zero (CASSANDRA-4675)
 * use default consistency level in counter validation if none is
   explicitly provide (CASSANDRA-4700)
 * Improve IAuthority interface by introducing fine-grained
   access permissions and grant/revoke commands (CASSANDRA-4490, 4644)
 * fix assumption error in CLI when updating/describing keyspace
   (CASSANDRA-4322)
 * Adds offline sstablescrub to debian packaging (CASSANDRA-4642)
 * Automatic fixing of overlapping leveled sstables (CASSANDRA-4644)
 * fix error when using ORDER BY with extended selections (CASSANDRA-4689)
 * (CQL3) Fix validation for IN queries for non-PK cols (CASSANDRA-4709)
 * fix re-created keyspace disappering after 1.1.5 upgrade
   (CASSANDRA-4698, 4752)
 * (CLI) display elapsed time in 2 fraction digits (CASSANDRA-3460)
 * add authentication support to sstableloader (CASSANDRA-4712)
 * Fix CQL3 'is reversed' logic (CASSANDRA-4716, 4759)
 * (CQL3) Don't return ReversedType in result set metadata (CASSANDRA-4717)
 * Backport adding AlterKeyspace statement (CASSANDRA-4611)
 * (CQL3) Correcty accept upper-case data types (CASSANDRA-4770)
 * Add binary protocol events for schema changes (CASSANDRA-4684)
Merged from 1.0:
 * Switch from NBHM to CHM in MessagingService's callback map, which
   prevents OOM in long-running instances (CASSANDRA-4708)


1.1.5
 * add SecondaryIndex.reload API (CASSANDRA-4581)
 * use millis + atomicint for commitlog segment creation instead of
   nanotime, which has issues under some hypervisors (CASSANDRA-4601)
 * fix FD leak in slice queries (CASSANDRA-4571)
 * avoid recursion in leveled compaction (CASSANDRA-4587)
 * increase stack size under Java7 to 180K
 * Log(info) schema changes (CASSANDRA-4547)
 * Change nodetool setcachecapcity to manipulate global caches (CASSANDRA-4563)
 * (cql3) fix setting compaction strategy (CASSANDRA-4597)
 * fix broken system.schema_* timestamps on system startup (CASSANDRA-4561)
 * fix wrong skip of cache saving (CASSANDRA-4533)
 * Avoid NPE when lost+found is in data dir (CASSANDRA-4572)
 * Respect five-minute flush moratorium after initial CL replay (CASSANDRA-4474)
 * Adds ntp as recommended in debian packaging (CASSANDRA-4606)
 * Configurable transport in CF Record{Reader|Writer} (CASSANDRA-4558)
 * (cql3) fix potential NPE with both equal and unequal restriction (CASSANDRA-4532)
 * (cql3) improves ORDER BY validation (CASSANDRA-4624)
 * Fix potential deadlock during counter writes (CASSANDRA-4578)
 * Fix cql error with ORDER BY when using IN (CASSANDRA-4612)
Merged from 1.0:
 * increase Xss to 160k to accomodate latest 1.6 JVMs (CASSANDRA-4602)
 * fix toString of hint destination tokens (CASSANDRA-4568)
 * Fix multiple values for CurrentLocal NodeID (CASSANDRA-4626)


1.1.4
 * fix offline scrub to catch >= out of order rows (CASSANDRA-4411)
 * fix cassandra-env.sh on RHEL and other non-dash-based systems
   (CASSANDRA-4494)
Merged from 1.0:
 * (Hadoop) fix setting key length for old-style mapred api (CASSANDRA-4534)
 * (Hadoop) fix iterating through a resultset consisting entirely
   of tombstoned rows (CASSANDRA-4466)


1.1.3
 * (cqlsh) add COPY TO (CASSANDRA-4434)
 * munmap commitlog segments before rename (CASSANDRA-4337)
 * (JMX) rename getRangeKeySample to sampleKeyRange to avoid returning
   multi-MB results as an attribute (CASSANDRA-4452)
 * flush based on data size, not throughput; overwritten columns no
   longer artificially inflate liveRatio (CASSANDRA-4399)
 * update default commitlog segment size to 32MB and total commitlog
   size to 32/1024 MB for 32/64 bit JVMs, respectively (CASSANDRA-4422)
 * avoid using global partitioner to estimate ranges in index sstables
   (CASSANDRA-4403)
 * restore pre-CASSANDRA-3862 approach to removing expired tombstones
   from row cache during compaction (CASSANDRA-4364)
 * (stress) support for CQL prepared statements (CASSANDRA-3633)
 * Correctly catch exception when Snappy cannot be loaded (CASSANDRA-4400)
 * (cql3) Support ORDER BY when IN condition is given in WHERE clause (CASSANDRA-4327)
 * (cql3) delete "component_index" column on DROP TABLE call (CASSANDRA-4420)
 * change nanoTime() to currentTimeInMillis() in schema related code (CASSANDRA-4432)
 * add a token generation tool (CASSANDRA-3709)
 * Fix LCS bug with sstable containing only 1 row (CASSANDRA-4411)
 * fix "Can't Modify Index Name" problem on CF update (CASSANDRA-4439)
 * Fix assertion error in getOverlappingSSTables during repair (CASSANDRA-4456)
 * fix nodetool's setcompactionthreshold command (CASSANDRA-4455)
 * Ensure compacted files are never used, to avoid counter overcount (CASSANDRA-4436)
Merged from 1.0:
 * Push the validation of secondary index values to the SecondaryIndexManager (CASSANDRA-4240)
 * allow dropping columns shadowed by not-yet-expired supercolumn or row
   tombstones in PrecompactedRow (CASSANDRA-4396)


1.1.2
 * Fix cleanup not deleting index entries (CASSANDRA-4379)
 * Use correct partitioner when saving + loading caches (CASSANDRA-4331)
 * Check schema before trying to export sstable (CASSANDRA-2760)
 * Raise a meaningful exception instead of NPE when PFS encounters
   an unconfigured node + no default (CASSANDRA-4349)
 * fix bug in sstable blacklisting with LCS (CASSANDRA-4343)
 * LCS no longer promotes tiny sstables out of L0 (CASSANDRA-4341)
 * skip tombstones during hint replay (CASSANDRA-4320)
 * fix NPE in compactionstats (CASSANDRA-4318)
 * enforce 1m min keycache for auto (CASSANDRA-4306)
 * Have DeletedColumn.isMFD always return true (CASSANDRA-4307)
 * (cql3) exeption message for ORDER BY constraints said primary filter can be
    an IN clause, which is misleading (CASSANDRA-4319)
 * (cql3) Reject (not yet supported) creation of 2ndardy indexes on tables with
   composite primary keys (CASSANDRA-4328)
 * Set JVM stack size to 160k for java 7 (CASSANDRA-4275)
 * cqlsh: add COPY command to load data from CSV flat files (CASSANDRA-4012)
 * CFMetaData.fromThrift to throw ConfigurationException upon error (CASSANDRA-4353)
 * Use CF comparator to sort indexed columns in SecondaryIndexManager
   (CASSANDRA-4365)
 * add strategy_options to the KSMetaData.toString() output (CASSANDRA-4248)
 * (cql3) fix range queries containing unqueried results (CASSANDRA-4372)
 * (cql3) allow updating column_alias types (CASSANDRA-4041)
 * (cql3) Fix deletion bug (CASSANDRA-4193)
 * Fix computation of overlapping sstable for leveled compaction (CASSANDRA-4321)
 * Improve scrub and allow to run it offline (CASSANDRA-4321)
 * Fix assertionError in StorageService.bulkLoad (CASSANDRA-4368)
 * (cqlsh) add option to authenticate to a keyspace at startup (CASSANDRA-4108)
 * (cqlsh) fix ASSUME functionality (CASSANDRA-4352)
 * Fix ColumnFamilyRecordReader to not return progress > 100% (CASSANDRA-3942)
Merged from 1.0:
 * Set gc_grace on index CF to 0 (CASSANDRA-4314)


1.1.1
 * add populate_io_cache_on_flush option (CASSANDRA-2635)
 * allow larger cache capacities than 2GB (CASSANDRA-4150)
 * add getsstables command to nodetool (CASSANDRA-4199)
 * apply parent CF compaction settings to secondary index CFs (CASSANDRA-4280)
 * preserve commitlog size cap when recycling segments at startup
   (CASSANDRA-4201)
 * (Hadoop) fix split generation regression (CASSANDRA-4259)
 * ignore min/max compactions settings in LCS, while preserving
   behavior that min=max=0 disables autocompaction (CASSANDRA-4233)
 * log number of rows read from saved cache (CASSANDRA-4249)
 * calculate exact size required for cleanup operations (CASSANDRA-1404)
 * avoid blocking additional writes during flush when the commitlog
   gets behind temporarily (CASSANDRA-1991)
 * enable caching on index CFs based on data CF cache setting (CASSANDRA-4197)
 * warn on invalid replication strategy creation options (CASSANDRA-4046)
 * remove [Freeable]Memory finalizers (CASSANDRA-4222)
 * include tombstone size in ColumnFamily.size, which can prevent OOM
   during sudden mass delete operations by yielding a nonzero liveRatio
   (CASSANDRA-3741)
 * Open 1 sstableScanner per level for leveled compaction (CASSANDRA-4142)
 * Optimize reads when row deletion timestamps allow us to restrict
   the set of sstables we check (CASSANDRA-4116)
 * add support for commitlog archiving and point-in-time recovery
   (CASSANDRA-3690)
 * avoid generating redundant compaction tasks during streaming
   (CASSANDRA-4174)
 * add -cf option to nodetool snapshot, and takeColumnFamilySnapshot to
   StorageService mbean (CASSANDRA-556)
 * optimize cleanup to drop entire sstables where possible (CASSANDRA-4079)
 * optimize truncate when autosnapshot is disabled (CASSANDRA-4153)
 * update caches to use byte[] keys to reduce memory overhead (CASSANDRA-3966)
 * add column limit to cli (CASSANDRA-3012, 4098)
 * clean up and optimize DataOutputBuffer, used by CQL compression and
   CompositeType (CASSANDRA-4072)
 * optimize commitlog checksumming (CASSANDRA-3610)
 * identify and blacklist corrupted SSTables from future compactions
   (CASSANDRA-2261)
 * Move CfDef and KsDef validation out of thrift (CASSANDRA-4037)
 * Expose API to repair a user provided range (CASSANDRA-3912)
 * Add way to force the cassandra-cli to refresh its schema (CASSANDRA-4052)
 * Avoid having replicate on write tasks stacking up at CL.ONE (CASSANDRA-2889)
 * (cql3) Backwards compatibility for composite comparators in non-cql3-aware
   clients (CASSANDRA-4093)
 * (cql3) Fix order by for reversed queries (CASSANDRA-4160)
 * (cql3) Add ReversedType support (CASSANDRA-4004)
 * (cql3) Add timeuuid type (CASSANDRA-4194)
 * (cql3) Minor fixes (CASSANDRA-4185)
 * (cql3) Fix prepared statement in BATCH (CASSANDRA-4202)
 * (cql3) Reduce the list of reserved keywords (CASSANDRA-4186)
 * (cql3) Move max/min compaction thresholds to compaction strategy options
   (CASSANDRA-4187)
 * Fix exception during move when localhost is the only source (CASSANDRA-4200)
 * (cql3) Allow paging through non-ordered partitioner results (CASSANDRA-3771)
 * (cql3) Fix drop index (CASSANDRA-4192)
 * (cql3) Don't return range ghosts anymore (CASSANDRA-3982)
 * fix re-creating Keyspaces/ColumnFamilies with the same name as dropped
   ones (CASSANDRA-4219)
 * fix SecondaryIndex LeveledManifest save upon snapshot (CASSANDRA-4230)
 * fix missing arrayOffset in FBUtilities.hash (CASSANDRA-4250)
 * (cql3) Add name of parameters in CqlResultSet (CASSANDRA-4242)
 * (cql3) Correctly validate order by queries (CASSANDRA-4246)
 * rename stress to cassandra-stress for saner packaging (CASSANDRA-4256)
 * Fix exception on colum metadata with non-string comparator (CASSANDRA-4269)
 * Check for unknown/invalid compression options (CASSANDRA-4266)
 * (cql3) Adds simple access to column timestamp and ttl (CASSANDRA-4217)
 * (cql3) Fix range queries with secondary indexes (CASSANDRA-4257)
 * Better error messages from improper input in cli (CASSANDRA-3865)
 * Try to stop all compaction upon Keyspace or ColumnFamily drop (CASSANDRA-4221)
 * (cql3) Allow keyspace properties to contain hyphens (CASSANDRA-4278)
 * (cql3) Correctly validate keyspace access in create table (CASSANDRA-4296)
 * Avoid deadlock in migration stage (CASSANDRA-3882)
 * Take supercolumn names and deletion info into account in memtable throughput
   (CASSANDRA-4264)
 * Add back backward compatibility for old style replication factor (CASSANDRA-4294)
 * Preserve compatibility with pre-1.1 index queries (CASSANDRA-4262)
Merged from 1.0:
 * Fix super columns bug where cache is not updated (CASSANDRA-4190)
 * fix maxTimestamp to include row tombstones (CASSANDRA-4116)
 * (CLI) properly handle quotes in create/update keyspace commands (CASSANDRA-4129)
 * Avoids possible deadlock during bootstrap (CASSANDRA-4159)
 * fix stress tool that hangs forever on timeout or error (CASSANDRA-4128)
 * stress tool to return appropriate exit code on failure (CASSANDRA-4188)
 * fix compaction NPE when out of disk space and assertions disabled
   (CASSANDRA-3985)
 * synchronize LCS getEstimatedTasks to avoid CME (CASSANDRA-4255)
 * ensure unique streaming session id's (CASSANDRA-4223)
 * kick off background compaction when min/max thresholds change
   (CASSANDRA-4279)
 * improve ability of STCS.getBuckets to deal with 100s of 1000s of
   sstables, such as when convertinb back from LCS (CASSANDRA-4287)
 * Oversize integer in CQL throws NumberFormatException (CASSANDRA-4291)
 * fix 1.0.x node join to mixed version cluster, other nodes >= 1.1 (CASSANDRA-4195)
 * Fix LCS splitting sstable base on uncompressed size (CASSANDRA-4419)
 * Push the validation of secondary index values to the SecondaryIndexManager (CASSANDRA-4240)
 * Don't purge columns during upgradesstables (CASSANDRA-4462)
 * Make cqlsh work with piping (CASSANDRA-4113)
 * Validate arguments for nodetool decommission (CASSANDRA-4061)
 * Report thrift status in nodetool info (CASSANDRA-4010)


1.1.0-final
 * average a reduced liveRatio estimate with the previous one (CASSANDRA-4065)
 * Allow KS and CF names up to 48 characters (CASSANDRA-4157)
 * fix stress build (CASSANDRA-4140)
 * add time remaining estimate to nodetool compactionstats (CASSANDRA-4167)
 * (cql) fix NPE in cql3 ALTER TABLE (CASSANDRA-4163)
 * (cql) Add support for CL.TWO and CL.THREE in CQL (CASSANDRA-4156)
 * (cql) Fix type in CQL3 ALTER TABLE preventing update (CASSANDRA-4170)
 * (cql) Throw invalid exception from CQL3 on obsolete options (CASSANDRA-4171)
 * (cqlsh) fix recognizing uppercase SELECT keyword (CASSANDRA-4161)
 * Pig: wide row support (CASSANDRA-3909)
Merged from 1.0:
 * avoid streaming empty files with bulk loader if sstablewriter errors out
   (CASSANDRA-3946)


1.1-rc1
 * Include stress tool in binary builds (CASSANDRA-4103)
 * (Hadoop) fix wide row iteration when last row read was deleted
   (CASSANDRA-4154)
 * fix read_repair_chance to really default to 0.1 in the cli (CASSANDRA-4114)
 * Adds caching and bloomFilterFpChange to CQL options (CASSANDRA-4042)
 * Adds posibility to autoconfigure size of the KeyCache (CASSANDRA-4087)
 * fix KEYS index from skipping results (CASSANDRA-3996)
 * Remove sliced_buffer_size_in_kb dead option (CASSANDRA-4076)
 * make loadNewSStable preserve sstable version (CASSANDRA-4077)
 * Respect 1.0 cache settings as much as possible when upgrading
   (CASSANDRA-4088)
 * relax path length requirement for sstable files when upgrading on
   non-Windows platforms (CASSANDRA-4110)
 * fix terminination of the stress.java when errors were encountered
   (CASSANDRA-4128)
 * Move CfDef and KsDef validation out of thrift (CASSANDRA-4037)
 * Fix get_paged_slice (CASSANDRA-4136)
 * CQL3: Support slice with exclusive start and stop (CASSANDRA-3785)
Merged from 1.0:
 * support PropertyFileSnitch in bulk loader (CASSANDRA-4145)
 * add auto_snapshot option allowing disabling snapshot before drop/truncate
   (CASSANDRA-3710)
 * allow short snitch names (CASSANDRA-4130)


1.1-beta2
 * rename loaded sstables to avoid conflicts with local snapshots
   (CASSANDRA-3967)
 * start hint replay as soon as FD notifies that the target is back up
   (CASSANDRA-3958)
 * avoid unproductive deserializing of cached rows during compaction
   (CASSANDRA-3921)
 * fix concurrency issues with CQL keyspace creation (CASSANDRA-3903)
 * Show Effective Owership via Nodetool ring <keyspace> (CASSANDRA-3412)
 * Update ORDER BY syntax for CQL3 (CASSANDRA-3925)
 * Fix BulkRecordWriter to not throw NPE if reducer gets no map data from Hadoop (CASSANDRA-3944)
 * Fix bug with counters in super columns (CASSANDRA-3821)
 * Remove deprecated merge_shard_chance (CASSANDRA-3940)
 * add a convenient way to reset a node's schema (CASSANDRA-2963)
 * fix for intermittent SchemaDisagreementException (CASSANDRA-3884)
 * CLI `list <CF>` to limit number of columns and their order (CASSANDRA-3012)
 * ignore deprecated KsDef/CfDef/ColumnDef fields in native schema (CASSANDRA-3963)
 * CLI to report when unsupported column_metadata pair was given (CASSANDRA-3959)
 * reincarnate removed and deprecated KsDef/CfDef attributes (CASSANDRA-3953)
 * Fix race between writes and read for cache (CASSANDRA-3862)
 * perform static initialization of StorageProxy on start-up (CASSANDRA-3797)
 * support trickling fsync() on writes (CASSANDRA-3950)
 * expose counters for unavailable/timeout exceptions given to thrift clients (CASSANDRA-3671)
 * avoid quadratic startup time in LeveledManifest (CASSANDRA-3952)
 * Add type information to new schema_ columnfamilies and remove thrift
   serialization for schema (CASSANDRA-3792)
 * add missing column validator options to the CLI help (CASSANDRA-3926)
 * skip reading saved key cache if CF's caching strategy is NONE or ROWS_ONLY (CASSANDRA-3954)
 * Unify migration code (CASSANDRA-4017)
Merged from 1.0:
 * cqlsh: guess correct version of Python for Arch Linux (CASSANDRA-4090)
 * (CLI) properly handle quotes in create/update keyspace commands (CASSANDRA-4129)
 * Avoids possible deadlock during bootstrap (CASSANDRA-4159)
 * fix stress tool that hangs forever on timeout or error (CASSANDRA-4128)
 * Fix super columns bug where cache is not updated (CASSANDRA-4190)
 * stress tool to return appropriate exit code on failure (CASSANDRA-4188)


1.0.9
 * improve index sampling performance (CASSANDRA-4023)
 * always compact away deleted hints immediately after handoff (CASSANDRA-3955)
 * delete hints from dropped ColumnFamilies on handoff instead of
   erroring out (CASSANDRA-3975)
 * add CompositeType ref to the CLI doc for create/update column family (CASSANDRA-3980)
 * Pig: support Counter ColumnFamilies (CASSANDRA-3973)
 * Pig: Composite column support (CASSANDRA-3684)
 * Avoid NPE during repair when a keyspace has no CFs (CASSANDRA-3988)
 * Fix division-by-zero error on get_slice (CASSANDRA-4000)
 * don't change manifest level for cleanup, scrub, and upgradesstables
   operations under LeveledCompactionStrategy (CASSANDRA-3989, 4112)
 * fix race leading to super columns assertion failure (CASSANDRA-3957)
 * fix NPE on invalid CQL delete command (CASSANDRA-3755)
 * allow custom types in CLI's assume command (CASSANDRA-4081)
 * fix totalBytes count for parallel compactions (CASSANDRA-3758)
 * fix intermittent NPE in get_slice (CASSANDRA-4095)
 * remove unnecessary asserts in native code interfaces (CASSANDRA-4096)
 * Validate blank keys in CQL to avoid assertion errors (CASSANDRA-3612)
 * cqlsh: fix bad decoding of some column names (CASSANDRA-4003)
 * cqlsh: fix incorrect padding with unicode chars (CASSANDRA-4033)
 * Fix EC2 snitch incorrectly reporting region (CASSANDRA-4026)
 * Shut down thrift during decommission (CASSANDRA-4086)
 * Expose nodetool cfhistograms for 2ndary indexes (CASSANDRA-4063)
Merged from 0.8:
 * Fix ConcurrentModificationException in gossiper (CASSANDRA-4019)


1.1-beta1
 * (cqlsh)
   + add SOURCE and CAPTURE commands, and --file option (CASSANDRA-3479)
   + add ALTER COLUMNFAMILY WITH (CASSANDRA-3523)
   + bundle Python dependencies with Cassandra (CASSANDRA-3507)
   + added to Debian package (CASSANDRA-3458)
   + display byte data instead of erroring out on decode failure
     (CASSANDRA-3874)
 * add nodetool rebuild_index (CASSANDRA-3583)
 * add nodetool rangekeysample (CASSANDRA-2917)
 * Fix streaming too much data during move operations (CASSANDRA-3639)
 * Nodetool and CLI connect to localhost by default (CASSANDRA-3568)
 * Reduce memory used by primary index sample (CASSANDRA-3743)
 * (Hadoop) separate input/output configurations (CASSANDRA-3197, 3765)
 * avoid returning internal Cassandra classes over JMX (CASSANDRA-2805)
 * add row-level isolation via SnapTree (CASSANDRA-2893)
 * Optimize key count estimation when opening sstable on startup
   (CASSANDRA-2988)
 * multi-dc replication optimization supporting CL > ONE (CASSANDRA-3577)
 * add command to stop compactions (CASSANDRA-1740, 3566, 3582)
 * multithreaded streaming (CASSANDRA-3494)
 * removed in-tree redhat spec (CASSANDRA-3567)
 * "defragment" rows for name-based queries under STCS, again (CASSANDRA-2503)
 * Recycle commitlog segments for improved performance
   (CASSANDRA-3411, 3543, 3557, 3615)
 * update size-tiered compaction to prioritize small tiers (CASSANDRA-2407)
 * add message expiration logic to OutboundTcpConnection (CASSANDRA-3005)
 * off-heap cache to use sun.misc.Unsafe instead of JNA (CASSANDRA-3271)
 * EACH_QUORUM is only supported for writes (CASSANDRA-3272)
 * replace compactionlock use in schema migration by checking CFS.isValid
   (CASSANDRA-3116)
 * recognize that "SELECT first ... *" isn't really "SELECT *" (CASSANDRA-3445)
 * Use faster bytes comparison (CASSANDRA-3434)
 * Bulk loader is no longer a fat client, (HADOOP) bulk load output format
   (CASSANDRA-3045)
 * (Hadoop) add support for KeyRange.filter
 * remove assumption that keys and token are in bijection
   (CASSANDRA-1034, 3574, 3604)
 * always remove endpoints from delevery queue in HH (CASSANDRA-3546)
 * fix race between cf flush and its 2ndary indexes flush (CASSANDRA-3547)
 * fix potential race in AES when a repair fails (CASSANDRA-3548)
 * Remove columns shadowed by a deleted container even when we cannot purge
   (CASSANDRA-3538)
 * Improve memtable slice iteration performance (CASSANDRA-3545)
 * more efficient allocation of small bloom filters (CASSANDRA-3618)
 * Use separate writer thread in SSTableSimpleUnsortedWriter (CASSANDRA-3619)
 * fsync the directory after new sstable or commitlog segment are created (CASSANDRA-3250)
 * fix minor issues reported by FindBugs (CASSANDRA-3658)
 * global key/row caches (CASSANDRA-3143, 3849)
 * optimize memtable iteration during range scan (CASSANDRA-3638)
 * introduce 'crc_check_chance' in CompressionParameters to support
   a checksum percentage checking chance similarly to read-repair (CASSANDRA-3611)
 * a way to deactivate global key/row cache on per-CF basis (CASSANDRA-3667)
 * fix LeveledCompactionStrategy broken because of generation pre-allocation
   in LeveledManifest (CASSANDRA-3691)
 * finer-grained control over data directories (CASSANDRA-2749)
 * Fix ClassCastException during hinted handoff (CASSANDRA-3694)
 * Upgrade Thrift to 0.7 (CASSANDRA-3213)
 * Make stress.java insert operation to use microseconds (CASSANDRA-3725)
 * Allows (internally) doing a range query with a limit of columns instead of
   rows (CASSANDRA-3742)
 * Allow rangeSlice queries to be start/end inclusive/exclusive (CASSANDRA-3749)
 * Fix BulkLoader to support new SSTable layout and add stream
   throttling to prevent an NPE when there is no yaml config (CASSANDRA-3752)
 * Allow concurrent schema migrations (CASSANDRA-1391, 3832)
 * Add SnapshotCommand to trigger snapshot on remote node (CASSANDRA-3721)
 * Make CFMetaData conversions to/from thrift/native schema inverses
   (CASSANDRA_3559)
 * Add initial code for CQL 3.0-beta (CASSANDRA-2474, 3781, 3753)
 * Add wide row support for ColumnFamilyInputFormat (CASSANDRA-3264)
 * Allow extending CompositeType comparator (CASSANDRA-3657)
 * Avoids over-paging during get_count (CASSANDRA-3798)
 * Add new command to rebuild a node without (repair) merkle tree calculations
   (CASSANDRA-3483, 3922)
 * respect not only row cache capacity but caching mode when
   trying to read data (CASSANDRA-3812)
 * fix system tests (CASSANDRA-3827)
 * CQL support for altering row key type in ALTER TABLE (CASSANDRA-3781)
 * turn compression on by default (CASSANDRA-3871)
 * make hexToBytes refuse invalid input (CASSANDRA-2851)
 * Make secondary indexes CF inherit compression and compaction from their
   parent CF (CASSANDRA-3877)
 * Finish cleanup up tombstone purge code (CASSANDRA-3872)
 * Avoid NPE on aboarted stream-out sessions (CASSANDRA-3904)
 * BulkRecordWriter throws NPE for counter columns (CASSANDRA-3906)
 * Support compression using BulkWriter (CASSANDRA-3907)


1.0.8
 * fix race between cleanup and flush on secondary index CFSes (CASSANDRA-3712)
 * avoid including non-queried nodes in rangeslice read repair
   (CASSANDRA-3843)
 * Only snapshot CF being compacted for snapshot_before_compaction
   (CASSANDRA-3803)
 * Log active compactions in StatusLogger (CASSANDRA-3703)
 * Compute more accurate compaction score per level (CASSANDRA-3790)
 * Return InvalidRequest when using a keyspace that doesn't exist
   (CASSANDRA-3764)
 * disallow user modification of System keyspace (CASSANDRA-3738)
 * allow using sstable2json on secondary index data (CASSANDRA-3738)
 * (cqlsh) add DESCRIBE COLUMNFAMILIES (CASSANDRA-3586)
 * (cqlsh) format blobs correctly and use colors to improve output
   readability (CASSANDRA-3726)
 * synchronize BiMap of bootstrapping tokens (CASSANDRA-3417)
 * show index options in CLI (CASSANDRA-3809)
 * add optional socket timeout for streaming (CASSANDRA-3838)
 * fix truncate not to leave behind non-CFS backed secondary indexes
   (CASSANDRA-3844)
 * make CLI `show schema` to use output stream directly instead
   of StringBuilder (CASSANDRA-3842)
 * remove the wait on hint future during write (CASSANDRA-3870)
 * (cqlsh) ignore missing CfDef opts (CASSANDRA-3933)
 * (cqlsh) look for cqlshlib relative to realpath (CASSANDRA-3767)
 * Fix short read protection (CASSANDRA-3934)
 * Make sure infered and actual schema match (CASSANDRA-3371)
 * Fix NPE during HH delivery (CASSANDRA-3677)
 * Don't put boostrapping node in 'hibernate' status (CASSANDRA-3737)
 * Fix double quotes in windows bat files (CASSANDRA-3744)
 * Fix bad validator lookup (CASSANDRA-3789)
 * Fix soft reset in EC2MultiRegionSnitch (CASSANDRA-3835)
 * Don't leave zombie connections with THSHA thrift server (CASSANDRA-3867)
 * (cqlsh) fix deserialization of data (CASSANDRA-3874)
 * Fix removetoken force causing an inconsistent state (CASSANDRA-3876)
 * Fix ahndling of some types with Pig (CASSANDRA-3886)
 * Don't allow to drop the system keyspace (CASSANDRA-3759)
 * Make Pig deletes disabled by default and configurable (CASSANDRA-3628)
Merged from 0.8:
 * (Pig) fix CassandraStorage to use correct comparator in Super ColumnFamily
   case (CASSANDRA-3251)
 * fix thread safety issues in commitlog replay, primarily affecting
   systems with many (100s) of CF definitions (CASSANDRA-3751)
 * Fix relevant tombstone ignored with super columns (CASSANDRA-3875)


1.0.7
 * fix regression in HH page size calculation (CASSANDRA-3624)
 * retry failed stream on IOException (CASSANDRA-3686)
 * allow configuring bloom_filter_fp_chance (CASSANDRA-3497)
 * attempt hint delivery every ten minutes, or when failure detector
   notifies us that a node is back up, whichever comes first.  hint
   handoff throttle delay default changed to 1ms, from 50 (CASSANDRA-3554)
 * add nodetool setstreamthroughput (CASSANDRA-3571)
 * fix assertion when dropping a columnfamily with no sstables (CASSANDRA-3614)
 * more efficient allocation of small bloom filters (CASSANDRA-3618)
 * CLibrary.createHardLinkWithExec() to check for errors (CASSANDRA-3101)
 * Avoid creating empty and non cleaned writer during compaction (CASSANDRA-3616)
 * stop thrift service in shutdown hook so we can quiesce MessagingService
   (CASSANDRA-3335)
 * (CQL) compaction_strategy_options and compression_parameters for
   CREATE COLUMNFAMILY statement (CASSANDRA-3374)
 * Reset min/max compaction threshold when creating size tiered compaction
   strategy (CASSANDRA-3666)
 * Don't ignore IOException during compaction (CASSANDRA-3655)
 * Fix assertion error for CF with gc_grace=0 (CASSANDRA-3579)
 * Shutdown ParallelCompaction reducer executor after use (CASSANDRA-3711)
 * Avoid < 0 value for pending tasks in leveled compaction (CASSANDRA-3693)
 * (Hadoop) Support TimeUUID in Pig CassandraStorage (CASSANDRA-3327)
 * Check schema is ready before continuing boostrapping (CASSANDRA-3629)
 * Catch overflows during parsing of chunk_length_kb (CASSANDRA-3644)
 * Improve stream protocol mismatch errors (CASSANDRA-3652)
 * Avoid multiple thread doing HH to the same target (CASSANDRA-3681)
 * Add JMX property for rp_timeout_in_ms (CASSANDRA-2940)
 * Allow DynamicCompositeType to compare component of different types
   (CASSANDRA-3625)
 * Flush non-cfs backed secondary indexes (CASSANDRA-3659)
 * Secondary Indexes should report memory consumption (CASSANDRA-3155)
 * fix for SelectStatement start/end key are not set correctly
   when a key alias is involved (CASSANDRA-3700)
 * fix CLI `show schema` command insert of an extra comma in
   column_metadata (CASSANDRA-3714)
Merged from 0.8:
 * avoid logging (harmless) exception when GC takes < 1ms (CASSANDRA-3656)
 * prevent new nodes from thinking down nodes are up forever (CASSANDRA-3626)
 * use correct list of replicas for LOCAL_QUORUM reads when read repair
   is disabled (CASSANDRA-3696)
 * block on flush before compacting hints (may prevent OOM) (CASSANDRA-3733)


1.0.6
 * (CQL) fix cqlsh support for replicate_on_write (CASSANDRA-3596)
 * fix adding to leveled manifest after streaming (CASSANDRA-3536)
 * filter out unavailable cipher suites when using encryption (CASSANDRA-3178)
 * (HADOOP) add old-style api support for CFIF and CFRR (CASSANDRA-2799)
 * Support TimeUUIDType column names in Stress.java tool (CASSANDRA-3541)
 * (CQL) INSERT/UPDATE/DELETE/TRUNCATE commands should allow CF names to
   be qualified by keyspace (CASSANDRA-3419)
 * always remove endpoints from delevery queue in HH (CASSANDRA-3546)
 * fix race between cf flush and its 2ndary indexes flush (CASSANDRA-3547)
 * fix potential race in AES when a repair fails (CASSANDRA-3548)
 * fix default value validation usage in CLI SET command (CASSANDRA-3553)
 * Optimize componentsFor method for compaction and startup time
   (CASSANDRA-3532)
 * (CQL) Proper ColumnFamily metadata validation on CREATE COLUMNFAMILY
   (CASSANDRA-3565)
 * fix compression "chunk_length_kb" option to set correct kb value for
   thrift/avro (CASSANDRA-3558)
 * fix missing response during range slice repair (CASSANDRA-3551)
 * 'describe ring' moved from CLI to nodetool and available through JMX (CASSANDRA-3220)
 * add back partitioner to sstable metadata (CASSANDRA-3540)
 * fix NPE in get_count for counters (CASSANDRA-3601)
Merged from 0.8:
 * remove invalid assertion that table was opened before dropping it
   (CASSANDRA-3580)
 * range and index scans now only send requests to enough replicas to
   satisfy requested CL + RR (CASSANDRA-3598)
 * use cannonical host for local node in nodetool info (CASSANDRA-3556)
 * remove nonlocal DC write optimization since it only worked with
   CL.ONE or CL.LOCAL_QUORUM (CASSANDRA-3577, 3585)
 * detect misuses of CounterColumnType (CASSANDRA-3422)
 * turn off string interning in json2sstable, take 2 (CASSANDRA-2189)
 * validate compression parameters on add/update of the ColumnFamily
   (CASSANDRA-3573)
 * Check for 0.0.0.0 is incorrect in CFIF (CASSANDRA-3584)
 * Increase vm.max_map_count in debian packaging (CASSANDRA-3563)
 * gossiper will never add itself to saved endpoints (CASSANDRA-3485)


1.0.5
 * revert CASSANDRA-3407 (see CASSANDRA-3540)
 * fix assertion error while forwarding writes to local nodes (CASSANDRA-3539)


1.0.4
 * fix self-hinting of timed out read repair updates and make hinted handoff
   less prone to OOMing a coordinator (CASSANDRA-3440)
 * expose bloom filter sizes via JMX (CASSANDRA-3495)
 * enforce RP tokens 0..2**127 (CASSANDRA-3501)
 * canonicalize paths exposed through JMX (CASSANDRA-3504)
 * fix "liveSize" stat when sstables are removed (CASSANDRA-3496)
 * add bloom filter FP rates to nodetool cfstats (CASSANDRA-3347)
 * record partitioner in sstable metadata component (CASSANDRA-3407)
 * add new upgradesstables nodetool command (CASSANDRA-3406)
 * skip --debug requirement to see common exceptions in CLI (CASSANDRA-3508)
 * fix incorrect query results due to invalid max timestamp (CASSANDRA-3510)
 * make sstableloader recognize compressed sstables (CASSANDRA-3521)
 * avoids race in OutboundTcpConnection in multi-DC setups (CASSANDRA-3530)
 * use SETLOCAL in cassandra.bat (CASSANDRA-3506)
 * fix ConcurrentModificationException in Table.all() (CASSANDRA-3529)
Merged from 0.8:
 * fix concurrence issue in the FailureDetector (CASSANDRA-3519)
 * fix array out of bounds error in counter shard removal (CASSANDRA-3514)
 * avoid dropping tombstones when they might still be needed to shadow
   data in a different sstable (CASSANDRA-2786)


1.0.3
 * revert name-based query defragmentation aka CASSANDRA-2503 (CASSANDRA-3491)
 * fix invalidate-related test failures (CASSANDRA-3437)
 * add next-gen cqlsh to bin/ (CASSANDRA-3188, 3131, 3493)
 * (CQL) fix handling of rows with no columns (CASSANDRA-3424, 3473)
 * fix querying supercolumns by name returning only a subset of
   subcolumns or old subcolumn versions (CASSANDRA-3446)
 * automatically compute sha1 sum for uncompressed data files (CASSANDRA-3456)
 * fix reading metadata/statistics component for version < h (CASSANDRA-3474)
 * add sstable forward-compatibility (CASSANDRA-3478)
 * report compression ratio in CFSMBean (CASSANDRA-3393)
 * fix incorrect size exception during streaming of counters (CASSANDRA-3481)
 * (CQL) fix for counter decrement syntax (CASSANDRA-3418)
 * Fix race introduced by CASSANDRA-2503 (CASSANDRA-3482)
 * Fix incomplete deletion of delivered hints (CASSANDRA-3466)
 * Avoid rescheduling compactions when no compaction was executed
   (CASSANDRA-3484)
 * fix handling of the chunk_length_kb compression options (CASSANDRA-3492)
Merged from 0.8:
 * fix updating CF row_cache_provider (CASSANDRA-3414)
 * CFMetaData.convertToThrift method to set RowCacheProvider (CASSANDRA-3405)
 * acquire compactionlock during truncate (CASSANDRA-3399)
 * fix displaying cfdef entries for super columnfamilies (CASSANDRA-3415)
 * Make counter shard merging thread safe (CASSANDRA-3178)
 * Revert CASSANDRA-2855
 * Fix bug preventing the use of efficient cross-DC writes (CASSANDRA-3472)
 * `describe ring` command for CLI (CASSANDRA-3220)
 * (Hadoop) skip empty rows when entire row is requested, redux (CASSANDRA-2855)


1.0.2
 * "defragment" rows for name-based queries under STCS (CASSANDRA-2503)
 * Add timing information to cassandra-cli GET/SET/LIST queries (CASSANDRA-3326)
 * Only create one CompressionMetadata object per sstable (CASSANDRA-3427)
 * cleanup usage of StorageService.setMode() (CASSANDRA-3388)
 * Avoid large array allocation for compressed chunk offsets (CASSANDRA-3432)
 * fix DecimalType bytebuffer marshalling (CASSANDRA-3421)
 * fix bug that caused first column in per row indexes to be ignored
   (CASSANDRA-3441)
 * add JMX call to clean (failed) repair sessions (CASSANDRA-3316)
 * fix sstableloader reference acquisition bug (CASSANDRA-3438)
 * fix estimated row size regression (CASSANDRA-3451)
 * make sure we don't return more columns than asked (CASSANDRA-3303, 3395)
Merged from 0.8:
 * acquire compactionlock during truncate (CASSANDRA-3399)
 * fix displaying cfdef entries for super columnfamilies (CASSANDRA-3415)


1.0.1
 * acquire references during index build to prevent delete problems
   on Windows (CASSANDRA-3314)
 * describe_ring should include datacenter/topology information (CASSANDRA-2882)
 * Thrift sockets are not properly buffered (CASSANDRA-3261)
 * performance improvement for bytebufferutil compare function (CASSANDRA-3286)
 * add system.versions ColumnFamily (CASSANDRA-3140)
 * reduce network copies (CASSANDRA-3333, 3373)
 * limit nodetool to 32MB of heap (CASSANDRA-3124)
 * (CQL) update parser to accept "timestamp" instead of "date" (CASSANDRA-3149)
 * Fix CLI `show schema` to include "compression_options" (CASSANDRA-3368)
 * Snapshot to include manifest under LeveledCompactionStrategy (CASSANDRA-3359)
 * (CQL) SELECT query should allow CF name to be qualified by keyspace (CASSANDRA-3130)
 * (CQL) Fix internal application error specifying 'using consistency ...'
   in lower case (CASSANDRA-3366)
 * fix Deflate compression when compression actually makes the data bigger
   (CASSANDRA-3370)
 * optimize UUIDGen to avoid lock contention on InetAddress.getLocalHost
   (CASSANDRA-3387)
 * tolerate index being dropped mid-mutation (CASSANDRA-3334, 3313)
 * CompactionManager is now responsible for checking for new candidates
   post-task execution, enabling more consistent leveled compaction
   (CASSANDRA-3391)
 * Cache HSHA threads (CASSANDRA-3372)
 * use CF/KS names as snapshot prefix for drop + truncate operations
   (CASSANDRA-2997)
 * Break bloom filters up to avoid heap fragmentation (CASSANDRA-2466)
 * fix cassandra hanging on jsvc stop (CASSANDRA-3302)
 * Avoid leveled compaction getting blocked on errors (CASSANDRA-3408)
 * Make reloading the compaction strategy safe (CASSANDRA-3409)
 * ignore 0.8 hints even if compaction begins before we try to purge
   them (CASSANDRA-3385)
 * remove procrun (bin\daemon) from Cassandra source tree and
   artifacts (CASSANDRA-3331)
 * make cassandra compile under JDK7 (CASSANDRA-3275)
 * remove dependency of clientutil.jar to FBUtilities (CASSANDRA-3299)
 * avoid truncation errors by using long math on long values (CASSANDRA-3364)
 * avoid clock drift on some Windows machine (CASSANDRA-3375)
 * display cache provider in cli 'describe keyspace' command (CASSANDRA-3384)
 * fix incomplete topology information in describe_ring (CASSANDRA-3403)
 * expire dead gossip states based on time (CASSANDRA-2961)
 * improve CompactionTask extensibility (CASSANDRA-3330)
 * Allow one leveled compaction task to kick off another (CASSANDRA-3363)
 * allow encryption only between datacenters (CASSANDRA-2802)
Merged from 0.8:
 * fix truncate allowing data to be replayed post-restart (CASSANDRA-3297)
 * make iwriter final in IndexWriter to avoid NPE (CASSANDRA-2863)
 * (CQL) update grammar to require key clause in DELETE statement
   (CASSANDRA-3349)
 * (CQL) allow numeric keyspace names in USE statement (CASSANDRA-3350)
 * (Hadoop) skip empty rows when slicing the entire row (CASSANDRA-2855)
 * Fix handling of tombstone by SSTableExport/Import (CASSANDRA-3357)
 * fix ColumnIndexer to use long offsets (CASSANDRA-3358)
 * Improved CLI exceptions (CASSANDRA-3312)
 * Fix handling of tombstone by SSTableExport/Import (CASSANDRA-3357)
 * Only count compaction as active (for throttling) when they have
   successfully acquired the compaction lock (CASSANDRA-3344)
 * Display CLI version string on startup (CASSANDRA-3196)
 * (Hadoop) make CFIF try rpc_address or fallback to listen_address
   (CASSANDRA-3214)
 * (Hadoop) accept comma delimited lists of initial thrift connections
   (CASSANDRA-3185)
 * ColumnFamily min_compaction_threshold should be >= 2 (CASSANDRA-3342)
 * (Pig) add 0.8+ types and key validation type in schema (CASSANDRA-3280)
 * Fix completely removing column metadata using CLI (CASSANDRA-3126)
 * CLI `describe cluster;` output should be on separate lines for separate versions
   (CASSANDRA-3170)
 * fix changing durable_writes keyspace option during CF creation
   (CASSANDRA-3292)
 * avoid locking on update when no indexes are involved (CASSANDRA-3386)
 * fix assertionError during repair with ordered partitioners (CASSANDRA-3369)
 * correctly serialize key_validation_class for avro (CASSANDRA-3391)
 * don't expire counter tombstone after streaming (CASSANDRA-3394)
 * prevent nodes that failed to join from hanging around forever
   (CASSANDRA-3351)
 * remove incorrect optimization from slice read path (CASSANDRA-3390)
 * Fix race in AntiEntropyService (CASSANDRA-3400)


1.0.0-final
 * close scrubbed sstable fd before deleting it (CASSANDRA-3318)
 * fix bug preventing obsolete commitlog segments from being removed
   (CASSANDRA-3269)
 * tolerate whitespace in seed CDL (CASSANDRA-3263)
 * Change default heap thresholds to max(min(1/2 ram, 1G), min(1/4 ram, 8GB))
   (CASSANDRA-3295)
 * Fix broken CompressedRandomAccessReaderTest (CASSANDRA-3298)
 * (CQL) fix type information returned for wildcard queries (CASSANDRA-3311)
 * add estimated tasks to LeveledCompactionStrategy (CASSANDRA-3322)
 * avoid including compaction cache-warming in keycache stats (CASSANDRA-3325)
 * run compaction and hinted handoff threads at MIN_PRIORITY (CASSANDRA-3308)
 * default hsha thrift server to cpu core count in rpc pool (CASSANDRA-3329)
 * add bin\daemon to binary tarball for Windows service (CASSANDRA-3331)
 * Fix places where uncompressed size of sstables was use in place of the
   compressed one (CASSANDRA-3338)
 * Fix hsha thrift server (CASSANDRA-3346)
 * Make sure repair only stream needed sstables (CASSANDRA-3345)


1.0.0-rc2
 * Log a meaningful warning when a node receives a message for a repair session
   that doesn't exist anymore (CASSANDRA-3256)
 * test for NUMA policy support as well as numactl presence (CASSANDRA-3245)
 * Fix FD leak when internode encryption is enabled (CASSANDRA-3257)
 * Remove incorrect assertion in mergeIterator (CASSANDRA-3260)
 * FBUtilities.hexToBytes(String) to throw NumberFormatException when string
   contains non-hex characters (CASSANDRA-3231)
 * Keep SimpleSnitch proximity ordering unchanged from what the Strategy
   generates, as intended (CASSANDRA-3262)
 * remove Scrub from compactionstats when finished (CASSANDRA-3255)
 * fix counter entry in jdbc TypesMap (CASSANDRA-3268)
 * fix full queue scenario for ParallelCompactionIterator (CASSANDRA-3270)
 * fix bootstrap process (CASSANDRA-3285)
 * don't try delivering hints if when there isn't any (CASSANDRA-3176)
 * CLI documentation change for ColumnFamily `compression_options` (CASSANDRA-3282)
 * ignore any CF ids sent by client for adding CF/KS (CASSANDRA-3288)
 * remove obsolete hints on first startup (CASSANDRA-3291)
 * use correct ISortedColumns for time-optimized reads (CASSANDRA-3289)
 * Evict gossip state immediately when a token is taken over by a new IP
   (CASSANDRA-3259)


1.0.0-rc1
 * Update CQL to generate microsecond timestamps by default (CASSANDRA-3227)
 * Fix counting CFMetadata towards Memtable liveRatio (CASSANDRA-3023)
 * Kill server on wrapped OOME such as from FileChannel.map (CASSANDRA-3201)
 * remove unnecessary copy when adding to row cache (CASSANDRA-3223)
 * Log message when a full repair operation completes (CASSANDRA-3207)
 * Fix streamOutSession keeping sstables references forever if the remote end
   dies (CASSANDRA-3216)
 * Remove dynamic_snitch boolean from example configuration (defaulting to
   true) and set default badness threshold to 0.1 (CASSANDRA-3229)
 * Base choice of random or "balanced" token on bootstrap on whether
   schema definitions were found (CASSANDRA-3219)
 * Fixes for LeveledCompactionStrategy score computation, prioritization,
   scheduling, and performance (CASSANDRA-3224, 3234)
 * parallelize sstable open at server startup (CASSANDRA-2988)
 * fix handling of exceptions writing to OutboundTcpConnection (CASSANDRA-3235)
 * Allow using quotes in "USE <keyspace>;" CLI command (CASSANDRA-3208)
 * Don't allow any cache loading exceptions to halt startup (CASSANDRA-3218)
 * Fix sstableloader --ignores option (CASSANDRA-3247)
 * File descriptor limit increased in packaging (CASSANDRA-3206)
 * Fix deadlock in commit log during flush (CASSANDRA-3253)


1.0.0-beta1
 * removed binarymemtable (CASSANDRA-2692)
 * add commitlog_total_space_in_mb to prevent fragmented logs (CASSANDRA-2427)
 * removed commitlog_rotation_threshold_in_mb configuration (CASSANDRA-2771)
 * make AbstractBounds.normalize de-overlapp overlapping ranges (CASSANDRA-2641)
 * replace CollatingIterator, ReducingIterator with MergeIterator
   (CASSANDRA-2062)
 * Fixed the ability to set compaction strategy in cli using create column
   family command (CASSANDRA-2778)
 * clean up tmp files after failed compaction (CASSANDRA-2468)
 * restrict repair streaming to specific columnfamilies (CASSANDRA-2280)
 * don't bother persisting columns shadowed by a row tombstone (CASSANDRA-2589)
 * reset CF and SC deletion times after gc_grace (CASSANDRA-2317)
 * optimize away seek when compacting wide rows (CASSANDRA-2879)
 * single-pass streaming (CASSANDRA-2677, 2906, 2916, 3003)
 * use reference counting for deleting sstables instead of relying on GC
   (CASSANDRA-2521, 3179)
 * store hints as serialized mutations instead of pointers to data row
   (CASSANDRA-2045)
 * store hints in the coordinator node instead of in the closest replica
   (CASSANDRA-2914)
 * add row_cache_keys_to_save CF option (CASSANDRA-1966)
 * check column family validity in nodetool repair (CASSANDRA-2933)
 * use lazy initialization instead of class initialization in NodeId
   (CASSANDRA-2953)
 * add paging to get_count (CASSANDRA-2894)
 * fix "short reads" in [multi]get (CASSANDRA-2643, 3157, 3192)
 * add optional compression for sstables (CASSANDRA-47, 2994, 3001, 3128)
 * add scheduler JMX metrics (CASSANDRA-2962)
 * add block level checksum for compressed data (CASSANDRA-1717)
 * make column family backed column map pluggable and introduce unsynchronized
   ArrayList backed one to speedup reads (CASSANDRA-2843, 3165, 3205)
 * refactoring of the secondary index api (CASSANDRA-2982)
 * make CL > ONE reads wait for digest reconciliation before returning
   (CASSANDRA-2494)
 * fix missing logging for some exceptions (CASSANDRA-2061)
 * refactor and optimize ColumnFamilyStore.files(...) and Descriptor.fromFilename(String)
   and few other places responsible for work with SSTable files (CASSANDRA-3040)
 * Stop reading from sstables once we know we have the most recent columns,
   for query-by-name requests (CASSANDRA-2498)
 * Add query-by-column mode to stress.java (CASSANDRA-3064)
 * Add "install" command to cassandra.bat (CASSANDRA-292)
 * clean up KSMetadata, CFMetadata from unnecessary
   Thrift<->Avro conversion methods (CASSANDRA-3032)
 * Add timeouts to client request schedulers (CASSANDRA-3079, 3096)
 * Cli to use hashes rather than array of hashes for strategy options (CASSANDRA-3081)
 * LeveledCompactionStrategy (CASSANDRA-1608, 3085, 3110, 3087, 3145, 3154, 3182)
 * Improvements of the CLI `describe` command (CASSANDRA-2630)
 * reduce window where dropped CF sstables may not be deleted (CASSANDRA-2942)
 * Expose gossip/FD info to JMX (CASSANDRA-2806)
 * Fix streaming over SSL when compressed SSTable involved (CASSANDRA-3051)
 * Add support for pluggable secondary index implementations (CASSANDRA-3078)
 * remove compaction_thread_priority setting (CASSANDRA-3104)
 * generate hints for replicas that timeout, not just replicas that are known
   to be down before starting (CASSANDRA-2034)
 * Add throttling for internode streaming (CASSANDRA-3080)
 * make the repair of a range repair all replica (CASSANDRA-2610, 3194)
 * expose the ability to repair the first range (as returned by the
   partitioner) of a node (CASSANDRA-2606)
 * Streams Compression (CASSANDRA-3015)
 * add ability to use multiple threads during a single compaction
   (CASSANDRA-2901)
 * make AbstractBounds.normalize support overlapping ranges (CASSANDRA-2641)
 * fix of the CQL count() behavior (CASSANDRA-3068)
 * use TreeMap backed column families for the SSTable simple writers
   (CASSANDRA-3148)
 * fix inconsistency of the CLI syntax when {} should be used instead of [{}]
   (CASSANDRA-3119)
 * rename CQL type names to match expected SQL behavior (CASSANDRA-3149, 3031)
 * Arena-based allocation for memtables (CASSANDRA-2252, 3162, 3163, 3168)
 * Default RR chance to 0.1 (CASSANDRA-3169)
 * Add RowLevel support to secondary index API (CASSANDRA-3147)
 * Make SerializingCacheProvider the default if JNA is available (CASSANDRA-3183)
 * Fix backwards compatibilty for CQL memtable properties (CASSANDRA-3190)
 * Add five-minute delay before starting compactions on a restarted server
   (CASSANDRA-3181)
 * Reduce copies done for intra-host messages (CASSANDRA-1788, 3144)
 * support of compaction strategy option for stress.java (CASSANDRA-3204)
 * make memtable throughput and column count thresholds no-ops (CASSANDRA-2449)
 * Return schema information along with the resultSet in CQL (CASSANDRA-2734)
 * Add new DecimalType (CASSANDRA-2883)
 * Fix assertion error in RowRepairResolver (CASSANDRA-3156)
 * Reduce unnecessary high buffer sizes (CASSANDRA-3171)
 * Pluggable compaction strategy (CASSANDRA-1610)
 * Add new broadcast_address config option (CASSANDRA-2491)


0.8.7
 * Kill server on wrapped OOME such as from FileChannel.map (CASSANDRA-3201)
 * Allow using quotes in "USE <keyspace>;" CLI command (CASSANDRA-3208)
 * Log message when a full repair operation completes (CASSANDRA-3207)
 * Don't allow any cache loading exceptions to halt startup (CASSANDRA-3218)
 * Fix sstableloader --ignores option (CASSANDRA-3247)
 * File descriptor limit increased in packaging (CASSANDRA-3206)
 * Log a meaningfull warning when a node receive a message for a repair session
   that doesn't exist anymore (CASSANDRA-3256)
 * Fix FD leak when internode encryption is enabled (CASSANDRA-3257)
 * FBUtilities.hexToBytes(String) to throw NumberFormatException when string
   contains non-hex characters (CASSANDRA-3231)
 * Keep SimpleSnitch proximity ordering unchanged from what the Strategy
   generates, as intended (CASSANDRA-3262)
 * remove Scrub from compactionstats when finished (CASSANDRA-3255)
 * Fix tool .bat files when CASSANDRA_HOME contains spaces (CASSANDRA-3258)
 * Force flush of status table when removing/updating token (CASSANDRA-3243)
 * Evict gossip state immediately when a token is taken over by a new IP (CASSANDRA-3259)
 * Fix bug where the failure detector can take too long to mark a host
   down (CASSANDRA-3273)
 * (Hadoop) allow wrapping ranges in queries (CASSANDRA-3137)
 * (Hadoop) check all interfaces for a match with split location
   before falling back to random replica (CASSANDRA-3211)
 * (Hadoop) Make Pig storage handle implements LoadMetadata (CASSANDRA-2777)
 * (Hadoop) Fix exception during PIG 'dump' (CASSANDRA-2810)
 * Fix stress COUNTER_GET option (CASSANDRA-3301)
 * Fix missing fields in CLI `show schema` output (CASSANDRA-3304)
 * Nodetool no longer leaks threads and closes JMX connections (CASSANDRA-3309)
 * fix truncate allowing data to be replayed post-restart (CASSANDRA-3297)
 * Move SimpleAuthority and SimpleAuthenticator to examples (CASSANDRA-2922)
 * Fix handling of tombstone by SSTableExport/Import (CASSANDRA-3357)
 * Fix transposition in cfHistograms (CASSANDRA-3222)
 * Allow using number as DC name when creating keyspace in CQL (CASSANDRA-3239)
 * Force flush of system table after updating/removing a token (CASSANDRA-3243)


0.8.6
 * revert CASSANDRA-2388
 * change TokenRange.endpoints back to listen/broadcast address to match
   pre-1777 behavior, and add TokenRange.rpc_endpoints instead (CASSANDRA-3187)
 * avoid trying to watch cassandra-topology.properties when loaded from jar
   (CASSANDRA-3138)
 * prevent users from creating keyspaces with LocalStrategy replication
   (CASSANDRA-3139)
 * fix CLI `show schema;` to output correct keyspace definition statement
   (CASSANDRA-3129)
 * CustomTThreadPoolServer to log TTransportException at DEBUG level
   (CASSANDRA-3142)
 * allow topology sort to work with non-unique rack names between
   datacenters (CASSANDRA-3152)
 * Improve caching of same-version Messages on digest and repair paths
   (CASSANDRA-3158)
 * Randomize choice of first replica for counter increment (CASSANDRA-2890)
 * Fix using read_repair_chance instead of merge_shard_change (CASSANDRA-3202)
 * Avoid streaming data to nodes that already have it, on move as well as
   decommission (CASSANDRA-3041)
 * Fix divide by zero error in GCInspector (CASSANDRA-3164)
 * allow quoting of the ColumnFamily name in CLI `create column family`
   statement (CASSANDRA-3195)
 * Fix rolling upgrade from 0.7 to 0.8 problem (CASSANDRA-3166)
 * Accomodate missing encryption_options in IncomingTcpConnection.stream
   (CASSANDRA-3212)


0.8.5
 * fix NPE when encryption_options is unspecified (CASSANDRA-3007)
 * include column name in validation failure exceptions (CASSANDRA-2849)
 * make sure truncate clears out the commitlog so replay won't re-
   populate with truncated data (CASSANDRA-2950)
 * fix NPE when debug logging is enabled and dropped CF is present
   in a commitlog segment (CASSANDRA-3021)
 * fix cassandra.bat when CASSANDRA_HOME contains spaces (CASSANDRA-2952)
 * fix to SSTableSimpleUnsortedWriter bufferSize calculation (CASSANDRA-3027)
 * make cleanup and normal compaction able to skip empty rows
   (rows containing nothing but expired tombstones) (CASSANDRA-3039)
 * work around native memory leak in com.sun.management.GarbageCollectorMXBean
   (CASSANDRA-2868)
 * validate that column names in column_metadata are not equal to key_alias
   on create/update of the ColumnFamily and CQL 'ALTER' statement (CASSANDRA-3036)
 * return an InvalidRequestException if an indexed column is assigned
   a value larger than 64KB (CASSANDRA-3057)
 * fix of numeric-only and string column names handling in CLI "drop index"
   (CASSANDRA-3054)
 * prune index scan resultset back to original request for lazy
   resultset expansion case (CASSANDRA-2964)
 * (Hadoop) fail jobs when Cassandra node has failed but TaskTracker
   has not (CASSANDRA-2388)
 * fix dynamic snitch ignoring nodes when read_repair_chance is zero
   (CASSANDRA-2662)
 * avoid retaining references to dropped CFS objects in
   CompactionManager.estimatedCompactions (CASSANDRA-2708)
 * expose rpc timeouts per host in MessagingServiceMBean (CASSANDRA-2941)
 * avoid including cwd in classpath for deb and rpm packages (CASSANDRA-2881)
 * remove gossip state when a new IP takes over a token (CASSANDRA-3071)
 * allow sstable2json to work on index sstable files (CASSANDRA-3059)
 * always hint counters (CASSANDRA-3099)
 * fix log4j initialization in EmbeddedCassandraService (CASSANDRA-2857)
 * remove gossip state when a new IP takes over a token (CASSANDRA-3071)
 * work around native memory leak in com.sun.management.GarbageCollectorMXBean
    (CASSANDRA-2868)
 * fix UnavailableException with writes at CL.EACH_QUORM (CASSANDRA-3084)
 * fix parsing of the Keyspace and ColumnFamily names in numeric
   and string representations in CLI (CASSANDRA-3075)
 * fix corner cases in Range.differenceToFetch (CASSANDRA-3084)
 * fix ip address String representation in the ring cache (CASSANDRA-3044)
 * fix ring cache compatibility when mixing pre-0.8.4 nodes with post-
   in the same cluster (CASSANDRA-3023)
 * make repair report failure when a node participating dies (instead of
   hanging forever) (CASSANDRA-2433)
 * fix handling of the empty byte buffer by ReversedType (CASSANDRA-3111)
 * Add validation that Keyspace names are case-insensitively unique (CASSANDRA-3066)
 * catch invalid key_validation_class before instantiating UpdateColumnFamily (CASSANDRA-3102)
 * make Range and Bounds objects client-safe (CASSANDRA-3108)
 * optionally skip log4j configuration (CASSANDRA-3061)
 * bundle sstableloader with the debian package (CASSANDRA-3113)
 * don't try to build secondary indexes when there is none (CASSANDRA-3123)
 * improve SSTableSimpleUnsortedWriter speed for large rows (CASSANDRA-3122)
 * handle keyspace arguments correctly in nodetool snapshot (CASSANDRA-3038)
 * Fix SSTableImportTest on windows (CASSANDRA-3043)
 * expose compactionThroughputMbPerSec through JMX (CASSANDRA-3117)
 * log keyspace and CF of large rows being compacted


0.8.4
 * change TokenRing.endpoints to be a list of rpc addresses instead of
   listen/broadcast addresses (CASSANDRA-1777)
 * include files-to-be-streamed in StreamInSession.getSources (CASSANDRA-2972)
 * use JAVA env var in cassandra-env.sh (CASSANDRA-2785, 2992)
 * avoid doing read for no-op replicate-on-write at CL=1 (CASSANDRA-2892)
 * refuse counter write for CL.ANY (CASSANDRA-2990)
 * switch back to only logging recent dropped messages (CASSANDRA-3004)
 * always deserialize RowMutation for counters (CASSANDRA-3006)
 * ignore saved replication_factor strategy_option for NTS (CASSANDRA-3011)
 * make sure pre-truncate CL segments are discarded (CASSANDRA-2950)


0.8.3
 * add ability to drop local reads/writes that are going to timeout
   (CASSANDRA-2943)
 * revamp token removal process, keep gossip states for 3 days (CASSANDRA-2496)
 * don't accept extra args for 0-arg nodetool commands (CASSANDRA-2740)
 * log unavailableexception details at debug level (CASSANDRA-2856)
 * expose data_dir though jmx (CASSANDRA-2770)
 * don't include tmp files as sstable when create cfs (CASSANDRA-2929)
 * log Java classpath on startup (CASSANDRA-2895)
 * keep gossipped version in sync with actual on migration coordinator
   (CASSANDRA-2946)
 * use lazy initialization instead of class initialization in NodeId
   (CASSANDRA-2953)
 * check column family validity in nodetool repair (CASSANDRA-2933)
 * speedup bytes to hex conversions dramatically (CASSANDRA-2850)
 * Flush memtables on shutdown when durable writes are disabled
   (CASSANDRA-2958)
 * improved POSIX compatibility of start scripts (CASsANDRA-2965)
 * add counter support to Hadoop InputFormat (CASSANDRA-2981)
 * fix bug where dirty commitlog segments were removed (and avoid keeping
   segments with no post-flush activity permanently dirty) (CASSANDRA-2829)
 * fix throwing exception with batch mutation of counter super columns
   (CASSANDRA-2949)
 * ignore system tables during repair (CASSANDRA-2979)
 * throw exception when NTS is given replication_factor as an option
   (CASSANDRA-2960)
 * fix assertion error during compaction of counter CFs (CASSANDRA-2968)
 * avoid trying to create index names, when no index exists (CASSANDRA-2867)
 * don't sample the system table when choosing a bootstrap token
   (CASSANDRA-2825)
 * gossiper notifies of local state changes (CASSANDRA-2948)
 * add asynchronous and half-sync/half-async (hsha) thrift servers
   (CASSANDRA-1405)
 * fix potential use of free'd native memory in SerializingCache
   (CASSANDRA-2951)
 * prune index scan resultset back to original request for lazy
   resultset expansion case (CASSANDRA-2964)
 * (Hadoop) fail jobs when Cassandra node has failed but TaskTracker
    has not (CASSANDRA-2388)


0.8.2
 * CQL:
   - include only one row per unique key for IN queries (CASSANDRA-2717)
   - respect client timestamp on full row deletions (CASSANDRA-2912)
 * improve thread-safety in StreamOutSession (CASSANDRA-2792)
 * allow deleting a row and updating indexed columns in it in the
   same mutation (CASSANDRA-2773)
 * Expose number of threads blocked on submitting memtable to flush
   in JMX (CASSANDRA-2817)
 * add ability to return "endpoints" to nodetool (CASSANDRA-2776)
 * Add support for multiple (comma-delimited) coordinator addresses
   to ColumnFamilyInputFormat (CASSANDRA-2807)
 * fix potential NPE while scheduling read repair for range slice
   (CASSANDRA-2823)
 * Fix race in SystemTable.getCurrentLocalNodeId (CASSANDRA-2824)
 * Correctly set default for replicate_on_write (CASSANDRA-2835)
 * improve nodetool compactionstats formatting (CASSANDRA-2844)
 * fix index-building status display (CASSANDRA-2853)
 * fix CLI perpetuating obsolete KsDef.replication_factor (CASSANDRA-2846)
 * improve cli treatment of multiline comments (CASSANDRA-2852)
 * handle row tombstones correctly in EchoedRow (CASSANDRA-2786)
 * add MessagingService.get[Recently]DroppedMessages and
   StorageService.getExceptionCount (CASSANDRA-2804)
 * fix possibility of spurious UnavailableException for LOCAL_QUORUM
   reads with dynamic snitch + read repair disabled (CASSANDRA-2870)
 * add ant-optional as dependence for the debian package (CASSANDRA-2164)
 * add option to specify limit for get_slice in the CLI (CASSANDRA-2646)
 * decrease HH page size (CASSANDRA-2832)
 * reset cli keyspace after dropping the current one (CASSANDRA-2763)
 * add KeyRange option to Hadoop inputformat (CASSANDRA-1125)
 * fix protocol versioning (CASSANDRA-2818, 2860)
 * support spaces in path to log4j configuration (CASSANDRA-2383)
 * avoid including inferred types in CF update (CASSANDRA-2809)
 * fix JMX bulkload call (CASSANDRA-2908)
 * fix updating KS with durable_writes=false (CASSANDRA-2907)
 * add simplified facade to SSTableWriter for bulk loading use
   (CASSANDRA-2911)
 * fix re-using index CF sstable names after drop/recreate (CASSANDRA-2872)
 * prepend CF to default index names (CASSANDRA-2903)
 * fix hint replay (CASSANDRA-2928)
 * Properly synchronize repair's merkle tree computation (CASSANDRA-2816)


0.8.1
 * CQL:
   - support for insert, delete in BATCH (CASSANDRA-2537)
   - support for IN to SELECT, UPDATE (CASSANDRA-2553)
   - timestamp support for INSERT, UPDATE, and BATCH (CASSANDRA-2555)
   - TTL support (CASSANDRA-2476)
   - counter support (CASSANDRA-2473)
   - ALTER COLUMNFAMILY (CASSANDRA-1709)
   - DROP INDEX (CASSANDRA-2617)
   - add SCHEMA/TABLE as aliases for KS/CF (CASSANDRA-2743)
   - server handles wait-for-schema-agreement (CASSANDRA-2756)
   - key alias support (CASSANDRA-2480)
 * add support for comparator parameters and a generic ReverseType
   (CASSANDRA-2355)
 * add CompositeType and DynamicCompositeType (CASSANDRA-2231)
 * optimize batches containing multiple updates to the same row
   (CASSANDRA-2583)
 * adjust hinted handoff page size to avoid OOM with large columns
   (CASSANDRA-2652)
 * mark BRAF buffer invalid post-flush so we don't re-flush partial
   buffers again, especially on CL writes (CASSANDRA-2660)
 * add DROP INDEX support to CLI (CASSANDRA-2616)
 * don't perform HH to client-mode [storageproxy] nodes (CASSANDRA-2668)
 * Improve forceDeserialize/getCompactedRow encapsulation (CASSANDRA-2659)
 * Don't write CounterUpdateColumn to disk in tests (CASSANDRA-2650)
 * Add sstable bulk loading utility (CASSANDRA-1278)
 * avoid replaying hints to dropped columnfamilies (CASSANDRA-2685)
 * add placeholders for missing rows in range query pseudo-RR (CASSANDRA-2680)
 * remove no-op HHOM.renameHints (CASSANDRA-2693)
 * clone super columns to avoid modifying them during flush (CASSANDRA-2675)
 * allow writes to bypass the commitlog for certain keyspaces (CASSANDRA-2683)
 * avoid NPE when bypassing commitlog during memtable flush (CASSANDRA-2781)
 * Added support for making bootstrap retry if nodes flap (CASSANDRA-2644)
 * Added statusthrift to nodetool to report if thrift server is running (CASSANDRA-2722)
 * Fixed rows being cached if they do not exist (CASSANDRA-2723)
 * Support passing tableName and cfName to RowCacheProviders (CASSANDRA-2702)
 * close scrub file handles (CASSANDRA-2669)
 * throttle migration replay (CASSANDRA-2714)
 * optimize column serializer creation (CASSANDRA-2716)
 * Added support for making bootstrap retry if nodes flap (CASSANDRA-2644)
 * Added statusthrift to nodetool to report if thrift server is running
   (CASSANDRA-2722)
 * Fixed rows being cached if they do not exist (CASSANDRA-2723)
 * fix truncate/compaction race (CASSANDRA-2673)
 * workaround large resultsets causing large allocation retention
   by nio sockets (CASSANDRA-2654)
 * fix nodetool ring use with Ec2Snitch (CASSANDRA-2733)
 * fix removing columns and subcolumns that are supressed by a row or
   supercolumn tombstone during replica resolution (CASSANDRA-2590)
 * support sstable2json against snapshot sstables (CASSANDRA-2386)
 * remove active-pull schema requests (CASSANDRA-2715)
 * avoid marking entire list of sstables as actively being compacted
   in multithreaded compaction (CASSANDRA-2765)
 * seek back after deserializing a row to update cache with (CASSANDRA-2752)
 * avoid skipping rows in scrub for counter column family (CASSANDRA-2759)
 * fix ConcurrentModificationException in repair when dealing with 0.7 node
   (CASSANDRA-2767)
 * use threadsafe collections for StreamInSession (CASSANDRA-2766)
 * avoid infinite loop when creating merkle tree (CASSANDRA-2758)
 * avoids unmarking compacting sstable prematurely in cleanup (CASSANDRA-2769)
 * fix NPE when the commit log is bypassed (CASSANDRA-2718)
 * don't throw an exception in SS.isRPCServerRunning (CASSANDRA-2721)
 * make stress.jar executable (CASSANDRA-2744)
 * add daemon mode to java stress (CASSANDRA-2267)
 * expose the DC and rack of a node through JMX and nodetool ring (CASSANDRA-2531)
 * fix cache mbean getSize (CASSANDRA-2781)
 * Add Date, Float, Double, and Boolean types (CASSANDRA-2530)
 * Add startup flag to renew counter node id (CASSANDRA-2788)
 * add jamm agent to cassandra.bat (CASSANDRA-2787)
 * fix repair hanging if a neighbor has nothing to send (CASSANDRA-2797)
 * purge tombstone even if row is in only one sstable (CASSANDRA-2801)
 * Fix wrong purge of deleted cf during compaction (CASSANDRA-2786)
 * fix race that could result in Hadoop writer failing to throw an
   exception encountered after close() (CASSANDRA-2755)
 * fix scan wrongly throwing assertion error (CASSANDRA-2653)
 * Always use even distribution for merkle tree with RandomPartitionner
   (CASSANDRA-2841)
 * fix describeOwnership for OPP (CASSANDRA-2800)
 * ensure that string tokens do not contain commas (CASSANDRA-2762)


0.8.0-final
 * fix CQL grammar warning and cqlsh regression from CASSANDRA-2622
 * add ant generate-cql-html target (CASSANDRA-2526)
 * update CQL consistency levels (CASSANDRA-2566)
 * debian packaging fixes (CASSANDRA-2481, 2647)
 * fix UUIDType, IntegerType for direct buffers (CASSANDRA-2682, 2684)
 * switch to native Thrift for Hadoop map/reduce (CASSANDRA-2667)
 * fix StackOverflowError when building from eclipse (CASSANDRA-2687)
 * only provide replication_factor to strategy_options "help" for
   SimpleStrategy, OldNetworkTopologyStrategy (CASSANDRA-2678, 2713)
 * fix exception adding validators to non-string columns (CASSANDRA-2696)
 * avoid instantiating DatabaseDescriptor in JDBC (CASSANDRA-2694)
 * fix potential stack overflow during compaction (CASSANDRA-2626)
 * clone super columns to avoid modifying them during flush (CASSANDRA-2675)
 * reset underlying iterator in EchoedRow constructor (CASSANDRA-2653)


0.8.0-rc1
 * faster flushes and compaction from fixing excessively pessimistic
   rebuffering in BRAF (CASSANDRA-2581)
 * fix returning null column values in the python cql driver (CASSANDRA-2593)
 * fix merkle tree splitting exiting early (CASSANDRA-2605)
 * snapshot_before_compaction directory name fix (CASSANDRA-2598)
 * Disable compaction throttling during bootstrap (CASSANDRA-2612)
 * fix CQL treatment of > and < operators in range slices (CASSANDRA-2592)
 * fix potential double-application of counter updates on commitlog replay
   by moving replay position from header to sstable metadata (CASSANDRA-2419)
 * JDBC CQL driver exposes getColumn for access to timestamp
 * JDBC ResultSetMetadata properties added to AbstractType
 * r/m clustertool (CASSANDRA-2607)
 * add support for presenting row key as a column in CQL result sets
   (CASSANDRA-2622)
 * Don't allow {LOCAL|EACH}_QUORUM unless strategy is NTS (CASSANDRA-2627)
 * validate keyspace strategy_options during CQL create (CASSANDRA-2624)
 * fix empty Result with secondary index when limit=1 (CASSANDRA-2628)
 * Fix regression where bootstrapping a node with no schema fails
   (CASSANDRA-2625)
 * Allow removing LocationInfo sstables (CASSANDRA-2632)
 * avoid attempting to replay mutations from dropped keyspaces (CASSANDRA-2631)
 * avoid using cached position of a key when GT is requested (CASSANDRA-2633)
 * fix counting bloom filter true positives (CASSANDRA-2637)
 * initialize local ep state prior to gossip startup if needed (CASSANDRA-2638)
 * fix counter increment lost after restart (CASSANDRA-2642)
 * add quote-escaping via backslash to CLI (CASSANDRA-2623)
 * fix pig example script (CASSANDRA-2487)
 * fix dynamic snitch race in adding latencies (CASSANDRA-2618)
 * Start/stop cassandra after more important services such as mdadm in
   debian packaging (CASSANDRA-2481)


0.8.0-beta2
 * fix NPE compacting index CFs (CASSANDRA-2528)
 * Remove checking all column families on startup for compaction candidates
   (CASSANDRA-2444)
 * validate CQL create keyspace options (CASSANDRA-2525)
 * fix nodetool setcompactionthroughput (CASSANDRA-2550)
 * move	gossip heartbeat back to its own thread (CASSANDRA-2554)
 * validate cql TRUNCATE columnfamily before truncating (CASSANDRA-2570)
 * fix batch_mutate for mixed standard-counter mutations (CASSANDRA-2457)
 * disallow making schema changes to system keyspace (CASSANDRA-2563)
 * fix sending mutation messages multiple times (CASSANDRA-2557)
 * fix incorrect use of NBHM.size in ReadCallback that could cause
   reads to time out even when responses were received (CASSANDRA-2552)
 * trigger read repair correctly for LOCAL_QUORUM reads (CASSANDRA-2556)
 * Allow configuring the number of compaction thread (CASSANDRA-2558)
 * forceUserDefinedCompaction will attempt to compact what it is given
   even if the pessimistic estimate is that there is not enough disk space;
   automatic compactions will only compact 2 or more sstables (CASSANDRA-2575)
 * refuse to apply migrations with older timestamps than the current
   schema (CASSANDRA-2536)
 * remove unframed Thrift transport option
 * include indexes in snapshots (CASSANDRA-2596)
 * improve ignoring of obsolete mutations in index maintenance (CASSANDRA-2401)
 * recognize attempt to drop just the index while leaving the column
   definition alone (CASSANDRA-2619)


0.8.0-beta1
 * remove Avro RPC support (CASSANDRA-926)
 * support for columns that act as incr/decr counters
   (CASSANDRA-1072, 1937, 1944, 1936, 2101, 2093, 2288, 2105, 2384, 2236, 2342,
   2454)
 * CQL (CASSANDRA-1703, 1704, 1705, 1706, 1707, 1708, 1710, 1711, 1940,
   2124, 2302, 2277, 2493)
 * avoid double RowMutation serialization on write path (CASSANDRA-1800)
 * make NetworkTopologyStrategy the default (CASSANDRA-1960)
 * configurable internode encryption (CASSANDRA-1567, 2152)
 * human readable column names in sstable2json output (CASSANDRA-1933)
 * change default JMX port to 7199 (CASSANDRA-2027)
 * backwards compatible internal messaging (CASSANDRA-1015)
 * atomic switch of memtables and sstables (CASSANDRA-2284)
 * add pluggable SeedProvider (CASSANDRA-1669)
 * Fix clustertool to not throw exception when calling get_endpoints (CASSANDRA-2437)
 * upgrade to thrift 0.6 (CASSANDRA-2412)
 * repair works on a token range instead of full ring (CASSANDRA-2324)
 * purge tombstones from row cache (CASSANDRA-2305)
 * push replication_factor into strategy_options (CASSANDRA-1263)
 * give snapshots the same name on each node (CASSANDRA-1791)
 * remove "nodetool loadbalance" (CASSANDRA-2448)
 * multithreaded compaction (CASSANDRA-2191)
 * compaction throttling (CASSANDRA-2156)
 * add key type information and alias (CASSANDRA-2311, 2396)
 * cli no longer divides read_repair_chance by 100 (CASSANDRA-2458)
 * made CompactionInfo.getTaskType return an enum (CASSANDRA-2482)
 * add a server-wide cap on measured memtable memory usage and aggressively
   flush to keep under that threshold (CASSANDRA-2006)
 * add unified UUIDType (CASSANDRA-2233)
 * add off-heap row cache support (CASSANDRA-1969)


0.7.5
 * improvements/fixes to PIG driver (CASSANDRA-1618, CASSANDRA-2387,
   CASSANDRA-2465, CASSANDRA-2484)
 * validate index names (CASSANDRA-1761)
 * reduce contention on Table.flusherLock (CASSANDRA-1954)
 * try harder to detect failures during streaming, cleaning up temporary
   files more reliably (CASSANDRA-2088)
 * shut down server for OOM on a Thrift thread (CASSANDRA-2269)
 * fix tombstone handling in repair and sstable2json (CASSANDRA-2279)
 * preserve version when streaming data from old sstables (CASSANDRA-2283)
 * don't start repair if a neighboring node is marked as dead (CASSANDRA-2290)
 * purge tombstones from row cache (CASSANDRA-2305)
 * Avoid seeking when sstable2json exports the entire file (CASSANDRA-2318)
 * clear Built flag in system table when dropping an index (CASSANDRA-2320)
 * don't allow arbitrary argument for stress.java (CASSANDRA-2323)
 * validate values for index predicates in get_indexed_slice (CASSANDRA-2328)
 * queue secondary indexes for flush before the parent (CASSANDRA-2330)
 * allow job configuration to set the CL used in Hadoop jobs (CASSANDRA-2331)
 * add memtable_flush_queue_size defaulting to 4 (CASSANDRA-2333)
 * Allow overriding of initial_token, storage_port and rpc_port from system
   properties (CASSANDRA-2343)
 * fix comparator used for non-indexed secondary expressions in index scan
   (CASSANDRA-2347)
 * ensure size calculation and write phase of large-row compaction use
   the same threshold for TTL expiration (CASSANDRA-2349)
 * fix race when iterating CFs during add/drop (CASSANDRA-2350)
 * add ConsistencyLevel command to CLI (CASSANDRA-2354)
 * allow negative numbers in the cli (CASSANDRA-2358)
 * hard code serialVersionUID for tokens class (CASSANDRA-2361)
 * fix potential infinite loop in ByteBufferUtil.inputStream (CASSANDRA-2365)
 * fix encoding bugs in HintedHandoffManager, SystemTable when default
   charset is not UTF8 (CASSANDRA-2367)
 * avoids having removed node reappearing in Gossip (CASSANDRA-2371)
 * fix incorrect truncation of long to int when reading columns via block
   index (CASSANDRA-2376)
 * fix NPE during stream session (CASSANDRA-2377)
 * fix race condition that could leave orphaned data files when dropping CF or
   KS (CASSANDRA-2381)
 * fsync statistics component on write (CASSANDRA-2382)
 * fix duplicate results from CFS.scan (CASSANDRA-2406)
 * add IntegerType to CLI help (CASSANDRA-2414)
 * avoid caching token-only decoratedkeys (CASSANDRA-2416)
 * convert mmap assertion to if/throw so scrub can catch it (CASSANDRA-2417)
 * don't overwrite gc log (CASSANDR-2418)
 * invalidate row cache for streamed row to avoid inconsitencies
   (CASSANDRA-2420)
 * avoid copies in range/index scans (CASSANDRA-2425)
 * make sure we don't wipe data during cleanup if the node has not join
   the ring (CASSANDRA-2428)
 * Try harder to close files after compaction (CASSANDRA-2431)
 * re-set bootstrapped flag after move finishes (CASSANDRA-2435)
 * display validation_class in CLI 'describe keyspace' (CASSANDRA-2442)
 * make cleanup compactions cleanup the row cache (CASSANDRA-2451)
 * add column fields validation to scrub (CASSANDRA-2460)
 * use 64KB flush buffer instead of in_memory_compaction_limit (CASSANDRA-2463)
 * fix backslash substitutions in CLI (CASSANDRA-2492)
 * disable cache saving for system CFS (CASSANDRA-2502)
 * fixes for verifying destination availability under hinted conditions
   so UE can be thrown intead of timing out (CASSANDRA-2514)
 * fix update of validation class in column metadata (CASSANDRA-2512)
 * support LOCAL_QUORUM, EACH_QUORUM CLs outside of NTS (CASSANDRA-2516)
 * preserve version when streaming data from old sstables (CASSANDRA-2283)
 * fix backslash substitutions in CLI (CASSANDRA-2492)
 * count a row deletion as one operation towards memtable threshold
   (CASSANDRA-2519)
 * support LOCAL_QUORUM, EACH_QUORUM CLs outside of NTS (CASSANDRA-2516)


0.7.4
 * add nodetool join command (CASSANDRA-2160)
 * fix secondary indexes on pre-existing or streamed data (CASSANDRA-2244)
 * initialize endpoint in gossiper earlier (CASSANDRA-2228)
 * add ability to write to Cassandra from Pig (CASSANDRA-1828)
 * add rpc_[min|max]_threads (CASSANDRA-2176)
 * add CL.TWO, CL.THREE (CASSANDRA-2013)
 * avoid exporting an un-requested row in sstable2json, when exporting
   a key that does not exist (CASSANDRA-2168)
 * add incremental_backups option (CASSANDRA-1872)
 * add configurable row limit to Pig loadfunc (CASSANDRA-2276)
 * validate column values in batches as well as single-Column inserts
   (CASSANDRA-2259)
 * move sample schema from cassandra.yaml to schema-sample.txt,
   a cli scripts (CASSANDRA-2007)
 * avoid writing empty rows when scrubbing tombstoned rows (CASSANDRA-2296)
 * fix assertion error in range and index scans for CL < ALL
   (CASSANDRA-2282)
 * fix commitlog replay when flush position refers to data that didn't
   get synced before server died (CASSANDRA-2285)
 * fix fd leak in sstable2json with non-mmap'd i/o (CASSANDRA-2304)
 * reduce memory use during streaming of multiple sstables (CASSANDRA-2301)
 * purge tombstoned rows from cache after GCGraceSeconds (CASSANDRA-2305)
 * allow zero replicas in a NTS datacenter (CASSANDRA-1924)
 * make range queries respect snitch for local replicas (CASSANDRA-2286)
 * fix HH delivery when column index is larger than 2GB (CASSANDRA-2297)
 * make 2ary indexes use parent CF flush thresholds during initial build
   (CASSANDRA-2294)
 * update memtable_throughput to be a long (CASSANDRA-2158)


0.7.3
 * Keep endpoint state until aVeryLongTime (CASSANDRA-2115)
 * lower-latency read repair (CASSANDRA-2069)
 * add hinted_handoff_throttle_delay_in_ms option (CASSANDRA-2161)
 * fixes for cache save/load (CASSANDRA-2172, -2174)
 * Handle whole-row deletions in CFOutputFormat (CASSANDRA-2014)
 * Make memtable_flush_writers flush in parallel (CASSANDRA-2178)
 * Add compaction_preheat_key_cache option (CASSANDRA-2175)
 * refactor stress.py to have only one copy of the format string
   used for creating row keys (CASSANDRA-2108)
 * validate index names for \w+ (CASSANDRA-2196)
 * Fix Cassandra cli to respect timeout if schema does not settle
   (CASSANDRA-2187)
 * fix for compaction and cleanup writing old-format data into new-version
   sstable (CASSANDRA-2211, -2216)
 * add nodetool scrub (CASSANDRA-2217, -2240)
 * fix sstable2json large-row pagination (CASSANDRA-2188)
 * fix EOFing on requests for the last bytes in a file (CASSANDRA-2213)
 * fix BufferedRandomAccessFile bugs (CASSANDRA-2218, -2241)
 * check for memtable flush_after_mins exceeded every 10s (CASSANDRA-2183)
 * fix cache saving on Windows (CASSANDRA-2207)
 * add validateSchemaAgreement call + synchronization to schema
   modification operations (CASSANDRA-2222)
 * fix for reversed slice queries on large rows (CASSANDRA-2212)
 * fat clients were writing local data (CASSANDRA-2223)
 * set DEFAULT_MEMTABLE_LIFETIME_IN_MINS to 24h
 * improve detection and cleanup of partially-written sstables
   (CASSANDRA-2206)
 * fix supercolumn de/serialization when subcolumn comparator is different
   from supercolumn's (CASSANDRA-2104)
 * fix starting up on Windows when CASSANDRA_HOME contains whitespace
   (CASSANDRA-2237)
 * add [get|set][row|key]cacheSavePeriod to JMX (CASSANDRA-2100)
 * fix Hadoop ColumnFamilyOutputFormat dropping of mutations
   when batch fills up (CASSANDRA-2255)
 * move file deletions off of scheduledtasks executor (CASSANDRA-2253)


0.7.2
 * copy DecoratedKey.key when inserting into caches to avoid retaining
   a reference to the underlying buffer (CASSANDRA-2102)
 * format subcolumn names with subcomparator (CASSANDRA-2136)
 * fix column bloom filter deserialization (CASSANDRA-2165)


0.7.1
 * refactor MessageDigest creation code. (CASSANDRA-2107)
 * buffer network stack to avoid inefficient small TCP messages while avoiding
   the nagle/delayed ack problem (CASSANDRA-1896)
 * check log4j configuration for changes every 10s (CASSANDRA-1525, 1907)
 * more-efficient cross-DC replication (CASSANDRA-1530, -2051, -2138)
 * avoid polluting page cache with commitlog or sstable writes
   and seq scan operations (CASSANDRA-1470)
 * add RMI authentication options to nodetool (CASSANDRA-1921)
 * make snitches configurable at runtime (CASSANDRA-1374)
 * retry hadoop split requests on connection failure (CASSANDRA-1927)
 * implement describeOwnership for BOP, COPP (CASSANDRA-1928)
 * make read repair behave as expected for ConsistencyLevel > ONE
   (CASSANDRA-982, 2038)
 * distributed test harness (CASSANDRA-1859, 1964)
 * reduce flush lock contention (CASSANDRA-1930)
 * optimize supercolumn deserialization (CASSANDRA-1891)
 * fix CFMetaData.apply to only compare objects of the same class
   (CASSANDRA-1962)
 * allow specifying specific SSTables to compact from JMX (CASSANDRA-1963)
 * fix race condition in MessagingService.targets (CASSANDRA-1959, 2094, 2081)
 * refuse to open sstables from a future version (CASSANDRA-1935)
 * zero-copy reads (CASSANDRA-1714)
 * fix copy bounds for word Text in wordcount demo (CASSANDRA-1993)
 * fixes for contrib/javautils (CASSANDRA-1979)
 * check more frequently for memtable expiration (CASSANDRA-2000)
 * fix writing SSTable column count statistics (CASSANDRA-1976)
 * fix streaming of multiple CFs during bootstrap (CASSANDRA-1992)
 * explicitly set JVM GC new generation size with -Xmn (CASSANDRA-1968)
 * add short options for CLI flags (CASSANDRA-1565)
 * make keyspace argument to "describe keyspace" in CLI optional
   when authenticated to keyspace already (CASSANDRA-2029)
 * added option to specify -Dcassandra.join_ring=false on startup
   to allow "warm spare" nodes or performing JMX maintenance before
   joining the ring (CASSANDRA-526)
 * log migrations at INFO (CASSANDRA-2028)
 * add CLI verbose option in file mode (CASSANDRA-2030)
 * add single-line "--" comments to CLI (CASSANDRA-2032)
 * message serialization tests (CASSANDRA-1923)
 * switch from ivy to maven-ant-tasks (CASSANDRA-2017)
 * CLI attempts to block for new schema to propagate (CASSANDRA-2044)
 * fix potential overflow in nodetool cfstats (CASSANDRA-2057)
 * add JVM shutdownhook to sync commitlog (CASSANDRA-1919)
 * allow nodes to be up without being part of  normal traffic (CASSANDRA-1951)
 * fix CLI "show keyspaces" with null options on NTS (CASSANDRA-2049)
 * fix possible ByteBuffer race conditions (CASSANDRA-2066)
 * reduce garbage generated by MessagingService to prevent load spikes
   (CASSANDRA-2058)
 * fix math in RandomPartitioner.describeOwnership (CASSANDRA-2071)
 * fix deletion of sstable non-data components (CASSANDRA-2059)
 * avoid blocking gossip while deleting handoff hints (CASSANDRA-2073)
 * ignore messages from newer versions, keep track of nodes in gossip
   regardless of version (CASSANDRA-1970)
 * cache writing moved to CompactionManager to reduce i/o contention and
   updated to use non-cache-polluting writes (CASSANDRA-2053)
 * page through large rows when exporting to JSON (CASSANDRA-2041)
 * add flush_largest_memtables_at and reduce_cache_sizes_at options
   (CASSANDRA-2142)
 * add cli 'describe cluster' command (CASSANDRA-2127)
 * add cli support for setting username/password at 'connect' command
   (CASSANDRA-2111)
 * add -D option to Stress.java to allow reading hosts from a file
   (CASSANDRA-2149)
 * bound hints CF throughput between 32M and 256M (CASSANDRA-2148)
 * continue starting when invalid saved cache entries are encountered
   (CASSANDRA-2076)
 * add max_hint_window_in_ms option (CASSANDRA-1459)


0.7.0-final
 * fix offsets to ByteBuffer.get (CASSANDRA-1939)


0.7.0-rc4
 * fix cli crash after backgrounding (CASSANDRA-1875)
 * count timeouts in storageproxy latencies, and include latency
   histograms in StorageProxyMBean (CASSANDRA-1893)
 * fix CLI get recognition of supercolumns (CASSANDRA-1899)
 * enable keepalive on intra-cluster sockets (CASSANDRA-1766)
 * count timeouts towards dynamicsnitch latencies (CASSANDRA-1905)
 * Expose index-building status in JMX + cli schema description
   (CASSANDRA-1871)
 * allow [LOCAL|EACH]_QUORUM to be used with non-NetworkTopology
   replication Strategies
 * increased amount of index locks for faster commitlog replay
 * collect secondary index tombstones immediately (CASSANDRA-1914)
 * revert commitlog changes from #1780 (CASSANDRA-1917)
 * change RandomPartitioner min token to -1 to avoid collision w/
   tokens on actual nodes (CASSANDRA-1901)
 * examine the right nibble when validating TimeUUID (CASSANDRA-1910)
 * include secondary indexes in cleanup (CASSANDRA-1916)
 * CFS.scrubDataDirectories should also cleanup invalid secondary indexes
   (CASSANDRA-1904)
 * ability to disable/enable gossip on nodes to force them down
   (CASSANDRA-1108)


0.7.0-rc3
 * expose getNaturalEndpoints in StorageServiceMBean taking byte[]
   key; RMI cannot serialize ByteBuffer (CASSANDRA-1833)
 * infer org.apache.cassandra.locator for replication strategy classes
   when not otherwise specified
 * validation that generates less garbage (CASSANDRA-1814)
 * add TTL support to CLI (CASSANDRA-1838)
 * cli defaults to bytestype for subcomparator when creating
   column families (CASSANDRA-1835)
 * unregister index MBeans when index is dropped (CASSANDRA-1843)
 * make ByteBufferUtil.clone thread-safe (CASSANDRA-1847)
 * change exception for read requests during bootstrap from
   InvalidRequest to Unavailable (CASSANDRA-1862)
 * respect row-level tombstones post-flush in range scans
   (CASSANDRA-1837)
 * ReadResponseResolver check digests against each other (CASSANDRA-1830)
 * return InvalidRequest when remove of subcolumn without supercolumn
   is requested (CASSANDRA-1866)
 * flush before repair (CASSANDRA-1748)
 * SSTableExport validates key order (CASSANDRA-1884)
 * large row support for SSTableExport (CASSANDRA-1867)
 * Re-cache hot keys post-compaction without hitting disk (CASSANDRA-1878)
 * manage read repair in coordinator instead of data source, to
   provide latency information to dynamic snitch (CASSANDRA-1873)


0.7.0-rc2
 * fix live-column-count of slice ranges including tombstoned supercolumn
   with live subcolumn (CASSANDRA-1591)
 * rename o.a.c.internal.AntientropyStage -> AntiEntropyStage,
   o.a.c.request.Request_responseStage -> RequestResponseStage,
   o.a.c.internal.Internal_responseStage -> InternalResponseStage
 * add AbstractType.fromString (CASSANDRA-1767)
 * require index_type to be present when specifying index_name
   on ColumnDef (CASSANDRA-1759)
 * fix add/remove index bugs in CFMetadata (CASSANDRA-1768)
 * rebuild Strategy during system_update_keyspace (CASSANDRA-1762)
 * cli updates prompt to ... in continuation lines (CASSANDRA-1770)
 * support multiple Mutations per key in hadoop ColumnFamilyOutputFormat
   (CASSANDRA-1774)
 * improvements to Debian init script (CASSANDRA-1772)
 * use local classloader to check for version.properties (CASSANDRA-1778)
 * Validate that column names in column_metadata are valid for the
   defined comparator, and decode properly in cli (CASSANDRA-1773)
 * use cross-platform newlines in cli (CASSANDRA-1786)
 * add ExpiringColumn support to sstable import/export (CASSANDRA-1754)
 * add flush for each append to periodic commitlog mode; added
   periodic_without_flush option to disable this (CASSANDRA-1780)
 * close file handle used for post-flush truncate (CASSANDRA-1790)
 * various code cleanup (CASSANDRA-1793, -1794, -1795)
 * fix range queries against wrapped range (CASSANDRA-1781)
 * fix consistencylevel calculations for NetworkTopologyStrategy
   (CASSANDRA-1804)
 * cli support index type enum names (CASSANDRA-1810)
 * improved validation of column_metadata (CASSANDRA-1813)
 * reads at ConsistencyLevel > 1 throw UnavailableException
   immediately if insufficient live nodes exist (CASSANDRA-1803)
 * copy bytebuffers for local writes to avoid retaining the entire
   Thrift frame (CASSANDRA-1801)
 * fix NPE adding index to column w/o prior metadata (CASSANDRA-1764)
 * reduce fat client timeout (CASSANDRA-1730)
 * fix botched merge of CASSANDRA-1316


0.7.0-rc1
 * fix compaction and flush races with schema updates (CASSANDRA-1715)
 * add clustertool, config-converter, sstablekeys, and schematool
   Windows .bat files (CASSANDRA-1723)
 * reject range queries received during bootstrap (CASSANDRA-1739)
 * fix wrapping-range queries on non-minimum token (CASSANDRA-1700)
 * add nodetool cfhistogram (CASSANDRA-1698)
 * limit repaired ranges to what the nodes have in common (CASSANDRA-1674)
 * index scan treats missing columns as not matching secondary
   expressions (CASSANDRA-1745)
 * Fix misuse of DataOutputBuffer.getData in AntiEntropyService
   (CASSANDRA-1729)
 * detect and warn when obsolete version of JNA is present (CASSANDRA-1760)
 * reduce fat client timeout (CASSANDRA-1730)
 * cleanup smallest CFs first to increase free temp space for larger ones
   (CASSANDRA-1811)
 * Update windows .bat files to work outside of main Cassandra
   directory (CASSANDRA-1713)
 * fix read repair regression from 0.6.7 (CASSANDRA-1727)
 * more-efficient read repair (CASSANDRA-1719)
 * fix hinted handoff replay (CASSANDRA-1656)
 * log type of dropped messages (CASSANDRA-1677)
 * upgrade to SLF4J 1.6.1
 * fix ByteBuffer bug in ExpiringColumn.updateDigest (CASSANDRA-1679)
 * fix IntegerType.getString (CASSANDRA-1681)
 * make -Djava.net.preferIPv4Stack=true the default (CASSANDRA-628)
 * add INTERNAL_RESPONSE verb to differentiate from responses related
   to client requests (CASSANDRA-1685)
 * log tpstats when dropping messages (CASSANDRA-1660)
 * include unreachable nodes in describeSchemaVersions (CASSANDRA-1678)
 * Avoid dropping messages off the client request path (CASSANDRA-1676)
 * fix jna errno reporting (CASSANDRA-1694)
 * add friendlier error for UnknownHostException on startup (CASSANDRA-1697)
 * include jna dependency in RPM package (CASSANDRA-1690)
 * add --skip-keys option to stress.py (CASSANDRA-1696)
 * improve cli handling of non-string keys and column names
   (CASSANDRA-1701, -1693)
 * r/m extra subcomparator line in cli keyspaces output (CASSANDRA-1712)
 * add read repair chance to cli "show keyspaces"
 * upgrade to ConcurrentLinkedHashMap 1.1 (CASSANDRA-975)
 * fix index scan routing (CASSANDRA-1722)
 * fix tombstoning of supercolumns in range queries (CASSANDRA-1734)
 * clear endpoint cache after updating keyspace metadata (CASSANDRA-1741)
 * fix wrapping-range queries on non-minimum token (CASSANDRA-1700)
 * truncate includes secondary indexes (CASSANDRA-1747)
 * retain reference to PendingFile sstables (CASSANDRA-1749)
 * fix sstableimport regression (CASSANDRA-1753)
 * fix for bootstrap when no non-system tables are defined (CASSANDRA-1732)
 * handle replica unavailability in index scan (CASSANDRA-1755)
 * fix service initialization order deadlock (CASSANDRA-1756)
 * multi-line cli commands (CASSANDRA-1742)
 * fix race between snapshot and compaction (CASSANDRA-1736)
 * add listEndpointsPendingHints, deleteHintsForEndpoint JMX methods
   (CASSANDRA-1551)


0.7.0-beta3
 * add strategy options to describe_keyspace output (CASSANDRA-1560)
 * log warning when using randomly generated token (CASSANDRA-1552)
 * re-organize JMX into .db, .net, .internal, .request (CASSANDRA-1217)
 * allow nodes to change IPs between restarts (CASSANDRA-1518)
 * remember ring state between restarts by default (CASSANDRA-1518)
 * flush index built flag so we can read it before log replay (CASSANDRA-1541)
 * lock row cache updates to prevent race condition (CASSANDRA-1293)
 * remove assertion causing rare (and harmless) error messages in
   commitlog (CASSANDRA-1330)
 * fix moving nodes with no keyspaces defined (CASSANDRA-1574)
 * fix unbootstrap when no data is present in a transfer range (CASSANDRA-1573)
 * take advantage of AVRO-495 to simplify our avro IDL (CASSANDRA-1436)
 * extend authorization hierarchy to column family (CASSANDRA-1554)
 * deletion support in secondary indexes (CASSANDRA-1571)
 * meaningful error message for invalid replication strategy class
   (CASSANDRA-1566)
 * allow keyspace creation with RF > N (CASSANDRA-1428)
 * improve cli error handling (CASSANDRA-1580)
 * add cache save/load ability (CASSANDRA-1417, 1606, 1647)
 * add StorageService.getDrainProgress (CASSANDRA-1588)
 * Disallow bootstrap to an in-use token (CASSANDRA-1561)
 * Allow dynamic secondary index creation and destruction (CASSANDRA-1532)
 * log auto-guessed memtable thresholds (CASSANDRA-1595)
 * add ColumnDef support to cli (CASSANDRA-1583)
 * reduce index sample time by 75% (CASSANDRA-1572)
 * add cli support for column, strategy metadata (CASSANDRA-1578, 1612)
 * add cli support for schema modification (CASSANDRA-1584)
 * delete temp files on failed compactions (CASSANDRA-1596)
 * avoid blocking for dead nodes during removetoken (CASSANDRA-1605)
 * remove ConsistencyLevel.ZERO (CASSANDRA-1607)
 * expose in-progress compaction type in jmx (CASSANDRA-1586)
 * removed IClock & related classes from internals (CASSANDRA-1502)
 * fix removing tokens from SystemTable on decommission and removetoken
   (CASSANDRA-1609)
 * include CF metadata in cli 'show keyspaces' (CASSANDRA-1613)
 * switch from Properties to HashMap in PropertyFileSnitch to
   avoid synchronization bottleneck (CASSANDRA-1481)
 * PropertyFileSnitch configuration file renamed to
   cassandra-topology.properties
 * add cli support for get_range_slices (CASSANDRA-1088, CASSANDRA-1619)
 * Make memtable flush thresholds per-CF instead of global
   (CASSANDRA-1007, 1637)
 * add cli support for binary data without CfDef hints (CASSANDRA-1603)
 * fix building SSTable statistics post-stream (CASSANDRA-1620)
 * fix potential infinite loop in 2ary index queries (CASSANDRA-1623)
 * allow creating NTS keyspaces with no replicas configured (CASSANDRA-1626)
 * add jmx histogram of sstables accessed per read (CASSANDRA-1624)
 * remove system_rename_column_family and system_rename_keyspace from the
   client API until races can be fixed (CASSANDRA-1630, CASSANDRA-1585)
 * add cli sanity tests (CASSANDRA-1582)
 * update GC settings in cassandra.bat (CASSANDRA-1636)
 * cli support for index queries (CASSANDRA-1635)
 * cli support for updating schema memtable settings (CASSANDRA-1634)
 * cli --file option (CASSANDRA-1616)
 * reduce automatically chosen memtable sizes by 50% (CASSANDRA-1641)
 * move endpoint cache from snitch to strategy (CASSANDRA-1643)
 * fix commitlog recovery deleting the newly-created segment as well as
   the old ones (CASSANDRA-1644)
 * upgrade to Thrift 0.5 (CASSANDRA-1367)
 * renamed CL.DCQUORUM to LOCAL_QUORUM and DCQUORUMSYNC to EACH_QUORUM
 * cli truncate support (CASSANDRA-1653)
 * update GC settings in cassandra.bat (CASSANDRA-1636)
 * avoid logging when a node's ip/token is gossipped back to it (CASSANDRA-1666)


0.7-beta2
 * always use UTF-8 for hint keys (CASSANDRA-1439)
 * remove cassandra.yaml dependency from Hadoop and Pig (CASSADRA-1322)
 * expose CfDef metadata in describe_keyspaces (CASSANDRA-1363)
 * restore use of mmap_index_only option (CASSANDRA-1241)
 * dropping a keyspace with no column families generated an error
   (CASSANDRA-1378)
 * rename RackAwareStrategy to OldNetworkTopologyStrategy, RackUnawareStrategy
   to SimpleStrategy, DatacenterShardStrategy to NetworkTopologyStrategy,
   AbstractRackAwareSnitch to AbstractNetworkTopologySnitch (CASSANDRA-1392)
 * merge StorageProxy.mutate, mutateBlocking (CASSANDRA-1396)
 * faster UUIDType, LongType comparisons (CASSANDRA-1386, 1393)
 * fix setting read_repair_chance from CLI addColumnFamily (CASSANDRA-1399)
 * fix updates to indexed columns (CASSANDRA-1373)
 * fix race condition leaving to FileNotFoundException (CASSANDRA-1382)
 * fix sharded lock hash on index write path (CASSANDRA-1402)
 * add support for GT/E, LT/E in subordinate index clauses (CASSANDRA-1401)
 * cfId counter got out of sync when CFs were added (CASSANDRA-1403)
 * less chatty schema updates (CASSANDRA-1389)
 * rename column family mbeans. 'type' will now include either
   'IndexColumnFamilies' or 'ColumnFamilies' depending on the CFS type.
   (CASSANDRA-1385)
 * disallow invalid keyspace and column family names. This includes name that
   matches a '^\w+' regex. (CASSANDRA-1377)
 * use JNA, if present, to take snapshots (CASSANDRA-1371)
 * truncate hints if starting 0.7 for the first time (CASSANDRA-1414)
 * fix FD leak in single-row slicepredicate queries (CASSANDRA-1416)
 * allow index expressions against columns that are not part of the
   SlicePredicate (CASSANDRA-1410)
 * config-converter properly handles snitches and framed support
   (CASSANDRA-1420)
 * remove keyspace argument from multiget_count (CASSANDRA-1422)
 * allow specifying cassandra.yaml location as (local or remote) URL
   (CASSANDRA-1126)
 * fix using DynamicEndpointSnitch with NetworkTopologyStrategy
   (CASSANDRA-1429)
 * Add CfDef.default_validation_class (CASSANDRA-891)
 * fix EstimatedHistogram.max (CASSANDRA-1413)
 * quorum read optimization (CASSANDRA-1622)
 * handle zero-length (or missing) rows during HH paging (CASSANDRA-1432)
 * include secondary indexes during schema migrations (CASSANDRA-1406)
 * fix commitlog header race during schema change (CASSANDRA-1435)
 * fix ColumnFamilyStoreMBeanIterator to use new type name (CASSANDRA-1433)
 * correct filename generated by xml->yaml converter (CASSANDRA-1419)
 * add CMSInitiatingOccupancyFraction=75 and UseCMSInitiatingOccupancyOnly
   to default JVM options
 * decrease jvm heap for cassandra-cli (CASSANDRA-1446)
 * ability to modify keyspaces and column family definitions on a live cluster
   (CASSANDRA-1285)
 * support for Hadoop Streaming [non-jvm map/reduce via stdin/out]
   (CASSANDRA-1368)
 * Move persistent sstable stats from the system table to an sstable component
   (CASSANDRA-1430)
 * remove failed bootstrap attempt from pending ranges when gossip times
   it out after 1h (CASSANDRA-1463)
 * eager-create tcp connections to other cluster members (CASSANDRA-1465)
 * enumerate stages and derive stage from message type instead of
   transmitting separately (CASSANDRA-1465)
 * apply reversed flag during collation from different data sources
   (CASSANDRA-1450)
 * make failure to remove commitlog segment non-fatal (CASSANDRA-1348)
 * correct ordering of drain operations so CL.recover is no longer
   necessary (CASSANDRA-1408)
 * removed keyspace from describe_splits method (CASSANDRA-1425)
 * rename check_schema_agreement to describe_schema_versions
   (CASSANDRA-1478)
 * fix QUORUM calculation for RF > 3 (CASSANDRA-1487)
 * remove tombstones during non-major compactions when bloom filter
   verifies that row does not exist in other sstables (CASSANDRA-1074)
 * nodes that coordinated a loadbalance in the past could not be seen by
   newly added nodes (CASSANDRA-1467)
 * exposed endpoint states (gossip details) via jmx (CASSANDRA-1467)
 * ensure that compacted sstables are not included when new readers are
   instantiated (CASSANDRA-1477)
 * by default, calculate heap size and memtable thresholds at runtime (CASSANDRA-1469)
 * fix races dealing with adding/dropping keyspaces and column families in
   rapid succession (CASSANDRA-1477)
 * clean up of Streaming system (CASSANDRA-1503, 1504, 1506)
 * add options to configure Thrift socket keepalive and buffer sizes (CASSANDRA-1426)
 * make contrib CassandraServiceDataCleaner recursive (CASSANDRA-1509)
 * min, max compaction threshold are configurable and persistent
   per-ColumnFamily (CASSANDRA-1468)
 * fix replaying the last mutation in a commitlog unnecessarily
   (CASSANDRA-1512)
 * invoke getDefaultUncaughtExceptionHandler from DTPE with the original
   exception rather than the ExecutionException wrapper (CASSANDRA-1226)
 * remove Clock from the Thrift (and Avro) API (CASSANDRA-1501)
 * Close intra-node sockets when connection is broken (CASSANDRA-1528)
 * RPM packaging spec file (CASSANDRA-786)
 * weighted request scheduler (CASSANDRA-1485)
 * treat expired columns as deleted (CASSANDRA-1539)
 * make IndexInterval configurable (CASSANDRA-1488)
 * add describe_snitch to Thrift API (CASSANDRA-1490)
 * MD5 authenticator compares plain text submitted password with MD5'd
   saved property, instead of vice versa (CASSANDRA-1447)
 * JMX MessagingService pending and completed counts (CASSANDRA-1533)
 * fix race condition processing repair responses (CASSANDRA-1511)
 * make repair blocking (CASSANDRA-1511)
 * create EndpointSnitchInfo and MBean to expose rack and DC (CASSANDRA-1491)
 * added option to contrib/word_count to output results back to Cassandra
   (CASSANDRA-1342)
 * rewrite Hadoop ColumnFamilyRecordWriter to pool connections, retry to
   multiple Cassandra nodes, and smooth impact on the Cassandra cluster
   by using smaller batch sizes (CASSANDRA-1434)
 * fix setting gc_grace_seconds via CLI (CASSANDRA-1549)
 * support TTL'd index values (CASSANDRA-1536)
 * make removetoken work like decommission (CASSANDRA-1216)
 * make cli comparator-aware and improve quote rules (CASSANDRA-1523,-1524)
 * make nodetool compact and cleanup blocking (CASSANDRA-1449)
 * add memtable, cache information to GCInspector logs (CASSANDRA-1558)
 * enable/disable HintedHandoff via JMX (CASSANDRA-1550)
 * Ignore stray files in the commit log directory (CASSANDRA-1547)
 * Disallow bootstrap to an in-use token (CASSANDRA-1561)


0.7-beta1
 * sstable versioning (CASSANDRA-389)
 * switched to slf4j logging (CASSANDRA-625)
 * add (optional) expiration time for column (CASSANDRA-699)
 * access levels for authentication/authorization (CASSANDRA-900)
 * add ReadRepairChance to CF definition (CASSANDRA-930)
 * fix heisenbug in system tests, especially common on OS X (CASSANDRA-944)
 * convert to byte[] keys internally and all public APIs (CASSANDRA-767)
 * ability to alter schema definitions on a live cluster (CASSANDRA-44)
 * renamed configuration file to cassandra.xml, and log4j.properties to
   log4j-server.properties, which must now be loaded from
   the classpath (which is how our scripts in bin/ have always done it)
   (CASSANDRA-971)
 * change get_count to require a SlicePredicate. create multi_get_count
   (CASSANDRA-744)
 * re-organized endpointsnitch implementations and added SimpleSnitch
   (CASSANDRA-994)
 * Added preload_row_cache option (CASSANDRA-946)
 * add CRC to commitlog header (CASSANDRA-999)
 * removed deprecated batch_insert and get_range_slice methods (CASSANDRA-1065)
 * add truncate thrift method (CASSANDRA-531)
 * http mini-interface using mx4j (CASSANDRA-1068)
 * optimize away copy of sliced row on memtable read path (CASSANDRA-1046)
 * replace constant-size 2GB mmaped segments and special casing for index
   entries spanning segment boundaries, with SegmentedFile that computes
   segments that always contain entire entries/rows (CASSANDRA-1117)
 * avoid reading large rows into memory during compaction (CASSANDRA-16)
 * added hadoop OutputFormat (CASSANDRA-1101)
 * efficient Streaming (no more anticompaction) (CASSANDRA-579)
 * split commitlog header into separate file and add size checksum to
   mutations (CASSANDRA-1179)
 * avoid allocating a new byte[] for each mutation on replay (CASSANDRA-1219)
 * revise HH schema to be per-endpoint (CASSANDRA-1142)
 * add joining/leaving status to nodetool ring (CASSANDRA-1115)
 * allow multiple repair sessions per node (CASSANDRA-1190)
 * optimize away MessagingService for local range queries (CASSANDRA-1261)
 * make framed transport the default so malformed requests can't OOM the
   server (CASSANDRA-475)
 * significantly faster reads from row cache (CASSANDRA-1267)
 * take advantage of row cache during range queries (CASSANDRA-1302)
 * make GCGraceSeconds a per-ColumnFamily value (CASSANDRA-1276)
 * keep persistent row size and column count statistics (CASSANDRA-1155)
 * add IntegerType (CASSANDRA-1282)
 * page within a single row during hinted handoff (CASSANDRA-1327)
 * push DatacenterShardStrategy configuration into keyspace definition,
   eliminating datacenter.properties. (CASSANDRA-1066)
 * optimize forward slices starting with '' and single-index-block name
   queries by skipping the column index (CASSANDRA-1338)
 * streaming refactor (CASSANDRA-1189)
 * faster comparison for UUID types (CASSANDRA-1043)
 * secondary index support (CASSANDRA-749 and subtasks)
 * make compaction buckets deterministic (CASSANDRA-1265)


0.6.6
 * Allow using DynamicEndpointSnitch with RackAwareStrategy (CASSANDRA-1429)
 * remove the remaining vestiges of the unfinished DatacenterShardStrategy
   (replaced by NetworkTopologyStrategy in 0.7)


0.6.5
 * fix key ordering in range query results with RandomPartitioner
   and ConsistencyLevel > ONE (CASSANDRA-1145)
 * fix for range query starting with the wrong token range (CASSANDRA-1042)
 * page within a single row during hinted handoff (CASSANDRA-1327)
 * fix compilation on non-sun JDKs (CASSANDRA-1061)
 * remove String.trim() call on row keys in batch mutations (CASSANDRA-1235)
 * Log summary of dropped messages instead of spamming log (CASSANDRA-1284)
 * add dynamic endpoint snitch (CASSANDRA-981)
 * fix streaming for keyspaces with hyphens in their name (CASSANDRA-1377)
 * fix errors in hard-coded bloom filter optKPerBucket by computing it
   algorithmically (CASSANDRA-1220
 * remove message deserialization stage, and uncap read/write stages
   so slow reads/writes don't block gossip processing (CASSANDRA-1358)
 * add jmx port configuration to Debian package (CASSANDRA-1202)
 * use mlockall via JNA, if present, to prevent Linux from swapping
   out parts of the JVM (CASSANDRA-1214)


0.6.4
 * avoid queuing multiple hint deliveries for the same endpoint
   (CASSANDRA-1229)
 * better performance for and stricter checking of UTF8 column names
   (CASSANDRA-1232)
 * extend option to lower compaction priority to hinted handoff
   as well (CASSANDRA-1260)
 * log errors in gossip instead of re-throwing (CASSANDRA-1289)
 * avoid aborting commitlog replay prematurely if a flushed-but-
   not-removed commitlog segment is encountered (CASSANDRA-1297)
 * fix duplicate rows being read during mapreduce (CASSANDRA-1142)
 * failure detection wasn't closing command sockets (CASSANDRA-1221)
 * cassandra-cli.bat works on windows (CASSANDRA-1236)
 * pre-emptively drop requests that cannot be processed within RPCTimeout
   (CASSANDRA-685)
 * add ack to Binary write verb and update CassandraBulkLoader
   to wait for acks for each row (CASSANDRA-1093)
 * added describe_partitioner Thrift method (CASSANDRA-1047)
 * Hadoop jobs no longer require the Cassandra storage-conf.xml
   (CASSANDRA-1280, CASSANDRA-1047)
 * log thread pool stats when GC is excessive (CASSANDRA-1275)
 * remove gossip message size limit (CASSANDRA-1138)
 * parallelize local and remote reads during multiget, and respect snitch
   when determining whether to do local read for CL.ONE (CASSANDRA-1317)
 * fix read repair to use requested consistency level on digest mismatch,
   rather than assuming QUORUM (CASSANDRA-1316)
 * process digest mismatch re-reads in parallel (CASSANDRA-1323)
 * switch hints CF comparator to BytesType (CASSANDRA-1274)


0.6.3
 * retry to make streaming connections up to 8 times. (CASSANDRA-1019)
 * reject describe_ring() calls on invalid keyspaces (CASSANDRA-1111)
 * fix cache size calculation for size of 100% (CASSANDRA-1129)
 * fix cache capacity only being recalculated once (CASSANDRA-1129)
 * remove hourly scan of all hints on the off chance that the gossiper
   missed a status change; instead, expose deliverHintsToEndpoint to JMX
   so it can be done manually, if necessary (CASSANDRA-1141)
 * don't reject reads at CL.ALL (CASSANDRA-1152)
 * reject deletions to supercolumns in CFs containing only standard
   columns (CASSANDRA-1139)
 * avoid preserving login information after client disconnects
   (CASSANDRA-1057)
 * prefer sun jdk to openjdk in debian init script (CASSANDRA-1174)
 * detect partioner config changes between restarts and fail fast
   (CASSANDRA-1146)
 * use generation time to resolve node token reassignment disagreements
   (CASSANDRA-1118)
 * restructure the startup ordering of Gossiper and MessageService to avoid
   timing anomalies (CASSANDRA-1160)
 * detect incomplete commit log hearders (CASSANDRA-1119)
 * force anti-entropy service to stream files on the stream stage to avoid
   sending streams out of order (CASSANDRA-1169)
 * remove inactive stream managers after AES streams files (CASSANDRA-1169)
 * allow removing entire row through batch_mutate Deletion (CASSANDRA-1027)
 * add JMX metrics for row-level bloom filter false positives (CASSANDRA-1212)
 * added a redhat init script to contrib (CASSANDRA-1201)
 * use midpoint when bootstrapping a new machine into range with not
   much data yet instead of random token (CASSANDRA-1112)
 * kill server on OOM in executor stage as well as Thrift (CASSANDRA-1226)
 * remove opportunistic repairs, when two machines with overlapping replica
   responsibilities happen to finish major compactions of the same CF near
   the same time.  repairs are now fully manual (CASSANDRA-1190)
 * add ability to lower compaction priority (default is no change from 0.6.2)
   (CASSANDRA-1181)


0.6.2
 * fix contrib/word_count build. (CASSANDRA-992)
 * split CommitLogExecutorService into BatchCommitLogExecutorService and
   PeriodicCommitLogExecutorService (CASSANDRA-1014)
 * add latency histograms to CFSMBean (CASSANDRA-1024)
 * make resolving timestamp ties deterministic by using value bytes
   as a tiebreaker (CASSANDRA-1039)
 * Add option to turn off Hinted Handoff (CASSANDRA-894)
 * fix windows startup (CASSANDRA-948)
 * make concurrent_reads, concurrent_writes configurable at runtime via JMX
   (CASSANDRA-1060)
 * disable GCInspector on non-Sun JVMs (CASSANDRA-1061)
 * fix tombstone handling in sstable rows with no other data (CASSANDRA-1063)
 * fix size of row in spanned index entries (CASSANDRA-1056)
 * install json2sstable, sstable2json, and sstablekeys to Debian package
 * StreamingService.StreamDestinations wouldn't empty itself after streaming
   finished (CASSANDRA-1076)
 * added Collections.shuffle(splits) before returning the splits in
   ColumnFamilyInputFormat (CASSANDRA-1096)
 * do not recalculate cache capacity post-compaction if it's been manually
   modified (CASSANDRA-1079)
 * better defaults for flush sorter + writer executor queue sizes
   (CASSANDRA-1100)
 * windows scripts for SSTableImport/Export (CASSANDRA-1051)
 * windows script for nodetool (CASSANDRA-1113)
 * expose PhiConvictThreshold (CASSANDRA-1053)
 * make repair of RF==1 a no-op (CASSANDRA-1090)
 * improve default JVM GC options (CASSANDRA-1014)
 * fix SlicePredicate serialization inside Hadoop jobs (CASSANDRA-1049)
 * close Thrift sockets in Hadoop ColumnFamilyRecordReader (CASSANDRA-1081)


0.6.1
 * fix NPE in sstable2json when no excluded keys are given (CASSANDRA-934)
 * keep the replica set constant throughout the read repair process
   (CASSANDRA-937)
 * allow querying getAllRanges with empty token list (CASSANDRA-933)
 * fix command line arguments inversion in clustertool (CASSANDRA-942)
 * fix race condition that could trigger a false-positive assertion
   during post-flush discard of old commitlog segments (CASSANDRA-936)
 * fix neighbor calculation for anti-entropy repair (CASSANDRA-924)
 * perform repair even for small entropy differences (CASSANDRA-924)
 * Use hostnames in CFInputFormat to allow Hadoop's naive string-based
   locality comparisons to work (CASSANDRA-955)
 * cache read-only BufferedRandomAccessFile length to avoid
   3 system calls per invocation (CASSANDRA-950)
 * nodes with IPv6 (and no IPv4) addresses could not join cluster
   (CASSANDRA-969)
 * Retrieve the correct number of undeleted columns, if any, from
   a supercolumn in a row that had been deleted previously (CASSANDRA-920)
 * fix index scans that cross the 2GB mmap boundaries for both mmap
   and standard i/o modes (CASSANDRA-866)
 * expose drain via nodetool (CASSANDRA-978)


0.6.0-RC1
 * JMX drain to flush memtables and run through commit log (CASSANDRA-880)
 * Bootstrapping can skip ranges under the right conditions (CASSANDRA-902)
 * fix merging row versions in range_slice for CL > ONE (CASSANDRA-884)
 * default write ConsistencyLeven chaned from ZERO to ONE
 * fix for index entries spanning mmap buffer boundaries (CASSANDRA-857)
 * use lexical comparison if time part of TimeUUIDs are the same
   (CASSANDRA-907)
 * bound read, mutation, and response stages to fix possible OOM
   during log replay (CASSANDRA-885)
 * Use microseconds-since-epoch (UTC) in cli, instead of milliseconds
 * Treat batch_mutate Deletion with null supercolumn as "apply this predicate
   to top level supercolumns" (CASSANDRA-834)
 * Streaming destination nodes do not update their JMX status (CASSANDRA-916)
 * Fix internal RPC timeout calculation (CASSANDRA-911)
 * Added Pig loadfunc to contrib/pig (CASSANDRA-910)


0.6.0-beta3
 * fix compaction bucketing bug (CASSANDRA-814)
 * update windows batch file (CASSANDRA-824)
 * deprecate KeysCachedFraction configuration directive in favor
   of KeysCached; move to unified-per-CF key cache (CASSANDRA-801)
 * add invalidateRowCache to ColumnFamilyStoreMBean (CASSANDRA-761)
 * send Handoff hints to natural locations to reduce load on
   remaining nodes in a failure scenario (CASSANDRA-822)
 * Add RowWarningThresholdInMB configuration option to warn before very
   large rows get big enough to threaten node stability, and -x option to
   be able to remove them with sstable2json if the warning is unheeded
   until it's too late (CASSANDRA-843)
 * Add logging of GC activity (CASSANDRA-813)
 * fix ConcurrentModificationException in commitlog discard (CASSANDRA-853)
 * Fix hardcoded row count in Hadoop RecordReader (CASSANDRA-837)
 * Add a jmx status to the streaming service and change several DEBUG
   messages to INFO (CASSANDRA-845)
 * fix classpath in cassandra-cli.bat for Windows (CASSANDRA-858)
 * allow re-specifying host, port to cassandra-cli if invalid ones
   are first tried (CASSANDRA-867)
 * fix race condition handling rpc timeout in the coordinator
   (CASSANDRA-864)
 * Remove CalloutLocation and StagingFileDirectory from storage-conf files
   since those settings are no longer used (CASSANDRA-878)
 * Parse a long from RowWarningThresholdInMB instead of an int (CASSANDRA-882)
 * Remove obsolete ControlPort code from DatabaseDescriptor (CASSANDRA-886)
 * move skipBytes side effect out of assert (CASSANDRA-899)
 * add "double getLoad" to StorageServiceMBean (CASSANDRA-898)
 * track row stats per CF at compaction time (CASSANDRA-870)
 * disallow CommitLogDirectory matching a DataFileDirectory (CASSANDRA-888)
 * default key cache size is 200k entries, changed from 10% (CASSANDRA-863)
 * add -Dcassandra-foreground=yes to cassandra.bat
 * exit if cluster name is changed unexpectedly (CASSANDRA-769)


0.6.0-beta1/beta2
 * add batch_mutate thrift command, deprecating batch_insert (CASSANDRA-336)
 * remove get_key_range Thrift API, deprecated in 0.5 (CASSANDRA-710)
 * add optional login() Thrift call for authentication (CASSANDRA-547)
 * support fat clients using gossiper and StorageProxy to perform
   replication in-process [jvm-only] (CASSANDRA-535)
 * support mmapped I/O for reads, on by default on 64bit JVMs
   (CASSANDRA-408, CASSANDRA-669)
 * improve insert concurrency, particularly during Hinted Handoff
   (CASSANDRA-658)
 * faster network code (CASSANDRA-675)
 * stress.py moved to contrib (CASSANDRA-635)
 * row caching [must be explicitly enabled per-CF in config] (CASSANDRA-678)
 * present a useful measure of compaction progress in JMX (CASSANDRA-599)
 * add bin/sstablekeys (CASSNADRA-679)
 * add ConsistencyLevel.ANY (CASSANDRA-687)
 * make removetoken remove nodes from gossip entirely (CASSANDRA-644)
 * add ability to set cache sizes at runtime (CASSANDRA-708)
 * report latency and cache hit rate statistics with lifetime totals
   instead of average over the last minute (CASSANDRA-702)
 * support get_range_slice for RandomPartitioner (CASSANDRA-745)
 * per-keyspace replication factory and replication strategy (CASSANDRA-620)
 * track latency in microseconds (CASSANDRA-733)
 * add describe_ Thrift methods, deprecating get_string_property and
   get_string_list_property
 * jmx interface for tracking operation mode and streams in general.
   (CASSANDRA-709)
 * keep memtables in sorted order to improve range query performance
   (CASSANDRA-799)
 * use while loop instead of recursion when trimming sstables compaction list
   to avoid blowing stack in pathological cases (CASSANDRA-804)
 * basic Hadoop map/reduce support (CASSANDRA-342)


0.5.1
 * ensure all files for an sstable are streamed to the same directory.
   (CASSANDRA-716)
 * more accurate load estimate for bootstrapping (CASSANDRA-762)
 * tolerate dead or unavailable bootstrap target on write (CASSANDRA-731)
 * allow larger numbers of keys (> 140M) in a sstable bloom filter
   (CASSANDRA-790)
 * include jvm argument improvements from CASSANDRA-504 in debian package
 * change streaming chunk size to 32MB to accomodate Windows XP limitations
   (was 64MB) (CASSANDRA-795)
 * fix get_range_slice returning results in the wrong order (CASSANDRA-781)


0.5.0 final
 * avoid attempting to delete temporary bootstrap files twice (CASSANDRA-681)
 * fix bogus NaN in nodeprobe cfstats output (CASSANDRA-646)
 * provide a policy for dealing with single thread executors w/ a full queue
   (CASSANDRA-694)
 * optimize inner read in MessagingService, vastly improving multiple-node
   performance (CASSANDRA-675)
 * wait for table flush before streaming data back to a bootstrapping node.
   (CASSANDRA-696)
 * keep track of bootstrapping sources by table so that bootstrapping doesn't
   give the indication of finishing early (CASSANDRA-673)


0.5.0 RC3
 * commit the correct version of the patch for CASSANDRA-663


0.5.0 RC2 (unreleased)
 * fix bugs in converting get_range_slice results to Thrift
   (CASSANDRA-647, CASSANDRA-649)
 * expose java.util.concurrent.TimeoutException in StorageProxy methods
   (CASSANDRA-600)
 * TcpConnectionManager was holding on to disconnected connections,
   giving the false indication they were being used. (CASSANDRA-651)
 * Remove duplicated write. (CASSANDRA-662)
 * Abort bootstrap if IP is already in the token ring (CASSANDRA-663)
 * increase default commitlog sync period, and wait for last sync to
   finish before submitting another (CASSANDRA-668)


0.5.0 RC1
 * Fix potential NPE in get_range_slice (CASSANDRA-623)
 * add CRC32 to commitlog entries (CASSANDRA-605)
 * fix data streaming on windows (CASSANDRA-630)
 * GC compacted sstables after cleanup and compaction (CASSANDRA-621)
 * Speed up anti-entropy validation (CASSANDRA-629)
 * Fix anti-entropy assertion error (CASSANDRA-639)
 * Fix pending range conflicts when bootstapping or moving
   multiple nodes at once (CASSANDRA-603)
 * Handle obsolete gossip related to node movement in the case where
   one or more nodes is down when the movement occurs (CASSANDRA-572)
 * Include dead nodes in gossip to avoid a variety of problems
   and fix HH to removed nodes (CASSANDRA-634)
 * return an InvalidRequestException for mal-formed SlicePredicates
   (CASSANDRA-643)
 * fix bug determining closest neighbor for use in multiple datacenters
   (CASSANDRA-648)
 * Vast improvements in anticompaction speed (CASSANDRA-607)
 * Speed up log replay and writes by avoiding redundant serializations
   (CASSANDRA-652)


0.5.0 beta 2
 * Bootstrap improvements (several tickets)
 * add nodeprobe repair anti-entropy feature (CASSANDRA-193, CASSANDRA-520)
 * fix possibility of partition when many nodes restart at once
   in clusters with multiple seeds (CASSANDRA-150)
 * fix NPE in get_range_slice when no data is found (CASSANDRA-578)
 * fix potential NPE in hinted handoff (CASSANDRA-585)
 * fix cleanup of local "system" keyspace (CASSANDRA-576)
 * improve computation of cluster load balance (CASSANDRA-554)
 * added super column read/write, column count, and column/row delete to
   cassandra-cli (CASSANDRA-567, CASSANDRA-594)
 * fix returning live subcolumns of deleted supercolumns (CASSANDRA-583)
 * respect JAVA_HOME in bin/ scripts (several tickets)
 * add StorageService.initClient for fat clients on the JVM (CASSANDRA-535)
   (see contrib/client_only for an example of use)
 * make consistency_level functional in get_range_slice (CASSANDRA-568)
 * optimize key deserialization for RandomPartitioner (CASSANDRA-581)
 * avoid GCing tombstones except on major compaction (CASSANDRA-604)
 * increase failure conviction threshold, resulting in less nodes
   incorrectly (and temporarily) marked as down (CASSANDRA-610)
 * respect memtable thresholds during log replay (CASSANDRA-609)
 * support ConsistencyLevel.ALL on read (CASSANDRA-584)
 * add nodeprobe removetoken command (CASSANDRA-564)


0.5.0 beta
 * Allow multiple simultaneous flushes, improving flush throughput
   on multicore systems (CASSANDRA-401)
 * Split up locks to improve write and read throughput on multicore systems
   (CASSANDRA-444, CASSANDRA-414)
 * More efficient use of memory during compaction (CASSANDRA-436)
 * autobootstrap option: when enabled, all non-seed nodes will attempt
   to bootstrap when started, until bootstrap successfully
   completes. -b option is removed.  (CASSANDRA-438)
 * Unless a token is manually specified in the configuration xml,
   a bootstraping node will use a token that gives it half the
   keys from the most-heavily-loaded node in the cluster,
   instead of generating a random token.
   (CASSANDRA-385, CASSANDRA-517)
 * Miscellaneous bootstrap fixes (several tickets)
 * Ability to change a node's token even after it has data on it
   (CASSANDRA-541)
 * Ability to decommission a live node from the ring (CASSANDRA-435)
 * Semi-automatic loadbalancing via nodeprobe (CASSANDRA-192)
 * Add ability to set compaction thresholds at runtime via
   JMX / nodeprobe.  (CASSANDRA-465)
 * Add "comment" field to ColumnFamily definition. (CASSANDRA-481)
 * Additional JMX metrics (CASSANDRA-482)
 * JSON based export and import tools (several tickets)
 * Hinted Handoff fixes (several tickets)
 * Add key cache to improve read performance (CASSANDRA-423)
 * Simplified construction of custom ReplicationStrategy classes
   (CASSANDRA-497)
 * Graphical application (Swing) for ring integrity verification and
   visualization was added to contrib (CASSANDRA-252)
 * Add DCQUORUM, DCQUORUMSYNC consistency levels and corresponding
   ReplicationStrategy / EndpointSnitch classes.  Experimental.
   (CASSANDRA-492)
 * Web client interface added to contrib (CASSANDRA-457)
 * More-efficient flush for Random, CollatedOPP partitioners
   for normal writes (CASSANDRA-446) and bulk load (CASSANDRA-420)
 * Add MemtableFlushAfterMinutes, a global replacement for the old
   per-CF FlushPeriodInMinutes setting (CASSANDRA-463)
 * optimizations to slice reading (CASSANDRA-350) and supercolumn
   queries (CASSANDRA-510)
 * force binding to given listenaddress for nodes with multiple
   interfaces (CASSANDRA-546)
 * stress.py benchmarking tool improvements (several tickets)
 * optimized replica placement code (CASSANDRA-525)
 * faster log replay on restart (CASSANDRA-539, CASSANDRA-540)
 * optimized local-node writes (CASSANDRA-558)
 * added get_range_slice, deprecating get_key_range (CASSANDRA-344)
 * expose TimedOutException to thrift (CASSANDRA-563)


0.4.2
 * Add validation disallowing null keys (CASSANDRA-486)
 * Fix race conditions in TCPConnectionManager (CASSANDRA-487)
 * Fix using non-utf8-aware comparison as a sanity check.
   (CASSANDRA-493)
 * Improve default garbage collector options (CASSANDRA-504)
 * Add "nodeprobe flush" (CASSANDRA-505)
 * remove NotFoundException from get_slice throws list (CASSANDRA-518)
 * fix get (not get_slice) of entire supercolumn (CASSANDRA-508)
 * fix null token during bootstrap (CASSANDRA-501)


0.4.1
 * Fix FlushPeriod columnfamily configuration regression
   (CASSANDRA-455)
 * Fix long column name support (CASSANDRA-460)
 * Fix for serializing a row that only contains tombstones
   (CASSANDRA-458)
 * Fix for discarding unneeded commitlog segments (CASSANDRA-459)
 * Add SnapshotBeforeCompaction configuration option (CASSANDRA-426)
 * Fix compaction abort under insufficient disk space (CASSANDRA-473)
 * Fix reading subcolumn slice from tombstoned CF (CASSANDRA-484)
 * Fix race condition in RVH causing occasional NPE (CASSANDRA-478)


0.4.0
 * fix get_key_range problems when a node is down (CASSANDRA-440)
   and add UnavailableException to more Thrift methods
 * Add example EndPointSnitch contrib code (several tickets)


0.4.0 RC2
 * fix SSTable generation clash during compaction (CASSANDRA-418)
 * reject method calls with null parameters (CASSANDRA-308)
 * properly order ranges in nodeprobe output (CASSANDRA-421)
 * fix logging of certain errors on executor threads (CASSANDRA-425)


0.4.0 RC1
 * Bootstrap feature is live; use -b on startup (several tickets)
 * Added multiget api (CASSANDRA-70)
 * fix Deadlock with SelectorManager.doProcess and TcpConnection.write
   (CASSANDRA-392)
 * remove key cache b/c of concurrency bugs in third-party
   CLHM library (CASSANDRA-405)
 * update non-major compaction logic to use two threshold values
   (CASSANDRA-407)
 * add periodic / batch commitlog sync modes (several tickets)
 * inline BatchMutation into batch_insert params (CASSANDRA-403)
 * allow setting the logging level at runtime via mbean (CASSANDRA-402)
 * change default comparator to BytesType (CASSANDRA-400)
 * add forwards-compatible ConsistencyLevel parameter to get_key_range
   (CASSANDRA-322)
 * r/m special case of blocking for local destination when writing with
   ConsistencyLevel.ZERO (CASSANDRA-399)
 * Fixes to make BinaryMemtable [bulk load interface] useful (CASSANDRA-337);
   see contrib/bmt_example for an example of using it.
 * More JMX properties added (several tickets)
 * Thrift changes (several tickets)
    - Merged _super get methods with the normal ones; return values
      are now of ColumnOrSuperColumn.
    - Similarly, merged batch_insert_super into batch_insert.



0.4.0 beta
 * On-disk data format has changed to allow billions of keys/rows per
   node instead of only millions
 * Multi-keyspace support
 * Scan all sstables for all queries to avoid situations where
   different types of operation on the same ColumnFamily could
   disagree on what data was present
 * Snapshot support via JMX
 * Thrift API has changed a _lot_:
    - removed time-sorted CFs; instead, user-defined comparators
      may be defined on the column names, which are now byte arrays.
      Default comparators are provided for UTF8, Bytes, Ascii, Long (i64),
      and UUID types.
    - removed colon-delimited strings in thrift api in favor of explicit
      structs such as ColumnPath, ColumnParent, etc.  Also normalized
      thrift struct and argument naming.
    - Added columnFamily argument to get_key_range.
    - Change signature of get_slice to accept starting and ending
      columns as well as an offset.  (This allows use of indexes.)
      Added "ascending" flag to allow reasonably-efficient reverse
      scans as well.  Removed get_slice_by_range as redundant.
    - get_key_range operates on one CF at a time
    - changed `block` boolean on insert methods to ConsistencyLevel enum,
      with options of NONE, ONE, QUORUM, and ALL.
    - added similar consistency_level parameter to read methods
    - column-name-set slice with no names given now returns zero columns
      instead of all of them.  ("all" can run your server out of memory.
      use a range-based slice with a high max column count instead.)
 * Removed the web interface. Node information can now be obtained by
   using the newly introduced nodeprobe utility.
 * More JMX stats
 * Remove magic values from internals (e.g. special key to indicate
   when to flush memtables)
 * Rename configuration "table" to "keyspace"
 * Moved to crash-only design; no more shutdown (just kill the process)
 * Lots of bug fixes

Full list of issues resolved in 0.4 is at https://issues.apache.org/jira/secure/IssueNavigator.jspa?reset=true&&pid=12310865&fixfor=12313862&resolution=1&sorter/field=issuekey&sorter/order=DESC


0.3.0 RC3
 * Fix potential deadlock under load in TCPConnection.
   (CASSANDRA-220)


0.3.0 RC2
 * Fix possible data loss when server is stopped after replaying
   log but before new inserts force memtable flush.
   (CASSANDRA-204)
 * Added BUGS file


0.3.0 RC1
 * Range queries on keys, including user-defined key collation
 * Remove support
 * Workarounds for a weird bug in JDK select/register that seems
   particularly common on VM environments. Cassandra should deploy
   fine on EC2 now
 * Much improved infrastructure: the beginnings of a decent test suite
   ("ant test" for unit tests; "nosetests" for system tests), code
   coverage reporting, etc.
 * Expanded node status reporting via JMX
 * Improved error reporting/logging on both server and client
 * Reduced memory footprint in default configuration
 * Combined blocking and non-blocking versions of insert APIs
 * Added FlushPeriodInMinutes configuration parameter to force
   flushing of infrequently-updated ColumnFamilies<|MERGE_RESOLUTION|>--- conflicted
+++ resolved
@@ -1,4 +1,3 @@
-<<<<<<< HEAD
 3.10
  * Make cassandra.yaml docs for batch_size_*_threshold_in_kb reflect changes in CASSANDRA-10876 (CASSANDRA-12761)
  * cqlsh fails to format collections when using aliases (CASSANDRA-11534)
@@ -82,10 +81,7 @@
  * Remove compaction Severity from DynamicEndpointSnitch (CASSANDRA-11738)
  * Restore resumable hints delivery (CASSANDRA-11960)
 Merged from 3.0:
-=======
-3.0.10
  * Improve avg aggregate functions (CASSANDRA-12417)
->>>>>>> 7872318d
  * Preserve quoted reserved keyword column names in MV creation (CASSANDRA-11803)
  * nodetool stopdaemon errors out (CASSANDRA-12646)
  * Split materialized view mutations on build to prevent OOM (CASSANDRA-12268)
