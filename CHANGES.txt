2.0.8
 * Set JMX RMI port to 7199 (CASSANDRA-7087)
 * Use LOCAL_QUORUM for data reads at LOCAL_SERIAL (CASSANDRA-6939)
 * Log a warning for large batches (CASSANDRA-6487)
 * Queries on compact tables can return more rows that requested (CASSANDRA-7052)
 * USING TIMESTAMP for batches does not work (CASSANDRA-7053)
 * Fix performance regression from CASSANDRA-5614 (CASSANDRA-6949)
 * Merge groupable mutations in TriggerExecutor#execute() (CASSANDRA-7047)
 * Fix CFMetaData#getColumnDefinitionFromColumnName() (CASSANDRA-7074)
 * Plug holes in resource release when wiring up StreamSession (CASSANDRA-7073)
Merged from 1.2:
 * Fix nodetool display with vnodes (CASSANDRA-7082)
 * Fix schema concurrency exceptions (CASSANDRA-6841)
 * Fix BatchlogManager#deleteBatch() use of millisecond timsestamps
   (CASSANDRA-6822)
 * Continue assassinating even if the endpoint vanishes (CASSANDRA-6787)
 * Schedule schema pulls on change (CASSANDRA-6971)
 * Non-droppable verbs shouldn't be dropped from OTC (CASSANDRA-6980)
 * Shutdown batchlog executor in SS#drain() (CASSANDRA-7025)
 * Fix batchlog to account for CF truncation records (CASSANDRA-6999)
 * Fix CQLSH parsing of functions and BLOB literals (CASSANDRA-7018)
 * Require nodetool rebuild_index to specify index names (CASSANDRA-7038)
 * Ensure that batchlog and hint timeouts do not produce hints (CASSANDRA-7058)
 * Always clean up references in SerializingCache (CASSANDRA-6994)
<<<<<<< HEAD
 * Don't shut MessagingService down when replacing a node (CASSANDRA-6476)
=======
 * fix npe when doing -Dcassandra.fd_initial_value_ms (CASSANDRA-6751)
>>>>>>> 7f019804


2.0.7
 * Put nodes in hibernate when join_ring is false (CASSANDRA-6961)
 * Avoid early loading of non-system keyspaces before compaction-leftovers 
   cleanup at startup (CASSANDRA-6913)
 * Restrict Windows to parallel repairs (CASSANDRA-6907)
 * (Hadoop) Allow manually specifying start/end tokens in CFIF (CASSANDRA-6436)
 * Fix NPE in MeteredFlusher (CASSANDRA-6820)
 * Fix race processing range scan responses (CASSANDRA-6820)
 * Allow deleting snapshots from dropped keyspaces (CASSANDRA-6821)
 * Add uuid() function (CASSANDRA-6473)
 * Omit tombstones from schema digests (CASSANDRA-6862)
 * Include correct consistencyLevel in LWT timeout (CASSANDRA-6884)
 * Lower chances for losing new SSTables during nodetool refresh and
   ColumnFamilyStore.loadNewSSTables (CASSANDRA-6514)
 * Add support for DELETE ... IF EXISTS to CQL3 (CASSANDRA-5708)
 * Update hadoop_cql3_word_count example (CASSANDRA-6793)
 * Fix handling of RejectedExecution in sync Thrift server (CASSANDRA-6788)
 * Log more information when exceeding tombstone_warn_threshold (CASSANDRA-6865)
 * Fix truncate to not abort due to unreachable fat clients (CASSANDRA-6864)
 * Fix schema concurrency exceptions (CASSANDRA-6841)
 * Fix leaking validator FH in StreamWriter (CASSANDRA-6832)
 * Fix saving triggers to schema (CASSANDRA-6789)
 * Fix trigger mutations when base mutation list is immutable (CASSANDRA-6790)
 * Fix accounting in FileCacheService to allow re-using RAR (CASSANDRA-6838)
 * Fix static counter columns (CASSANDRA-6827)
 * Restore expiring->deleted (cell) compaction optimization (CASSANDRA-6844)
 * Fix CompactionManager.needsCleanup (CASSANDRA-6845)
 * Correctly compare BooleanType values other than 0 and 1 (CASSANDRA-6779)
 * Read message id as string from earlier versions (CASSANDRA-6840)
 * Properly use the Paxos consistency for (non-protocol) batch (CASSANDRA-6837)
 * Add paranoid disk failure option (CASSANDRA-6646)
 * Improve PerRowSecondaryIndex performance (CASSANDRA-6876)
 * Extend triggers to support CAS updates (CASSANDRA-6882)
 * Static columns with IF NOT EXISTS don't always work as expected (CASSANDRA-6873)
 * Fix paging with SELECT DISTINCT (CASSANDRA-6857)
 * Fix UnsupportedOperationException on CAS timeout (CASSANDRA-6923)
 * Improve MeteredFlusher handling of MF-unaffected column families
   (CASSANDRA-6867)
 * Add CqlRecordReader using native pagination (CASSANDRA-6311)
 * Add QueryHandler interface (CASSANDRA-6659)
 * Track liveRatio per-memtable, not per-CF (CASSANDRA-6945)
 * Make sure upgradesstables keeps sstable level (CASSANDRA-6958)
 * Fix LIMIT with static columns (CASSANDRA-6956)
 * Fix clash with CQL column name in thrift validation (CASSANDRA-6892)
 * Fix error with super columns in mixed 1.2-2.0 clusters (CASSANDRA-6966)
 * Fix bad skip of sstables on slice query with composite start/finish (CASSANDRA-6825)
 * Fix unintended update with conditional statement (CASSANDRA-6893)
 * Fix map element access in IF (CASSANDRA-6914)
 * Avoid costly range calculations for range queries on system keyspaces
   (CASSANDRA-6906)
 * Fix SSTable not released if stream session fails (CASSANDRA-6818)
 * Avoid build failure due to ANTLR timeout (CASSANDRA-6991)
Merged from 1.2:
 * Add UNLOGGED, COUNTER options to BATCH documentation (CASSANDRA-6816)
 * add extra SSL cipher suites (CASSANDRA-6613)
 * fix nodetool getsstables for blob PK (CASSANDRA-6803)
 * Fix BatchlogManager#deleteBatch() use of millisecond timestamps
   (CASSANDRA-6822)
 * Continue assassinating even if the endpoint vanishes (CASSANDRA-6787)
 * Schedule schema pulls on change (CASSANDRA-6971)
 * Non-droppable verbs shouldn't be dropped from OTC (CASSANDRA-6980)
 * Shutdown batchlog executor in SS#drain() (CASSANDRA-7025)
 * Properly load trustore in the native protocol (CASSANDRA-6847)


2.0.6
 * Avoid race-prone second "scrub" of system keyspace (CASSANDRA-6797)
 * Pool CqlRecordWriter clients by inetaddress rather than Range
   (CASSANDRA-6665)
 * Fix compaction_history timestamps (CASSANDRA-6784)
 * Compare scores of full replica ordering in DES (CASSANDRA-6683)
 * fix CME in SessionInfo updateProgress affecting netstats (CASSANDRA-6577)
 * Allow repairing between specific replicas (CASSANDRA-6440)
 * Allow per-dc enabling of hints (CASSANDRA-6157)
 * Add compatibility for Hadoop 0.2.x (CASSANDRA-5201)
 * Fix EstimatedHistogram races (CASSANDRA-6682)
 * Failure detector correctly converts initial value to nanos (CASSANDRA-6658)
 * Add nodetool taketoken to relocate vnodes (CASSANDRA-4445)
 * Fix upgradesstables NPE for non-CF-based indexes (CASSANDRA-6645)
 * Improve nodetool cfhistograms formatting (CASSANDRA-6360)
 * Expose bulk loading progress over JMX (CASSANDRA-4757)
 * Correctly handle null with IF conditions and TTL (CASSANDRA-6623)
 * Account for range/row tombstones in tombstone drop
   time histogram (CASSANDRA-6522)
 * Stop CommitLogSegment.close() from calling sync() (CASSANDRA-6652)
 * Make commitlog failure handling configurable (CASSANDRA-6364)
 * Avoid overlaps in LCS (CASSANDRA-6688)
 * Improve support for paginating over composites (CASSANDRA-4851)
 * Fix count(*) queries in a mixed cluster (CASSANDRA-6707)
 * Improve repair tasks(snapshot, differencing) concurrency (CASSANDRA-6566)
 * Fix replaying pre-2.0 commit logs (CASSANDRA-6714)
 * Add static columns to CQL3 (CASSANDRA-6561)
 * Optimize single partition batch statements (CASSANDRA-6737)
 * Disallow post-query re-ordering when paging (CASSANDRA-6722)
 * Fix potential paging bug with deleted columns (CASSANDRA-6748)
 * Fix NPE on BulkLoader caused by losing StreamEvent (CASSANDRA-6636)
 * Fix truncating compression metadata (CASSANDRA-6791)
 * Fix UPDATE updating PRIMARY KEY columns implicitly (CASSANDRA-6782)
 * Fix IllegalArgumentException when updating from 1.2 with SuperColumns
   (CASSANDRA-6733)
 * FBUtilities.singleton() should use the CF comparator (CASSANDRA-6778)
 * Fix CQLSStableWriter.addRow(Map<String, Object>) (CASSANDRA-6526)
 * Fix HSHA server introducing corrupt data (CASSANDRA-6285)
 * Fix CAS conditions for COMPACT STORAGE tables (CASSANDRA-6813)
Merged from 1.2:
 * Add CMSClassUnloadingEnabled JVM option (CASSANDRA-6541)
 * Catch memtable flush exceptions during shutdown (CASSANDRA-6735)
 * Fix broken streams when replacing with same IP (CASSANDRA-6622)
 * Fix upgradesstables NPE for non-CF-based indexes (CASSANDRA-6645)
 * Fix partition and range deletes not triggering flush (CASSANDRA-6655)
 * Fix mean cells and mean row size per sstable calculations (CASSANDRA-6667)
 * Compact hints after partial replay to clean out tombstones (CASSANDRA-6666)
 * Log USING TTL/TIMESTAMP in a counter update warning (CASSANDRA-6649)
 * Don't exchange schema between nodes with different versions (CASSANDRA-6695)
 * Use real node messaging versions for schema exchange decisions (CASSANDRA-6700)
 * IN on the last clustering columns + ORDER BY DESC yield no results (CASSANDRA-6701)
 * Fix SecondaryIndexManager#deleteFromIndexes() (CASSANDRA-6711)
 * Fix snapshot repair not snapshotting coordinator itself (CASSANDRA-6713)
 * Support negative timestamps for CQL3 dates in query string (CASSANDRA-6718)
 * Avoid NPEs when receiving table changes for an unknown keyspace (CASSANDRA-5631)
 * Fix bootstrapping when there is no schema (CASSANDRA-6685)


2.0.5
 * Reduce garbage generated by bloom filter lookups (CASSANDRA-6609)
 * Add ks.cf names to tombstone logging (CASSANDRA-6597)
 * Use LOCAL_QUORUM for LWT operations at LOCAL_SERIAL (CASSANDRA-6495)
 * Wait for gossip to settle before accepting client connections (CASSANDRA-4288)
 * Delete unfinished compaction incrementally (CASSANDRA-6086)
 * Allow specifying custom secondary index options in CQL3 (CASSANDRA-6480)
 * Improve replica pinning for cache efficiency in DES (CASSANDRA-6485)
 * Fix LOCAL_SERIAL from thrift (CASSANDRA-6584)
 * Don't special case received counts in CAS timeout exceptions (CASSANDRA-6595)
 * Add support for 2.1 global counter shards (CASSANDRA-6505)
 * Fix NPE when streaming connection is not yet established (CASSANDRA-6210)
 * Avoid rare duplicate read repair triggering (CASSANDRA-6606)
 * Fix paging discardFirst (CASSANDRA-6555)
 * Fix ArrayIndexOutOfBoundsException in 2ndary index query (CASSANDRA-6470)
 * Release sstables upon rebuilding 2i (CASSANDRA-6635)
 * Add AbstractCompactionStrategy.startup() method (CASSANDRA-6637)
 * SSTableScanner may skip rows during cleanup (CASSANDRA-6638)
 * sstables from stalled repair sessions can resurrect deleted data (CASSANDRA-6503)
 * Switch stress to use ITransportFactory (CASSANDRA-6641)
 * Fix IllegalArgumentException during prepare (CASSANDRA-6592)
 * Fix possible loss of 2ndary index entries during compaction (CASSANDRA-6517)
 * Fix direct Memory on architectures that do not support unaligned long access
   (CASSANDRA-6628)
 * Let scrub optionally skip broken counter partitions (CASSANDRA-5930)
Merged from 1.2:
 * fsync compression metadata (CASSANDRA-6531)
 * Validate CF existence on execution for prepared statement (CASSANDRA-6535)
 * Add ability to throttle batchlog replay (CASSANDRA-6550)
 * Fix executing LOCAL_QUORUM with SimpleStrategy (CASSANDRA-6545)
 * Avoid StackOverflow when using large IN queries (CASSANDRA-6567)
 * Nodetool upgradesstables includes secondary indexes (CASSANDRA-6598)
 * Paginate batchlog replay (CASSANDRA-6569)
 * skip blocking on streaming during drain (CASSANDRA-6603)
 * Improve error message when schema doesn't match loaded sstable (CASSANDRA-6262)
 * Add properties to adjust FD initial value and max interval (CASSANDRA-4375)
 * Fix preparing with batch and delete from collection (CASSANDRA-6607)
 * Fix ABSC reverse iterator's remove() method (CASSANDRA-6629)
 * Handle host ID conflicts properly (CASSANDRA-6615)
 * Move handling of migration event source to solve bootstrap race. (CASSANDRA-6648)
 * Make sure compaction throughput value doesn't overflow with int math (CASSANDRA-6647)


2.0.4
 * Allow removing snapshots of no-longer-existing CFs (CASSANDRA-6418)
 * add StorageService.stopDaemon() (CASSANDRA-4268)
 * add IRE for invalid CF supplied to get_count (CASSANDRA-5701)
 * add client encryption support to sstableloader (CASSANDRA-6378)
 * Fix accept() loop for SSL sockets post-shutdown (CASSANDRA-6468)
 * Fix size-tiered compaction in LCS L0 (CASSANDRA-6496)
 * Fix assertion failure in filterColdSSTables (CASSANDRA-6483)
 * Fix row tombstones in larger-than-memory compactions (CASSANDRA-6008)
 * Fix cleanup ClassCastException (CASSANDRA-6462)
 * Reduce gossip memory use by interning VersionedValue strings (CASSANDRA-6410)
 * Allow specifying datacenters to participate in a repair (CASSANDRA-6218)
 * Fix divide-by-zero in PCI (CASSANDRA-6403)
 * Fix setting last compacted key in the wrong level for LCS (CASSANDRA-6284)
 * Add millisecond precision formats to the timestamp parser (CASSANDRA-6395)
 * Expose a total memtable size metric for a CF (CASSANDRA-6391)
 * cqlsh: handle symlinks properly (CASSANDRA-6425)
 * Fix potential infinite loop when paging query with IN (CASSANDRA-6464)
 * Fix assertion error in AbstractQueryPager.discardFirst (CASSANDRA-6447)
 * Fix streaming older SSTable yields unnecessary tombstones (CASSANDRA-6527)
Merged from 1.2:
 * Improved error message on bad properties in DDL queries (CASSANDRA-6453)
 * Randomize batchlog candidates selection (CASSANDRA-6481)
 * Fix thundering herd on endpoint cache invalidation (CASSANDRA-6345, 6485)
 * Improve batchlog write performance with vnodes (CASSANDRA-6488)
 * cqlsh: quote single quotes in strings inside collections (CASSANDRA-6172)
 * Improve gossip performance for typical messages (CASSANDRA-6409)
 * Throw IRE if a prepared statement has more markers than supported 
   (CASSANDRA-5598)
 * Expose Thread metrics for the native protocol server (CASSANDRA-6234)
 * Change snapshot response message verb to INTERNAL to avoid dropping it 
   (CASSANDRA-6415)
 * Warn when collection read has > 65K elements (CASSANDRA-5428)
 * Fix cache persistence when both row and key cache are enabled 
   (CASSANDRA-6413)
 * (Hadoop) add describe_local_ring (CASSANDRA-6268)
 * Fix handling of concurrent directory creation failure (CASSANDRA-6459)
 * Allow executing CREATE statements multiple times (CASSANDRA-6471)
 * Don't send confusing info with timeouts (CASSANDRA-6491)
 * Don't resubmit counter mutation runnables internally (CASSANDRA-6427)
 * Don't drop local mutations without a hint (CASSANDRA-6510)
 * Don't allow null max_hint_window_in_ms (CASSANDRA-6419)
 * Validate SliceRange start and finish lengths (CASSANDRA-6521)


2.0.3
 * Fix FD leak on slice read path (CASSANDRA-6275)
 * Cancel read meter task when closing SSTR (CASSANDRA-6358)
 * free off-heap IndexSummary during bulk (CASSANDRA-6359)
 * Recover from IOException in accept() thread (CASSANDRA-6349)
 * Improve Gossip tolerance of abnormally slow tasks (CASSANDRA-6338)
 * Fix trying to hint timed out counter writes (CASSANDRA-6322)
 * Allow restoring specific columnfamilies from archived CL (CASSANDRA-4809)
 * Avoid flushing compaction_history after each operation (CASSANDRA-6287)
 * Fix repair assertion error when tombstones expire (CASSANDRA-6277)
 * Skip loading corrupt key cache (CASSANDRA-6260)
 * Fixes for compacting larger-than-memory rows (CASSANDRA-6274)
 * Compact hottest sstables first and optionally omit coldest from
   compaction entirely (CASSANDRA-6109)
 * Fix modifying column_metadata from thrift (CASSANDRA-6182)
 * cqlsh: fix LIST USERS output (CASSANDRA-6242)
 * Add IRequestSink interface (CASSANDRA-6248)
 * Update memtable size while flushing (CASSANDRA-6249)
 * Provide hooks around CQL2/CQL3 statement execution (CASSANDRA-6252)
 * Require Permission.SELECT for CAS updates (CASSANDRA-6247)
 * New CQL-aware SSTableWriter (CASSANDRA-5894)
 * Reject CAS operation when the protocol v1 is used (CASSANDRA-6270)
 * Correctly throw error when frame too large (CASSANDRA-5981)
 * Fix serialization bug in PagedRange with 2ndary indexes (CASSANDRA-6299)
 * Fix CQL3 table validation in Thrift (CASSANDRA-6140)
 * Fix bug missing results with IN clauses (CASSANDRA-6327)
 * Fix paging with reversed slices (CASSANDRA-6343)
 * Set minTimestamp correctly to be able to drop expired sstables (CASSANDRA-6337)
 * Support NaN and Infinity as float literals (CASSANDRA-6003)
 * Remove RF from nodetool ring output (CASSANDRA-6289)
 * Fix attempting to flush empty rows (CASSANDRA-6374)
 * Fix potential out of bounds exception when paging (CASSANDRA-6333)
Merged from 1.2:
 * Optimize FD phi calculation (CASSANDRA-6386)
 * Improve initial FD phi estimate when starting up (CASSANDRA-6385)
 * Don't list CQL3 table in CLI describe even if named explicitely 
   (CASSANDRA-5750)
 * Invalidate row cache when dropping CF (CASSANDRA-6351)
 * add non-jamm path for cached statements (CASSANDRA-6293)
 * (Hadoop) Require CFRR batchSize to be at least 2 (CASSANDRA-6114)
 * Fix altering column types (CASSANDRA-6185)
 * cqlsh: fix CREATE/ALTER WITH completion (CASSANDRA-6196)
 * add windows bat files for shell commands (CASSANDRA-6145)
 * Fix potential stack overflow during range tombstones insertion (CASSANDRA-6181)
 * (Hadoop) Make LOCAL_ONE the default consistency level (CASSANDRA-6214)
 * Require logging in for Thrift CQL2/3 statement preparation (CASSANDRA-6254)
 * restrict max_num_tokens to 1536 (CASSANDRA-6267)
 * Nodetool gets default JMX port from cassandra-env.sh (CASSANDRA-6273)
 * make calculatePendingRanges asynchronous (CASSANDRA-6244)
 * Remove blocking flushes in gossip thread (CASSANDRA-6297)
 * Fix potential socket leak in connectionpool creation (CASSANDRA-6308)
 * Allow LOCAL_ONE/LOCAL_QUORUM to work with SimpleStrategy (CASSANDRA-6238)
 * cqlsh: handle 'null' as session duration (CASSANDRA-6317)
 * Fix json2sstable handling of range tombstones (CASSANDRA-6316)
 * Fix missing one row in reverse query (CASSANDRA-6330)
 * Fix reading expired row value from row cache (CASSANDRA-6325)
 * Fix AssertionError when doing set element deletion (CASSANDRA-6341)
 * Make CL code for the native protocol match the one in C* 2.0
   (CASSANDRA-6347)
 * Disallow altering CQL3 table from thrift (CASSANDRA-6370)
 * Fix size computation of prepared statement (CASSANDRA-6369)


2.0.2
 * Update FailureDetector to use nanontime (CASSANDRA-4925)
 * Fix FileCacheService regressions (CASSANDRA-6149)
 * Never return WriteTimeout for CL.ANY (CASSANDRA-6132)
 * Fix race conditions in bulk loader (CASSANDRA-6129)
 * Add configurable metrics reporting (CASSANDRA-4430)
 * drop queries exceeding a configurable number of tombstones (CASSANDRA-6117)
 * Track and persist sstable read activity (CASSANDRA-5515)
 * Fixes for speculative retry (CASSANDRA-5932, CASSANDRA-6194)
 * Improve memory usage of metadata min/max column names (CASSANDRA-6077)
 * Fix thrift validation refusing row markers on CQL3 tables (CASSANDRA-6081)
 * Fix insertion of collections with CAS (CASSANDRA-6069)
 * Correctly send metadata on SELECT COUNT (CASSANDRA-6080)
 * Track clients' remote addresses in ClientState (CASSANDRA-6070)
 * Create snapshot dir if it does not exist when migrating
   leveled manifest (CASSANDRA-6093)
 * make sequential nodetool repair the default (CASSANDRA-5950)
 * Add more hooks for compaction strategy implementations (CASSANDRA-6111)
 * Fix potential NPE on composite 2ndary indexes (CASSANDRA-6098)
 * Delete can potentially be skipped in batch (CASSANDRA-6115)
 * Allow alter keyspace on system_traces (CASSANDRA-6016)
 * Disallow empty column names in cql (CASSANDRA-6136)
 * Use Java7 file-handling APIs and fix file moving on Windows (CASSANDRA-5383)
 * Save compaction history to system keyspace (CASSANDRA-5078)
 * Fix NPE if StorageService.getOperationMode() is executed before full startup (CASSANDRA-6166)
 * CQL3: support pre-epoch longs for TimestampType (CASSANDRA-6212)
 * Add reloadtriggers command to nodetool (CASSANDRA-4949)
 * cqlsh: ignore empty 'value alias' in DESCRIBE (CASSANDRA-6139)
 * Fix sstable loader (CASSANDRA-6205)
 * Reject bootstrapping if the node already exists in gossip (CASSANDRA-5571)
 * Fix NPE while loading paxos state (CASSANDRA-6211)
 * cqlsh: add SHOW SESSION <tracing-session> command (CASSANDRA-6228)
Merged from 1.2:
 * (Hadoop) Require CFRR batchSize to be at least 2 (CASSANDRA-6114)
 * Add a warning for small LCS sstable size (CASSANDRA-6191)
 * Add ability to list specific KS/CF combinations in nodetool cfstats (CASSANDRA-4191)
 * Mark CF clean if a mutation raced the drop and got it marked dirty (CASSANDRA-5946)
 * Add a LOCAL_ONE consistency level (CASSANDRA-6202)
 * Limit CQL prepared statement cache by size instead of count (CASSANDRA-6107)
 * Tracing should log write failure rather than raw exceptions (CASSANDRA-6133)
 * lock access to TM.endpointToHostIdMap (CASSANDRA-6103)
 * Allow estimated memtable size to exceed slab allocator size (CASSANDRA-6078)
 * Start MeteredFlusher earlier to prevent OOM during CL replay (CASSANDRA-6087)
 * Avoid sending Truncate command to fat clients (CASSANDRA-6088)
 * Allow cache-keys-to-save to be set at runtime (CASSANDRA-5980)
 * Allow where clause conditions to be in parenthesis (CASSANDRA-6037)
 * Do not open non-ssl storage port if encryption option is all (CASSANDRA-3916)
 * Move batchlog replay to its own executor (CASSANDRA-6079)
 * Add tombstone debug threshold and histogram (CASSANDRA-6042, 6057)
 * Enable tcp keepalive on incoming connections (CASSANDRA-4053)
 * Fix fat client schema pull NPE (CASSANDRA-6089)
 * Fix memtable flushing for indexed tables (CASSANDRA-6112)
 * Fix skipping columns with multiple slices (CASSANDRA-6119)
 * Expose connected thrift + native client counts (CASSANDRA-5084)
 * Optimize auth setup (CASSANDRA-6122)
 * Trace index selection (CASSANDRA-6001)
 * Update sstablesPerReadHistogram to use biased sampling (CASSANDRA-6164)
 * Log UnknownColumnfamilyException when closing socket (CASSANDRA-5725)
 * Properly error out on CREATE INDEX for counters table (CASSANDRA-6160)
 * Handle JMX notification failure for repair (CASSANDRA-6097)
 * (Hadoop) Fetch no more than 128 splits in parallel (CASSANDRA-6169)
 * stress: add username/password authentication support (CASSANDRA-6068)
 * Fix indexed queries with row cache enabled on parent table (CASSANDRA-5732)
 * Fix compaction race during columnfamily drop (CASSANDRA-5957)
 * Fix validation of empty column names for compact tables (CASSANDRA-6152)
 * Skip replaying mutations that pass CRC but fail to deserialize (CASSANDRA-6183)
 * Rework token replacement to use replace_address (CASSANDRA-5916)
 * Fix altering column types (CASSANDRA-6185)
 * cqlsh: fix CREATE/ALTER WITH completion (CASSANDRA-6196)
 * add windows bat files for shell commands (CASSANDRA-6145)
 * Fix potential stack overflow during range tombstones insertion (CASSANDRA-6181)
 * (Hadoop) Make LOCAL_ONE the default consistency level (CASSANDRA-6214)


2.0.1
 * Fix bug that could allow reading deleted data temporarily (CASSANDRA-6025)
 * Improve memory use defaults (CASSANDRA-6059)
 * Make ThriftServer more easlly extensible (CASSANDRA-6058)
 * Remove Hadoop dependency from ITransportFactory (CASSANDRA-6062)
 * add file_cache_size_in_mb setting (CASSANDRA-5661)
 * Improve error message when yaml contains invalid properties (CASSANDRA-5958)
 * Improve leveled compaction's ability to find non-overlapping L0 compactions
   to work on concurrently (CASSANDRA-5921)
 * Notify indexer of columns shadowed by range tombstones (CASSANDRA-5614)
 * Log Merkle tree stats (CASSANDRA-2698)
 * Switch from crc32 to adler32 for compressed sstable checksums (CASSANDRA-5862)
 * Improve offheap memcpy performance (CASSANDRA-5884)
 * Use a range aware scanner for cleanup (CASSANDRA-2524)
 * Cleanup doesn't need to inspect sstables that contain only local data
   (CASSANDRA-5722)
 * Add ability for CQL3 to list partition keys (CASSANDRA-4536)
 * Improve native protocol serialization (CASSANDRA-5664)
 * Upgrade Thrift to 0.9.1 (CASSANDRA-5923)
 * Require superuser status for adding triggers (CASSANDRA-5963)
 * Make standalone scrubber handle old and new style leveled manifest
   (CASSANDRA-6005)
 * Fix paxos bugs (CASSANDRA-6012, 6013, 6023)
 * Fix paged ranges with multiple replicas (CASSANDRA-6004)
 * Fix potential AssertionError during tracing (CASSANDRA-6041)
 * Fix NPE in sstablesplit (CASSANDRA-6027)
 * Migrate pre-2.0 key/value/column aliases to system.schema_columns
   (CASSANDRA-6009)
 * Paging filter empty rows too agressively (CASSANDRA-6040)
 * Support variadic parameters for IN clauses (CASSANDRA-4210)
 * cqlsh: return the result of CAS writes (CASSANDRA-5796)
 * Fix validation of IN clauses with 2ndary indexes (CASSANDRA-6050)
 * Support named bind variables in CQL (CASSANDRA-6033)
Merged from 1.2:
 * Allow cache-keys-to-save to be set at runtime (CASSANDRA-5980)
 * Avoid second-guessing out-of-space state (CASSANDRA-5605)
 * Tuning knobs for dealing with large blobs and many CFs (CASSANDRA-5982)
 * (Hadoop) Fix CQLRW for thrift tables (CASSANDRA-6002)
 * Fix possible divide-by-zero in HHOM (CASSANDRA-5990)
 * Allow local batchlog writes for CL.ANY (CASSANDRA-5967)
 * Upgrade metrics-core to version 2.2.0 (CASSANDRA-5947)
 * Add snitch, schema version, cluster, partitioner to JMX (CASSANDRA-5881)
 * Fix CqlRecordWriter with composite keys (CASSANDRA-5949)
 * Add snitch, schema version, cluster, partitioner to JMX (CASSANDRA-5881)
 * Allow disabling SlabAllocator (CASSANDRA-5935)
 * Make user-defined compaction JMX blocking (CASSANDRA-4952)
 * Fix streaming does not transfer wrapped range (CASSANDRA-5948)
 * Fix loading index summary containing empty key (CASSANDRA-5965)
 * Correctly handle limits in CompositesSearcher (CASSANDRA-5975)
 * Pig: handle CQL collections (CASSANDRA-5867)
 * Pass the updated cf to the PRSI index() method (CASSANDRA-5999)
 * Allow empty CQL3 batches (as no-op) (CASSANDRA-5994)
 * Support null in CQL3 functions (CASSANDRA-5910)
 * Replace the deprecated MapMaker with CacheLoader (CASSANDRA-6007)
 * Add SSTableDeletingNotification to DataTracker (CASSANDRA-6010)
 * Fix snapshots in use get deleted during snapshot repair (CASSANDRA-6011)
 * Move hints and exception count to o.a.c.metrics (CASSANDRA-6017)
 * Fix memory leak in snapshot repair (CASSANDRA-6047)
 * Fix sstable2sjon for CQL3 tables (CASSANDRA-5852)


2.0.0
 * Fix thrift validation when inserting into CQL3 tables (CASSANDRA-5138)
 * Fix periodic memtable flushing behavior with clean memtables (CASSANDRA-5931)
 * Fix dateOf() function for pre-2.0 timestamp columns (CASSANDRA-5928)
 * Fix SSTable unintentionally loads BF when opened for batch (CASSANDRA-5938)
 * Add stream session progress to JMX (CASSANDRA-4757)
 * Fix NPE during CAS operation (CASSANDRA-5925)
Merged from 1.2:
 * Fix getBloomFilterDiskSpaceUsed for AlwaysPresentFilter (CASSANDRA-5900)
 * Don't announce schema version until we've loaded the changes locally
   (CASSANDRA-5904)
 * Fix to support off heap bloom filters size greater than 2 GB (CASSANDRA-5903)
 * Properly handle parsing huge map and set literals (CASSANDRA-5893)


2.0.0-rc2
 * enable vnodes by default (CASSANDRA-5869)
 * fix CAS contention timeout (CASSANDRA-5830)
 * fix HsHa to respect max frame size (CASSANDRA-4573)
 * Fix (some) 2i on composite components omissions (CASSANDRA-5851)
 * cqlsh: add DESCRIBE FULL SCHEMA variant (CASSANDRA-5880)
Merged from 1.2:
 * Correctly validate sparse composite cells in scrub (CASSANDRA-5855)
 * Add KeyCacheHitRate metric to CF metrics (CASSANDRA-5868)
 * cqlsh: add support for multiline comments (CASSANDRA-5798)
 * Handle CQL3 SELECT duplicate IN restrictions on clustering columns
   (CASSANDRA-5856)


2.0.0-rc1
 * improve DecimalSerializer performance (CASSANDRA-5837)
 * fix potential spurious wakeup in AsyncOneResponse (CASSANDRA-5690)
 * fix schema-related trigger issues (CASSANDRA-5774)
 * Better validation when accessing CQL3 table from thrift (CASSANDRA-5138)
 * Fix assertion error during repair (CASSANDRA-5801)
 * Fix range tombstone bug (CASSANDRA-5805)
 * DC-local CAS (CASSANDRA-5797)
 * Add a native_protocol_version column to the system.local table (CASSANRDA-5819)
 * Use index_interval from cassandra.yaml when upgraded (CASSANDRA-5822)
 * Fix buffer underflow on socket close (CASSANDRA-5792)
Merged from 1.2:
 * Fix reading DeletionTime from 1.1-format sstables (CASSANDRA-5814)
 * cqlsh: add collections support to COPY (CASSANDRA-5698)
 * retry important messages for any IOException (CASSANDRA-5804)
 * Allow empty IN relations in SELECT/UPDATE/DELETE statements (CASSANDRA-5626)
 * cqlsh: fix crashing on Windows due to libedit detection (CASSANDRA-5812)
 * fix bulk-loading compressed sstables (CASSANDRA-5820)
 * (Hadoop) fix quoting in CqlPagingRecordReader and CqlRecordWriter 
   (CASSANDRA-5824)
 * update default LCS sstable size to 160MB (CASSANDRA-5727)
 * Allow compacting 2Is via nodetool (CASSANDRA-5670)
 * Hex-encode non-String keys in OPP (CASSANDRA-5793)
 * nodetool history logging (CASSANDRA-5823)
 * (Hadoop) fix support for Thrift tables in CqlPagingRecordReader 
   (CASSANDRA-5752)
 * add "all time blocked" to StatusLogger output (CASSANDRA-5825)
 * Future-proof inter-major-version schema migrations (CASSANDRA-5845)
 * (Hadoop) add CqlPagingRecordReader support for ReversedType in Thrift table
   (CASSANDRA-5718)
 * Add -no-snapshot option to scrub (CASSANDRA-5891)
 * Fix to support off heap bloom filters size greater than 2 GB (CASSANDRA-5903)
 * Properly handle parsing huge map and set literals (CASSANDRA-5893)
 * Fix LCS L0 compaction may overlap in L1 (CASSANDRA-5907)
 * New sstablesplit tool to split large sstables offline (CASSANDRA-4766)
 * Fix potential deadlock in native protocol server (CASSANDRA-5926)
 * Disallow incompatible type change in CQL3 (CASSANDRA-5882)
Merged from 1.1:
 * Correctly validate sparse composite cells in scrub (CASSANDRA-5855)


2.0.0-beta2
 * Replace countPendingHints with Hints Created metric (CASSANDRA-5746)
 * Allow nodetool with no args, and with help to run without a server (CASSANDRA-5734)
 * Cleanup AbstractType/TypeSerializer classes (CASSANDRA-5744)
 * Remove unimplemented cli option schema-mwt (CASSANDRA-5754)
 * Support range tombstones in thrift (CASSANDRA-5435)
 * Normalize table-manipulating CQL3 statements' class names (CASSANDRA-5759)
 * cqlsh: add missing table options to DESCRIBE output (CASSANDRA-5749)
 * Fix assertion error during repair (CASSANDRA-5757)
 * Fix bulkloader (CASSANDRA-5542)
 * Add LZ4 compression to the native protocol (CASSANDRA-5765)
 * Fix bugs in the native protocol v2 (CASSANDRA-5770)
 * CAS on 'primary key only' table (CASSANDRA-5715)
 * Support streaming SSTables of old versions (CASSANDRA-5772)
 * Always respect protocol version in native protocol (CASSANDRA-5778)
 * Fix ConcurrentModificationException during streaming (CASSANDRA-5782)
 * Update deletion timestamp in Commit#updatesWithPaxosTime (CASSANDRA-5787)
 * Thrift cas() method crashes if input columns are not sorted (CASSANDRA-5786)
 * Order columns names correctly when querying for CAS (CASSANDRA-5788)
 * Fix streaming retry (CASSANDRA-5775)
Merged from 1.2:
 * if no seeds can be a reached a node won't start in a ring by itself (CASSANDRA-5768)
 * add cassandra.unsafesystem property (CASSANDRA-5704)
 * (Hadoop) quote identifiers in CqlPagingRecordReader (CASSANDRA-5763)
 * Add replace_node functionality for vnodes (CASSANDRA-5337)
 * Add timeout events to query traces (CASSANDRA-5520)
 * Fix serialization of the LEFT gossip value (CASSANDRA-5696)
 * Pig: support for cql3 tables (CASSANDRA-5234)
 * cqlsh: Don't show 'null' in place of empty values (CASSANDRA-5675)
 * Race condition in detecting version on a mixed 1.1/1.2 cluster
   (CASSANDRA-5692)
 * Fix skipping range tombstones with reverse queries (CASSANDRA-5712)
 * Expire entries out of ThriftSessionManager (CASSANDRA-5719)
 * Don't keep ancestor information in memory (CASSANDRA-5342)
 * cqlsh: fix handling of semicolons inside BATCH queries (CASSANDRA-5697)
 * Expose native protocol server status in nodetool info (CASSANDRA-5735)
 * Fix pathetic performance of range tombstones (CASSANDRA-5677)
 * Fix querying with an empty (impossible) range (CASSANDRA-5573)
 * cqlsh: handle CUSTOM 2i in DESCRIBE output (CASSANDRA-5760)
 * Fix minor bug in Range.intersects(Bound) (CASSANDRA-5771)
 * cqlsh: handle disabled compression in DESCRIBE output (CASSANDRA-5766)
 * Ensure all UP events are notified on the native protocol (CASSANDRA-5769)
 * Fix formatting of sstable2json with multiple -k arguments (CASSANDRA-5781)
 * Don't rely on row marker for queries in general to hide lost markers
   after TTL expires (CASSANDRA-5762)
 * Sort nodetool help output (CASSANDRA-5776)
 * Fix column expiring during 2 phases compaction (CASSANDRA-5799)
 * now() is being rejected in INSERTs when inside collections (CASSANDRA-5795)


2.0.0-beta1
 * Add support for indexing clustered columns (CASSANDRA-5125)
 * Removed on-heap row cache (CASSANDRA-5348)
 * use nanotime consistently for node-local timeouts (CASSANDRA-5581)
 * Avoid unnecessary second pass on name-based queries (CASSANDRA-5577)
 * Experimental triggers (CASSANDRA-1311)
 * JEMalloc support for off-heap allocation (CASSANDRA-3997)
 * Single-pass compaction (CASSANDRA-4180)
 * Removed token range bisection (CASSANDRA-5518)
 * Removed compatibility with pre-1.2.5 sstables and network messages
   (CASSANDRA-5511)
 * removed PBSPredictor (CASSANDRA-5455)
 * CAS support (CASSANDRA-5062, 5441, 5442, 5443, 5619, 5667)
 * Leveled compaction performs size-tiered compactions in L0 
   (CASSANDRA-5371, 5439)
 * Add yaml network topology snitch for mixed ec2/other envs (CASSANDRA-5339)
 * Log when a node is down longer than the hint window (CASSANDRA-4554)
 * Optimize tombstone creation for ExpiringColumns (CASSANDRA-4917)
 * Improve LeveledScanner work estimation (CASSANDRA-5250, 5407)
 * Replace compaction lock with runWithCompactionsDisabled (CASSANDRA-3430)
 * Change Message IDs to ints (CASSANDRA-5307)
 * Move sstable level information into the Stats component, removing the
   need for a separate Manifest file (CASSANDRA-4872)
 * avoid serializing to byte[] on commitlog append (CASSANDRA-5199)
 * make index_interval configurable per columnfamily (CASSANDRA-3961, CASSANDRA-5650)
 * add default_time_to_live (CASSANDRA-3974)
 * add memtable_flush_period_in_ms (CASSANDRA-4237)
 * replace supercolumns internally by composites (CASSANDRA-3237, 5123)
 * upgrade thrift to 0.9.0 (CASSANDRA-3719)
 * drop unnecessary keyspace parameter from user-defined compaction API 
   (CASSANDRA-5139)
 * more robust solution to incomplete compactions + counters (CASSANDRA-5151)
 * Change order of directory searching for c*.in.sh (CASSANDRA-3983)
 * Add tool to reset SSTable compaction level for LCS (CASSANDRA-5271)
 * Allow custom configuration loader (CASSANDRA-5045)
 * Remove memory emergency pressure valve logic (CASSANDRA-3534)
 * Reduce request latency with eager retry (CASSANDRA-4705)
 * cqlsh: Remove ASSUME command (CASSANDRA-5331)
 * Rebuild BF when loading sstables if bloom_filter_fp_chance
   has changed since compaction (CASSANDRA-5015)
 * remove row-level bloom filters (CASSANDRA-4885)
 * Change Kernel Page Cache skipping into row preheating (disabled by default)
   (CASSANDRA-4937)
 * Improve repair by deciding on a gcBefore before sending
   out TreeRequests (CASSANDRA-4932)
 * Add an official way to disable compactions (CASSANDRA-5074)
 * Reenable ALTER TABLE DROP with new semantics (CASSANDRA-3919)
 * Add binary protocol versioning (CASSANDRA-5436)
 * Swap THshaServer for TThreadedSelectorServer (CASSANDRA-5530)
 * Add alias support to SELECT statement (CASSANDRA-5075)
 * Don't create empty RowMutations in CommitLogReplayer (CASSANDRA-5541)
 * Use range tombstones when dropping cfs/columns from schema (CASSANDRA-5579)
 * cqlsh: drop CQL2/CQL3-beta support (CASSANDRA-5585)
 * Track max/min column names in sstables to be able to optimize slice
   queries (CASSANDRA-5514, CASSANDRA-5595, CASSANDRA-5600)
 * Binary protocol: allow batching already prepared statements (CASSANDRA-4693)
 * Allow preparing timestamp, ttl and limit in CQL3 queries (CASSANDRA-4450)
 * Support native link w/o JNA in Java7 (CASSANDRA-3734)
 * Use SASL authentication in binary protocol v2 (CASSANDRA-5545)
 * Replace Thrift HsHa with LMAX Disruptor based implementation (CASSANDRA-5582)
 * cqlsh: Add row count to SELECT output (CASSANDRA-5636)
 * Include a timestamp with all read commands to determine column expiration
   (CASSANDRA-5149)
 * Streaming 2.0 (CASSANDRA-5286, 5699)
 * Conditional create/drop ks/table/index statements in CQL3 (CASSANDRA-2737)
 * more pre-table creation property validation (CASSANDRA-5693)
 * Redesign repair messages (CASSANDRA-5426)
 * Fix ALTER RENAME post-5125 (CASSANDRA-5702)
 * Disallow renaming a 2ndary indexed column (CASSANDRA-5705)
 * Rename Table to Keyspace (CASSANDRA-5613)
 * Ensure changing column_index_size_in_kb on different nodes don't corrupt the
   sstable (CASSANDRA-5454)
 * Move resultset type information into prepare, not execute (CASSANDRA-5649)
 * Auto paging in binary protocol (CASSANDRA-4415, 5714)
 * Don't tie client side use of AbstractType to JDBC (CASSANDRA-4495)
 * Adds new TimestampType to replace DateType (CASSANDRA-5723, CASSANDRA-5729)
Merged from 1.2:
 * make starting native protocol server idempotent (CASSANDRA-5728)
 * Fix loading key cache when a saved entry is no longer valid (CASSANDRA-5706)
 * Fix serialization of the LEFT gossip value (CASSANDRA-5696)
 * cqlsh: Don't show 'null' in place of empty values (CASSANDRA-5675)
 * Race condition in detecting version on a mixed 1.1/1.2 cluster
   (CASSANDRA-5692)
 * Fix skipping range tombstones with reverse queries (CASSANDRA-5712)
 * Expire entries out of ThriftSessionManager (CASSANRDA-5719)
 * Don't keep ancestor information in memory (CASSANDRA-5342)
 * cqlsh: fix handling of semicolons inside BATCH queries (CASSANDRA-5697)


1.2.6
 * Fix tracing when operation completes before all responses arrive 
   (CASSANDRA-5668)
 * Fix cross-DC mutation forwarding (CASSANDRA-5632)
 * Reduce SSTableLoader memory usage (CASSANDRA-5555)
 * Scale hinted_handoff_throttle_in_kb to cluster size (CASSANDRA-5272)
 * (Hadoop) Add CQL3 input/output formats (CASSANDRA-4421, 5622)
 * (Hadoop) Fix InputKeyRange in CFIF (CASSANDRA-5536)
 * Fix dealing with ridiculously large max sstable sizes in LCS (CASSANDRA-5589)
 * Ignore pre-truncate hints (CASSANDRA-4655)
 * Move System.exit on OOM into a separate thread (CASSANDRA-5273)
 * Write row markers when serializing schema (CASSANDRA-5572)
 * Check only SSTables for the requested range when streaming (CASSANDRA-5569)
 * Improve batchlog replay behavior and hint ttl handling (CASSANDRA-5314)
 * Exclude localTimestamp from validation for tombstones (CASSANDRA-5398)
 * cqlsh: add custom prompt support (CASSANDRA-5539)
 * Reuse prepared statements in hot auth queries (CASSANDRA-5594)
 * cqlsh: add vertical output option (see EXPAND) (CASSANDRA-5597)
 * Add a rate limit option to stress (CASSANDRA-5004)
 * have BulkLoader ignore snapshots directories (CASSANDRA-5587) 
 * fix SnitchProperties logging context (CASSANDRA-5602)
 * Expose whether jna is enabled and memory is locked via JMX (CASSANDRA-5508)
 * cqlsh: fix COPY FROM with ReversedType (CASSANDRA-5610)
 * Allow creating CUSTOM indexes on collections (CASSANDRA-5615)
 * Evaluate now() function at execution time (CASSANDRA-5616)
 * Expose detailed read repair metrics (CASSANDRA-5618)
 * Correct blob literal + ReversedType parsing (CASSANDRA-5629)
 * Allow GPFS to prefer the internal IP like EC2MRS (CASSANDRA-5630)
 * fix help text for -tspw cassandra-cli (CASSANDRA-5643)
 * don't throw away initial causes exceptions for internode encryption issues 
   (CASSANDRA-5644)
 * Fix message spelling errors for cql select statements (CASSANDRA-5647)
 * Suppress custom exceptions thru jmx (CASSANDRA-5652)
 * Update CREATE CUSTOM INDEX syntax (CASSANDRA-5639)
 * Fix PermissionDetails.equals() method (CASSANDRA-5655)
 * Never allow partition key ranges in CQL3 without token() (CASSANDRA-5666)
 * Gossiper incorrectly drops AppState for an upgrading node (CASSANDRA-5660)
 * Connection thrashing during multi-region ec2 during upgrade, due to 
   messaging version (CASSANDRA-5669)
 * Avoid over reconnecting in EC2MRS (CASSANDRA-5678)
 * Fix ReadResponseSerializer.serializedSize() for digest reads (CASSANDRA-5476)
 * allow sstable2json on 2i CFs (CASSANDRA-5694)
Merged from 1.1:
 * Remove buggy thrift max message length option (CASSANDRA-5529)
 * Fix NPE in Pig's widerow mode (CASSANDRA-5488)
 * Add split size parameter to Pig and disable split combination (CASSANDRA-5544)


1.2.5
 * make BytesToken.toString only return hex bytes (CASSANDRA-5566)
 * Ensure that submitBackground enqueues at least one task (CASSANDRA-5554)
 * fix 2i updates with identical values and timestamps (CASSANDRA-5540)
 * fix compaction throttling bursty-ness (CASSANDRA-4316)
 * reduce memory consumption of IndexSummary (CASSANDRA-5506)
 * remove per-row column name bloom filters (CASSANDRA-5492)
 * Include fatal errors in trace events (CASSANDRA-5447)
 * Ensure that PerRowSecondaryIndex is notified of row-level deletes
   (CASSANDRA-5445)
 * Allow empty blob literals in CQL3 (CASSANDRA-5452)
 * Fix streaming RangeTombstones at column index boundary (CASSANDRA-5418)
 * Fix preparing statements when current keyspace is not set (CASSANDRA-5468)
 * Fix SemanticVersion.isSupportedBy minor/patch handling (CASSANDRA-5496)
 * Don't provide oldCfId for post-1.1 system cfs (CASSANDRA-5490)
 * Fix primary range ignores replication strategy (CASSANDRA-5424)
 * Fix shutdown of binary protocol server (CASSANDRA-5507)
 * Fix repair -snapshot not working (CASSANDRA-5512)
 * Set isRunning flag later in binary protocol server (CASSANDRA-5467)
 * Fix use of CQL3 functions with descending clustering order (CASSANDRA-5472)
 * Disallow renaming columns one at a time for thrift table in CQL3
   (CASSANDRA-5531)
 * cqlsh: add CLUSTERING ORDER BY support to DESCRIBE (CASSANDRA-5528)
 * Add custom secondary index support to CQL3 (CASSANDRA-5484)
 * Fix repair hanging silently on unexpected error (CASSANDRA-5229)
 * Fix Ec2Snitch regression introduced by CASSANDRA-5171 (CASSANDRA-5432)
 * Add nodetool enablebackup/disablebackup (CASSANDRA-5556)
 * cqlsh: fix DESCRIBE after case insensitive USE (CASSANDRA-5567)
Merged from 1.1
 * Remove buggy thrift max message length option (CASSANDRA-5529)
 * Add retry mechanism to OTC for non-droppable_verbs (CASSANDRA-5393)
 * Use allocator information to improve memtable memory usage estimate
   (CASSANDRA-5497)
 * Fix trying to load deleted row into row cache on startup (CASSANDRA-4463)
 * fsync leveled manifest to avoid corruption (CASSANDRA-5535)
 * Fix Bound intersection computation (CASSANDRA-5551)
 * sstablescrub now respects max memory size in cassandra.in.sh (CASSANDRA-5562)


1.2.4
 * Ensure that PerRowSecondaryIndex updates see the most recent values
   (CASSANDRA-5397)
 * avoid duplicate index entries ind PrecompactedRow and 
   ParallelCompactionIterable (CASSANDRA-5395)
 * remove the index entry on oldColumn when new column is a tombstone 
   (CASSANDRA-5395)
 * Change default stream throughput from 400 to 200 mbps (CASSANDRA-5036)
 * Gossiper logs DOWN for symmetry with UP (CASSANDRA-5187)
 * Fix mixing prepared statements between keyspaces (CASSANDRA-5352)
 * Fix consistency level during bootstrap - strike 3 (CASSANDRA-5354)
 * Fix transposed arguments in AlreadyExistsException (CASSANDRA-5362)
 * Improve asynchronous hint delivery (CASSANDRA-5179)
 * Fix Guava dependency version (12.0 -> 13.0.1) for Maven (CASSANDRA-5364)
 * Validate that provided CQL3 collection value are < 64K (CASSANDRA-5355)
 * Make upgradeSSTable skip current version sstables by default (CASSANDRA-5366)
 * Optimize min/max timestamp collection (CASSANDRA-5373)
 * Invalid streamId in cql binary protocol when using invalid CL 
   (CASSANDRA-5164)
 * Fix validation for IN where clauses with collections (CASSANDRA-5376)
 * Copy resultSet on count query to avoid ConcurrentModificationException 
   (CASSANDRA-5382)
 * Correctly typecheck in CQL3 even with ReversedType (CASSANDRA-5386)
 * Fix streaming compressed files when using encryption (CASSANDRA-5391)
 * cassandra-all 1.2.0 pom missing netty dependency (CASSANDRA-5392)
 * Fix writetime/ttl functions on null values (CASSANDRA-5341)
 * Fix NPE during cql3 select with token() (CASSANDRA-5404)
 * IndexHelper.skipBloomFilters won't skip non-SHA filters (CASSANDRA-5385)
 * cqlsh: Print maps ordered by key, sort sets (CASSANDRA-5413)
 * Add null syntax support in CQL3 for inserts (CASSANDRA-3783)
 * Allow unauthenticated set_keyspace() calls (CASSANDRA-5423)
 * Fix potential incremental backups race (CASSANDRA-5410)
 * Fix prepared BATCH statements with batch-level timestamps (CASSANDRA-5415)
 * Allow overriding superuser setup delay (CASSANDRA-5430)
 * cassandra-shuffle with JMX usernames and passwords (CASSANDRA-5431)
Merged from 1.1:
 * cli: Quote ks and cf names in schema output when needed (CASSANDRA-5052)
 * Fix bad default for min/max timestamp in SSTableMetadata (CASSANDRA-5372)
 * Fix cf name extraction from manifest in Directories.migrateFile() 
   (CASSANDRA-5242)
 * Support pluggable internode authentication (CASSANDRA-5401)


1.2.3
 * add check for sstable overlap within a level on startup (CASSANDRA-5327)
 * replace ipv6 colons in jmx object names (CASSANDRA-5298, 5328)
 * Avoid allocating SSTableBoundedScanner during repair when the range does 
   not intersect the sstable (CASSANDRA-5249)
 * Don't lowercase property map keys (this breaks NTS) (CASSANDRA-5292)
 * Fix composite comparator with super columns (CASSANDRA-5287)
 * Fix insufficient validation of UPDATE queries against counter cfs
   (CASSANDRA-5300)
 * Fix PropertyFileSnitch default DC/Rack behavior (CASSANDRA-5285)
 * Handle null values when executing prepared statement (CASSANDRA-5081)
 * Add netty to pom dependencies (CASSANDRA-5181)
 * Include type arguments in Thrift CQLPreparedResult (CASSANDRA-5311)
 * Fix compaction not removing columns when bf_fp_ratio is 1 (CASSANDRA-5182)
 * cli: Warn about missing CQL3 tables in schema descriptions (CASSANDRA-5309)
 * Re-enable unknown option in replication/compaction strategies option for
   backward compatibility (CASSANDRA-4795)
 * Add binary protocol support to stress (CASSANDRA-4993)
 * cqlsh: Fix COPY FROM value quoting and null handling (CASSANDRA-5305)
 * Fix repair -pr for vnodes (CASSANDRA-5329)
 * Relax CL for auth queries for non-default users (CASSANDRA-5310)
 * Fix AssertionError during repair (CASSANDRA-5245)
 * Don't announce migrations to pre-1.2 nodes (CASSANDRA-5334)
Merged from 1.1:
 * Fix trying to load deleted row into row cache on startup (CASSANDRA-4463)
 * Update offline scrub for 1.0 -> 1.1 directory structure (CASSANDRA-5195)
 * add tmp flag to Descriptor hashcode (CASSANDRA-4021)
 * fix logging of "Found table data in data directories" when only system tables
   are present (CASSANDRA-5289)
 * cli: Add JMX authentication support (CASSANDRA-5080)
 * nodetool: ability to repair specific range (CASSANDRA-5280)
 * Fix possible assertion triggered in SliceFromReadCommand (CASSANDRA-5284)
 * cqlsh: Add inet type support on Windows (ipv4-only) (CASSANDRA-4801)
 * Fix race when initializing ColumnFamilyStore (CASSANDRA-5350)
 * Add UseTLAB JVM flag (CASSANDRA-5361)


1.2.2
 * fix potential for multiple concurrent compactions of the same sstables
   (CASSANDRA-5256)
 * avoid no-op caching of byte[] on commitlog append (CASSANDRA-5199)
 * fix symlinks under data dir not working (CASSANDRA-5185)
 * fix bug in compact storage metadata handling (CASSANDRA-5189)
 * Validate login for USE queries (CASSANDRA-5207)
 * cli: remove default username and password (CASSANDRA-5208)
 * configure populate_io_cache_on_flush per-CF (CASSANDRA-4694)
 * allow configuration of internode socket buffer (CASSANDRA-3378)
 * Make sstable directory picking blacklist-aware again (CASSANDRA-5193)
 * Correctly expire gossip states for edge cases (CASSANDRA-5216)
 * Improve handling of directory creation failures (CASSANDRA-5196)
 * Expose secondary indicies to the rest of nodetool (CASSANDRA-4464)
 * Binary protocol: avoid sending notification for 0.0.0.0 (CASSANDRA-5227)
 * add UseCondCardMark XX jvm settings on jdk 1.7 (CASSANDRA-4366)
 * CQL3 refactor to allow conversion function (CASSANDRA-5226)
 * Fix drop of sstables in some circumstance (CASSANDRA-5232)
 * Implement caching of authorization results (CASSANDRA-4295)
 * Add support for LZ4 compression (CASSANDRA-5038)
 * Fix missing columns in wide rows queries (CASSANDRA-5225)
 * Simplify auth setup and make system_auth ks alterable (CASSANDRA-5112)
 * Stop compactions from hanging during bootstrap (CASSANDRA-5244)
 * fix compressed streaming sending extra chunk (CASSANDRA-5105)
 * Add CQL3-based implementations of IAuthenticator and IAuthorizer
   (CASSANDRA-4898)
 * Fix timestamp-based tomstone removal logic (CASSANDRA-5248)
 * cli: Add JMX authentication support (CASSANDRA-5080)
 * Fix forceFlush behavior (CASSANDRA-5241)
 * cqlsh: Add username autocompletion (CASSANDRA-5231)
 * Fix CQL3 composite partition key error (CASSANDRA-5240)
 * Allow IN clause on last clustering key (CASSANDRA-5230)
Merged from 1.1:
 * fix start key/end token validation for wide row iteration (CASSANDRA-5168)
 * add ConfigHelper support for Thrift frame and max message sizes (CASSANDRA-5188)
 * fix nodetool repair not fail on node down (CASSANDRA-5203)
 * always collect tombstone hints (CASSANDRA-5068)
 * Fix error when sourcing file in cqlsh (CASSANDRA-5235)


1.2.1
 * stream undelivered hints on decommission (CASSANDRA-5128)
 * GossipingPropertyFileSnitch loads saved dc/rack info if needed (CASSANDRA-5133)
 * drain should flush system CFs too (CASSANDRA-4446)
 * add inter_dc_tcp_nodelay setting (CASSANDRA-5148)
 * re-allow wrapping ranges for start_token/end_token range pairitspwng (CASSANDRA-5106)
 * fix validation compaction of empty rows (CASSANDRA-5136)
 * nodetool methods to enable/disable hint storage/delivery (CASSANDRA-4750)
 * disallow bloom filter false positive chance of 0 (CASSANDRA-5013)
 * add threadpool size adjustment methods to JMXEnabledThreadPoolExecutor and 
   CompactionManagerMBean (CASSANDRA-5044)
 * fix hinting for dropped local writes (CASSANDRA-4753)
 * off-heap cache doesn't need mutable column container (CASSANDRA-5057)
 * apply disk_failure_policy to bad disks on initial directory creation 
   (CASSANDRA-4847)
 * Optimize name-based queries to use ArrayBackedSortedColumns (CASSANDRA-5043)
 * Fall back to old manifest if most recent is unparseable (CASSANDRA-5041)
 * pool [Compressed]RandomAccessReader objects on the partitioned read path
   (CASSANDRA-4942)
 * Add debug logging to list filenames processed by Directories.migrateFile 
   method (CASSANDRA-4939)
 * Expose black-listed directories via JMX (CASSANDRA-4848)
 * Log compaction merge counts (CASSANDRA-4894)
 * Minimize byte array allocation by AbstractData{Input,Output} (CASSANDRA-5090)
 * Add SSL support for the binary protocol (CASSANDRA-5031)
 * Allow non-schema system ks modification for shuffle to work (CASSANDRA-5097)
 * cqlsh: Add default limit to SELECT statements (CASSANDRA-4972)
 * cqlsh: fix DESCRIBE for 1.1 cfs in CQL3 (CASSANDRA-5101)
 * Correctly gossip with nodes >= 1.1.7 (CASSANDRA-5102)
 * Ensure CL guarantees on digest mismatch (CASSANDRA-5113)
 * Validate correctly selects on composite partition key (CASSANDRA-5122)
 * Fix exception when adding collection (CASSANDRA-5117)
 * Handle states for non-vnode clusters correctly (CASSANDRA-5127)
 * Refuse unrecognized replication and compaction strategy options (CASSANDRA-4795)
 * Pick the correct value validator in sstable2json for cql3 tables (CASSANDRA-5134)
 * Validate login for describe_keyspace, describe_keyspaces and set_keyspace
   (CASSANDRA-5144)
 * Fix inserting empty maps (CASSANDRA-5141)
 * Don't remove tokens from System table for node we know (CASSANDRA-5121)
 * fix streaming progress report for compresed files (CASSANDRA-5130)
 * Coverage analysis for low-CL queries (CASSANDRA-4858)
 * Stop interpreting dates as valid timeUUID value (CASSANDRA-4936)
 * Adds E notation for floating point numbers (CASSANDRA-4927)
 * Detect (and warn) unintentional use of the cql2 thrift methods when cql3 was
   intended (CASSANDRA-5172)
 * cli: Quote ks and cf names in schema output when needed (CASSANDRA-5052)
 * Fix bad default for min/max timestamp in SSTableMetadata (CASSANDRA-5372)
 * Fix cf name extraction from manifest in Directories.migrateFile() (CASSANDRA-5242)
 * Support pluggable internode authentication (CASSANDRA-5401)
 * Replace mistaken usage of commons-logging with slf4j (CASSANDRA-5464)
 * Ensure Jackson dependency matches lib (CASSANDRA-5126)
 * Expose droppable tombstone ratio stats over JMX (CASSANDRA-5159)
Merged from 1.1:
 * Simplify CompressedRandomAccessReader to work around JDK FD bug (CASSANDRA-5088)
 * Improve handling a changing target throttle rate mid-compaction (CASSANDRA-5087)
 * Pig: correctly decode row keys in widerow mode (CASSANDRA-5098)
 * nodetool repair command now prints progress (CASSANDRA-4767)
 * fix user defined compaction to run against 1.1 data directory (CASSANDRA-5118)
 * Fix CQL3 BATCH authorization caching (CASSANDRA-5145)
 * fix get_count returns incorrect value with TTL (CASSANDRA-5099)
 * better handling for mid-compaction failure (CASSANDRA-5137)
 * convert default marshallers list to map for better readability (CASSANDRA-5109)
 * fix ConcurrentModificationException in getBootstrapSource (CASSANDRA-5170)
 * fix sstable maxtimestamp for row deletes and pre-1.1.1 sstables (CASSANDRA-5153)
 * Fix thread growth on node removal (CASSANDRA-5175)
 * Make Ec2Region's datacenter name configurable (CASSANDRA-5155)


1.2.0
 * Disallow counters in collections (CASSANDRA-5082)
 * cqlsh: add unit tests (CASSANDRA-3920)
 * fix default bloom_filter_fp_chance for LeveledCompactionStrategy (CASSANDRA-5093)
Merged from 1.1:
 * add validation for get_range_slices with start_key and end_token (CASSANDRA-5089)


1.2.0-rc2
 * fix nodetool ownership display with vnodes (CASSANDRA-5065)
 * cqlsh: add DESCRIBE KEYSPACES command (CASSANDRA-5060)
 * Fix potential infinite loop when reloading CFS (CASSANDRA-5064)
 * Fix SimpleAuthorizer example (CASSANDRA-5072)
 * cqlsh: force CL.ONE for tracing and system.schema* queries (CASSANDRA-5070)
 * Includes cassandra-shuffle in the debian package (CASSANDRA-5058)
Merged from 1.1:
 * fix multithreaded compaction deadlock (CASSANDRA-4492)
 * fix temporarily missing schema after upgrade from pre-1.1.5 (CASSANDRA-5061)
 * Fix ALTER TABLE overriding compression options with defaults
   (CASSANDRA-4996, 5066)
 * fix specifying and altering crc_check_chance (CASSANDRA-5053)
 * fix Murmur3Partitioner ownership% calculation (CASSANDRA-5076)
 * Don't expire columns sooner than they should in 2ndary indexes (CASSANDRA-5079)


1.2-rc1
 * rename rpc_timeout settings to request_timeout (CASSANDRA-5027)
 * add BF with 0.1 FP to LCS by default (CASSANDRA-5029)
 * Fix preparing insert queries (CASSANDRA-5016)
 * Fix preparing queries with counter increment (CASSANDRA-5022)
 * Fix preparing updates with collections (CASSANDRA-5017)
 * Don't generate UUID based on other node address (CASSANDRA-5002)
 * Fix message when trying to alter a clustering key type (CASSANDRA-5012)
 * Update IAuthenticator to match the new IAuthorizer (CASSANDRA-5003)
 * Fix inserting only a key in CQL3 (CASSANDRA-5040)
 * Fix CQL3 token() function when used with strings (CASSANDRA-5050)
Merged from 1.1:
 * reduce log spam from invalid counter shards (CASSANDRA-5026)
 * Improve schema propagation performance (CASSANDRA-5025)
 * Fix for IndexHelper.IndexFor throws OOB Exception (CASSANDRA-5030)
 * cqlsh: make it possible to describe thrift CFs (CASSANDRA-4827)
 * cqlsh: fix timestamp formatting on some platforms (CASSANDRA-5046)


1.2-beta3
 * make consistency level configurable in cqlsh (CASSANDRA-4829)
 * fix cqlsh rendering of blob fields (CASSANDRA-4970)
 * fix cqlsh DESCRIBE command (CASSANDRA-4913)
 * save truncation position in system table (CASSANDRA-4906)
 * Move CompressionMetadata off-heap (CASSANDRA-4937)
 * allow CLI to GET cql3 columnfamily data (CASSANDRA-4924)
 * Fix rare race condition in getExpireTimeForEndpoint (CASSANDRA-4402)
 * acquire references to overlapping sstables during compaction so bloom filter
   doesn't get free'd prematurely (CASSANDRA-4934)
 * Don't share slice query filter in CQL3 SelectStatement (CASSANDRA-4928)
 * Separate tracing from Log4J (CASSANDRA-4861)
 * Exclude gcable tombstones from merkle-tree computation (CASSANDRA-4905)
 * Better printing of AbstractBounds for tracing (CASSANDRA-4931)
 * Optimize mostRecentTombstone check in CC.collectAllData (CASSANDRA-4883)
 * Change stream session ID to UUID to avoid collision from same node (CASSANDRA-4813)
 * Use Stats.db when bulk loading if present (CASSANDRA-4957)
 * Skip repair on system_trace and keyspaces with RF=1 (CASSANDRA-4956)
 * (cql3) Remove arbitrary SELECT limit (CASSANDRA-4918)
 * Correctly handle prepared operation on collections (CASSANDRA-4945)
 * Fix CQL3 LIMIT (CASSANDRA-4877)
 * Fix Stress for CQL3 (CASSANDRA-4979)
 * Remove cassandra specific exceptions from JMX interface (CASSANDRA-4893)
 * (CQL3) Force using ALLOW FILTERING on potentially inefficient queries (CASSANDRA-4915)
 * (cql3) Fix adding column when the table has collections (CASSANDRA-4982)
 * (cql3) Fix allowing collections with compact storage (CASSANDRA-4990)
 * (cql3) Refuse ttl/writetime function on collections (CASSANDRA-4992)
 * Replace IAuthority with new IAuthorizer (CASSANDRA-4874)
 * clqsh: fix KEY pseudocolumn escaping when describing Thrift tables
   in CQL3 mode (CASSANDRA-4955)
 * add basic authentication support for Pig CassandraStorage (CASSANDRA-3042)
 * fix CQL2 ALTER TABLE compaction_strategy_class altering (CASSANDRA-4965)
Merged from 1.1:
 * Fall back to old describe_splits if d_s_ex is not available (CASSANDRA-4803)
 * Improve error reporting when streaming ranges fail (CASSANDRA-5009)
 * Fix cqlsh timestamp formatting of timezone info (CASSANDRA-4746)
 * Fix assertion failure with leveled compaction (CASSANDRA-4799)
 * Check for null end_token in get_range_slice (CASSANDRA-4804)
 * Remove all remnants of removed nodes (CASSANDRA-4840)
 * Add aut-reloading of the log4j file in debian package (CASSANDRA-4855)
 * Fix estimated row cache entry size (CASSANDRA-4860)
 * reset getRangeSlice filter after finishing a row for get_paged_slice
   (CASSANDRA-4919)
 * expunge row cache post-truncate (CASSANDRA-4940)
 * Allow static CF definition with compact storage (CASSANDRA-4910)
 * Fix endless loop/compaction of schema_* CFs due to broken timestamps (CASSANDRA-4880)
 * Fix 'wrong class type' assertion in CounterColumn (CASSANDRA-4976)


1.2-beta2
 * fp rate of 1.0 disables BF entirely; LCS defaults to 1.0 (CASSANDRA-4876)
 * off-heap bloom filters for row keys (CASSANDRA_4865)
 * add extension point for sstable components (CASSANDRA-4049)
 * improve tracing output (CASSANDRA-4852, 4862)
 * make TRACE verb droppable (CASSANDRA-4672)
 * fix BulkLoader recognition of CQL3 columnfamilies (CASSANDRA-4755)
 * Sort commitlog segments for replay by id instead of mtime (CASSANDRA-4793)
 * Make hint delivery asynchronous (CASSANDRA-4761)
 * Pluggable Thrift transport factories for CLI and cqlsh (CASSANDRA-4609, 4610)
 * cassandra-cli: allow Double value type to be inserted to a column (CASSANDRA-4661)
 * Add ability to use custom TServerFactory implementations (CASSANDRA-4608)
 * optimize batchlog flushing to skip successful batches (CASSANDRA-4667)
 * include metadata for system keyspace itself in schema tables (CASSANDRA-4416)
 * add check to PropertyFileSnitch to verify presence of location for
   local node (CASSANDRA-4728)
 * add PBSPredictor consistency modeler (CASSANDRA-4261)
 * remove vestiges of Thrift unframed mode (CASSANDRA-4729)
 * optimize single-row PK lookups (CASSANDRA-4710)
 * adjust blockFor calculation to account for pending ranges due to node 
   movement (CASSANDRA-833)
 * Change CQL version to 3.0.0 and stop accepting 3.0.0-beta1 (CASSANDRA-4649)
 * (CQL3) Make prepared statement global instead of per connection 
   (CASSANDRA-4449)
 * Fix scrubbing of CQL3 created tables (CASSANDRA-4685)
 * (CQL3) Fix validation when using counter and regular columns in the same 
   table (CASSANDRA-4706)
 * Fix bug starting Cassandra with simple authentication (CASSANDRA-4648)
 * Add support for batchlog in CQL3 (CASSANDRA-4545, 4738)
 * Add support for multiple column family outputs in CFOF (CASSANDRA-4208)
 * Support repairing only the local DC nodes (CASSANDRA-4747)
 * Use rpc_address for binary protocol and change default port (CASSANDRA-4751)
 * Fix use of collections in prepared statements (CASSANDRA-4739)
 * Store more information into peers table (CASSANDRA-4351, 4814)
 * Configurable bucket size for size tiered compaction (CASSANDRA-4704)
 * Run leveled compaction in parallel (CASSANDRA-4310)
 * Fix potential NPE during CFS reload (CASSANDRA-4786)
 * Composite indexes may miss results (CASSANDRA-4796)
 * Move consistency level to the protocol level (CASSANDRA-4734, 4824)
 * Fix Subcolumn slice ends not respected (CASSANDRA-4826)
 * Fix Assertion error in cql3 select (CASSANDRA-4783)
 * Fix list prepend logic (CQL3) (CASSANDRA-4835)
 * Add booleans as literals in CQL3 (CASSANDRA-4776)
 * Allow renaming PK columns in CQL3 (CASSANDRA-4822)
 * Fix binary protocol NEW_NODE event (CASSANDRA-4679)
 * Fix potential infinite loop in tombstone compaction (CASSANDRA-4781)
 * Remove system tables accounting from schema (CASSANDRA-4850)
 * (cql3) Force provided columns in clustering key order in 
   'CLUSTERING ORDER BY' (CASSANDRA-4881)
 * Fix composite index bug (CASSANDRA-4884)
 * Fix short read protection for CQL3 (CASSANDRA-4882)
 * Add tracing support to the binary protocol (CASSANDRA-4699)
 * (cql3) Don't allow prepared marker inside collections (CASSANDRA-4890)
 * Re-allow order by on non-selected columns (CASSANDRA-4645)
 * Bug when composite index is created in a table having collections (CASSANDRA-4909)
 * log index scan subject in CompositesSearcher (CASSANDRA-4904)
Merged from 1.1:
 * add get[Row|Key]CacheEntries to CacheServiceMBean (CASSANDRA-4859)
 * fix get_paged_slice to wrap to next row correctly (CASSANDRA-4816)
 * fix indexing empty column values (CASSANDRA-4832)
 * allow JdbcDate to compose null Date objects (CASSANDRA-4830)
 * fix possible stackoverflow when compacting 1000s of sstables
   (CASSANDRA-4765)
 * fix wrong leveled compaction progress calculation (CASSANDRA-4807)
 * add a close() method to CRAR to prevent leaking file descriptors (CASSANDRA-4820)
 * fix potential infinite loop in get_count (CASSANDRA-4833)
 * fix compositeType.{get/from}String methods (CASSANDRA-4842)
 * (CQL) fix CREATE COLUMNFAMILY permissions check (CASSANDRA-4864)
 * Fix DynamicCompositeType same type comparison (CASSANDRA-4711)
 * Fix duplicate SSTable reference when stream session failed (CASSANDRA-3306)
 * Allow static CF definition with compact storage (CASSANDRA-4910)
 * Fix endless loop/compaction of schema_* CFs due to broken timestamps (CASSANDRA-4880)
 * Fix 'wrong class type' assertion in CounterColumn (CASSANDRA-4976)


1.2-beta1
 * add atomic_batch_mutate (CASSANDRA-4542, -4635)
 * increase default max_hint_window_in_ms to 3h (CASSANDRA-4632)
 * include message initiation time to replicas so they can more
   accurately drop timed-out requests (CASSANDRA-2858)
 * fix clientutil.jar dependencies (CASSANDRA-4566)
 * optimize WriteResponse (CASSANDRA-4548)
 * new metrics (CASSANDRA-4009)
 * redesign KEYS indexes to avoid read-before-write (CASSANDRA-2897)
 * debug tracing (CASSANDRA-1123)
 * parallelize row cache loading (CASSANDRA-4282)
 * Make compaction, flush JBOD-aware (CASSANDRA-4292)
 * run local range scans on the read stage (CASSANDRA-3687)
 * clean up ioexceptions (CASSANDRA-2116)
 * add disk_failure_policy (CASSANDRA-2118)
 * Introduce new json format with row level deletion (CASSANDRA-4054)
 * remove redundant "name" column from schema_keyspaces (CASSANDRA-4433)
 * improve "nodetool ring" handling of multi-dc clusters (CASSANDRA-3047)
 * update NTS calculateNaturalEndpoints to be O(N log N) (CASSANDRA-3881)
 * split up rpc timeout by operation type (CASSANDRA-2819)
 * rewrite key cache save/load to use only sequential i/o (CASSANDRA-3762)
 * update MS protocol with a version handshake + broadcast address id
   (CASSANDRA-4311)
 * multithreaded hint replay (CASSANDRA-4189)
 * add inter-node message compression (CASSANDRA-3127)
 * remove COPP (CASSANDRA-2479)
 * Track tombstone expiration and compact when tombstone content is
   higher than a configurable threshold, default 20% (CASSANDRA-3442, 4234)
 * update MurmurHash to version 3 (CASSANDRA-2975)
 * (CLI) track elapsed time for `delete' operation (CASSANDRA-4060)
 * (CLI) jline version is bumped to 1.0 to properly  support
   'delete' key function (CASSANDRA-4132)
 * Save IndexSummary into new SSTable 'Summary' component (CASSANDRA-2392, 4289)
 * Add support for range tombstones (CASSANDRA-3708)
 * Improve MessagingService efficiency (CASSANDRA-3617)
 * Avoid ID conflicts from concurrent schema changes (CASSANDRA-3794)
 * Set thrift HSHA server thread limit to unlimited by default (CASSANDRA-4277)
 * Avoids double serialization of CF id in RowMutation messages
   (CASSANDRA-4293)
 * stream compressed sstables directly with java nio (CASSANDRA-4297)
 * Support multiple ranges in SliceQueryFilter (CASSANDRA-3885)
 * Add column metadata to system column families (CASSANDRA-4018)
 * (cql3) Always use composite types by default (CASSANDRA-4329)
 * (cql3) Add support for set, map and list (CASSANDRA-3647)
 * Validate date type correctly (CASSANDRA-4441)
 * (cql3) Allow definitions with only a PK (CASSANDRA-4361)
 * (cql3) Add support for row key composites (CASSANDRA-4179)
 * improve DynamicEndpointSnitch by using reservoir sampling (CASSANDRA-4038)
 * (cql3) Add support for 2ndary indexes (CASSANDRA-3680)
 * (cql3) fix defining more than one PK to be invalid (CASSANDRA-4477)
 * remove schema agreement checking from all external APIs (Thrift, CQL and CQL3) (CASSANDRA-4487)
 * add Murmur3Partitioner and make it default for new installations (CASSANDRA-3772, 4621)
 * (cql3) update pseudo-map syntax to use map syntax (CASSANDRA-4497)
 * Finer grained exceptions hierarchy and provides error code with exceptions (CASSANDRA-3979)
 * Adds events push to binary protocol (CASSANDRA-4480)
 * Rewrite nodetool help (CASSANDRA-2293)
 * Make CQL3 the default for CQL (CASSANDRA-4640)
 * update stress tool to be able to use CQL3 (CASSANDRA-4406)
 * Accept all thrift update on CQL3 cf but don't expose their metadata (CASSANDRA-4377)
 * Replace Throttle with Guava's RateLimiter for HintedHandOff (CASSANDRA-4541)
 * fix counter add/get using CQL2 and CQL3 in stress tool (CASSANDRA-4633)
 * Add sstable count per level to cfstats (CASSANDRA-4537)
 * (cql3) Add ALTER KEYSPACE statement (CASSANDRA-4611)
 * (cql3) Allow defining default consistency levels (CASSANDRA-4448)
 * (cql3) Fix queries using LIMIT missing results (CASSANDRA-4579)
 * fix cross-version gossip messaging (CASSANDRA-4576)
 * added inet data type (CASSANDRA-4627)


1.1.6
 * Wait for writes on synchronous read digest mismatch (CASSANDRA-4792)
 * fix commitlog replay for nanotime-infected sstables (CASSANDRA-4782)
 * preflight check ttl for maximum of 20 years (CASSANDRA-4771)
 * (Pig) fix widerow input with single column rows (CASSANDRA-4789)
 * Fix HH to compact with correct gcBefore, which avoids wiping out
   undelivered hints (CASSANDRA-4772)
 * LCS will merge up to 32 L0 sstables as intended (CASSANDRA-4778)
 * NTS will default unconfigured DC replicas to zero (CASSANDRA-4675)
 * use default consistency level in counter validation if none is
   explicitly provide (CASSANDRA-4700)
 * Improve IAuthority interface by introducing fine-grained
   access permissions and grant/revoke commands (CASSANDRA-4490, 4644)
 * fix assumption error in CLI when updating/describing keyspace 
   (CASSANDRA-4322)
 * Adds offline sstablescrub to debian packaging (CASSANDRA-4642)
 * Automatic fixing of overlapping leveled sstables (CASSANDRA-4644)
 * fix error when using ORDER BY with extended selections (CASSANDRA-4689)
 * (CQL3) Fix validation for IN queries for non-PK cols (CASSANDRA-4709)
 * fix re-created keyspace disappering after 1.1.5 upgrade 
   (CASSANDRA-4698, 4752)
 * (CLI) display elapsed time in 2 fraction digits (CASSANDRA-3460)
 * add authentication support to sstableloader (CASSANDRA-4712)
 * Fix CQL3 'is reversed' logic (CASSANDRA-4716, 4759)
 * (CQL3) Don't return ReversedType in result set metadata (CASSANDRA-4717)
 * Backport adding AlterKeyspace statement (CASSANDRA-4611)
 * (CQL3) Correcty accept upper-case data types (CASSANDRA-4770)
 * Add binary protocol events for schema changes (CASSANDRA-4684)
Merged from 1.0:
 * Switch from NBHM to CHM in MessagingService's callback map, which
   prevents OOM in long-running instances (CASSANDRA-4708)


1.1.5
 * add SecondaryIndex.reload API (CASSANDRA-4581)
 * use millis + atomicint for commitlog segment creation instead of
   nanotime, which has issues under some hypervisors (CASSANDRA-4601)
 * fix FD leak in slice queries (CASSANDRA-4571)
 * avoid recursion in leveled compaction (CASSANDRA-4587)
 * increase stack size under Java7 to 180K
 * Log(info) schema changes (CASSANDRA-4547)
 * Change nodetool setcachecapcity to manipulate global caches (CASSANDRA-4563)
 * (cql3) fix setting compaction strategy (CASSANDRA-4597)
 * fix broken system.schema_* timestamps on system startup (CASSANDRA-4561)
 * fix wrong skip of cache saving (CASSANDRA-4533)
 * Avoid NPE when lost+found is in data dir (CASSANDRA-4572)
 * Respect five-minute flush moratorium after initial CL replay (CASSANDRA-4474)
 * Adds ntp as recommended in debian packaging (CASSANDRA-4606)
 * Configurable transport in CF Record{Reader|Writer} (CASSANDRA-4558)
 * (cql3) fix potential NPE with both equal and unequal restriction (CASSANDRA-4532)
 * (cql3) improves ORDER BY validation (CASSANDRA-4624)
 * Fix potential deadlock during counter writes (CASSANDRA-4578)
 * Fix cql error with ORDER BY when using IN (CASSANDRA-4612)
Merged from 1.0:
 * increase Xss to 160k to accomodate latest 1.6 JVMs (CASSANDRA-4602)
 * fix toString of hint destination tokens (CASSANDRA-4568)
 * Fix multiple values for CurrentLocal NodeID (CASSANDRA-4626)


1.1.4
 * fix offline scrub to catch >= out of order rows (CASSANDRA-4411)
 * fix cassandra-env.sh on RHEL and other non-dash-based systems 
   (CASSANDRA-4494)
Merged from 1.0:
 * (Hadoop) fix setting key length for old-style mapred api (CASSANDRA-4534)
 * (Hadoop) fix iterating through a resultset consisting entirely
   of tombstoned rows (CASSANDRA-4466)
 * Fix multiple values for CurrentLocal NodeID (CASSANDRA-4626)


1.1.3
 * (cqlsh) add COPY TO (CASSANDRA-4434)
 * munmap commitlog segments before rename (CASSANDRA-4337)
 * (JMX) rename getRangeKeySample to sampleKeyRange to avoid returning
   multi-MB results as an attribute (CASSANDRA-4452)
 * flush based on data size, not throughput; overwritten columns no 
   longer artificially inflate liveRatio (CASSANDRA-4399)
 * update default commitlog segment size to 32MB and total commitlog
   size to 32/1024 MB for 32/64 bit JVMs, respectively (CASSANDRA-4422)
 * avoid using global partitioner to estimate ranges in index sstables
   (CASSANDRA-4403)
 * restore pre-CASSANDRA-3862 approach to removing expired tombstones
   from row cache during compaction (CASSANDRA-4364)
 * (stress) support for CQL prepared statements (CASSANDRA-3633)
 * Correctly catch exception when Snappy cannot be loaded (CASSANDRA-4400)
 * (cql3) Support ORDER BY when IN condition is given in WHERE clause (CASSANDRA-4327)
 * (cql3) delete "component_index" column on DROP TABLE call (CASSANDRA-4420)
 * change nanoTime() to currentTimeInMillis() in schema related code (CASSANDRA-4432)
 * add a token generation tool (CASSANDRA-3709)
 * Fix LCS bug with sstable containing only 1 row (CASSANDRA-4411)
 * fix "Can't Modify Index Name" problem on CF update (CASSANDRA-4439)
 * Fix assertion error in getOverlappingSSTables during repair (CASSANDRA-4456)
 * fix nodetool's setcompactionthreshold command (CASSANDRA-4455)
 * Ensure compacted files are never used, to avoid counter overcount (CASSANDRA-4436)
Merged from 1.0:
 * Push the validation of secondary index values to the SecondaryIndexManager (CASSANDRA-4240)
 * (Hadoop) fix iterating through a resultset consisting entirely
   of tombstoned rows (CASSANDRA-4466)
 * allow dropping columns shadowed by not-yet-expired supercolumn or row
   tombstones in PrecompactedRow (CASSANDRA-4396)


1.1.2
 * Fix cleanup not deleting index entries (CASSANDRA-4379)
 * Use correct partitioner when saving + loading caches (CASSANDRA-4331)
 * Check schema before trying to export sstable (CASSANDRA-2760)
 * Raise a meaningful exception instead of NPE when PFS encounters
   an unconfigured node + no default (CASSANDRA-4349)
 * fix bug in sstable blacklisting with LCS (CASSANDRA-4343)
 * LCS no longer promotes tiny sstables out of L0 (CASSANDRA-4341)
 * skip tombstones during hint replay (CASSANDRA-4320)
 * fix NPE in compactionstats (CASSANDRA-4318)
 * enforce 1m min keycache for auto (CASSANDRA-4306)
 * Have DeletedColumn.isMFD always return true (CASSANDRA-4307)
 * (cql3) exeption message for ORDER BY constraints said primary filter can be
    an IN clause, which is misleading (CASSANDRA-4319)
 * (cql3) Reject (not yet supported) creation of 2ndardy indexes on tables with
   composite primary keys (CASSANDRA-4328)
 * Set JVM stack size to 160k for java 7 (CASSANDRA-4275)
 * cqlsh: add COPY command to load data from CSV flat files (CASSANDRA-4012)
 * CFMetaData.fromThrift to throw ConfigurationException upon error (CASSANDRA-4353)
 * Use CF comparator to sort indexed columns in SecondaryIndexManager
   (CASSANDRA-4365)
 * add strategy_options to the KSMetaData.toString() output (CASSANDRA-4248)
 * (cql3) fix range queries containing unqueried results (CASSANDRA-4372)
 * (cql3) allow updating column_alias types (CASSANDRA-4041)
 * (cql3) Fix deletion bug (CASSANDRA-4193)
 * Fix computation of overlapping sstable for leveled compaction (CASSANDRA-4321)
 * Improve scrub and allow to run it offline (CASSANDRA-4321)
 * Fix assertionError in StorageService.bulkLoad (CASSANDRA-4368)
 * (cqlsh) add option to authenticate to a keyspace at startup (CASSANDRA-4108)
 * (cqlsh) fix ASSUME functionality (CASSANDRA-4352)
 * Fix ColumnFamilyRecordReader to not return progress > 100% (CASSANDRA-3942)
Merged from 1.0:
 * Set gc_grace on index CF to 0 (CASSANDRA-4314)


1.1.1
 * add populate_io_cache_on_flush option (CASSANDRA-2635)
 * allow larger cache capacities than 2GB (CASSANDRA-4150)
 * add getsstables command to nodetool (CASSANDRA-4199)
 * apply parent CF compaction settings to secondary index CFs (CASSANDRA-4280)
 * preserve commitlog size cap when recycling segments at startup
   (CASSANDRA-4201)
 * (Hadoop) fix split generation regression (CASSANDRA-4259)
 * ignore min/max compactions settings in LCS, while preserving
   behavior that min=max=0 disables autocompaction (CASSANDRA-4233)
 * log number of rows read from saved cache (CASSANDRA-4249)
 * calculate exact size required for cleanup operations (CASSANDRA-1404)
 * avoid blocking additional writes during flush when the commitlog
   gets behind temporarily (CASSANDRA-1991)
 * enable caching on index CFs based on data CF cache setting (CASSANDRA-4197)
 * warn on invalid replication strategy creation options (CASSANDRA-4046)
 * remove [Freeable]Memory finalizers (CASSANDRA-4222)
 * include tombstone size in ColumnFamily.size, which can prevent OOM
   during sudden mass delete operations by yielding a nonzero liveRatio
   (CASSANDRA-3741)
 * Open 1 sstableScanner per level for leveled compaction (CASSANDRA-4142)
 * Optimize reads when row deletion timestamps allow us to restrict
   the set of sstables we check (CASSANDRA-4116)
 * add support for commitlog archiving and point-in-time recovery
   (CASSANDRA-3690)
 * avoid generating redundant compaction tasks during streaming
   (CASSANDRA-4174)
 * add -cf option to nodetool snapshot, and takeColumnFamilySnapshot to
   StorageService mbean (CASSANDRA-556)
 * optimize cleanup to drop entire sstables where possible (CASSANDRA-4079)
 * optimize truncate when autosnapshot is disabled (CASSANDRA-4153)
 * update caches to use byte[] keys to reduce memory overhead (CASSANDRA-3966)
 * add column limit to cli (CASSANDRA-3012, 4098)
 * clean up and optimize DataOutputBuffer, used by CQL compression and
   CompositeType (CASSANDRA-4072)
 * optimize commitlog checksumming (CASSANDRA-3610)
 * identify and blacklist corrupted SSTables from future compactions 
   (CASSANDRA-2261)
 * Move CfDef and KsDef validation out of thrift (CASSANDRA-4037)
 * Expose API to repair a user provided range (CASSANDRA-3912)
 * Add way to force the cassandra-cli to refresh its schema (CASSANDRA-4052)
 * Avoid having replicate on write tasks stacking up at CL.ONE (CASSANDRA-2889)
 * (cql3) Backwards compatibility for composite comparators in non-cql3-aware
   clients (CASSANDRA-4093)
 * (cql3) Fix order by for reversed queries (CASSANDRA-4160)
 * (cql3) Add ReversedType support (CASSANDRA-4004)
 * (cql3) Add timeuuid type (CASSANDRA-4194)
 * (cql3) Minor fixes (CASSANDRA-4185)
 * (cql3) Fix prepared statement in BATCH (CASSANDRA-4202)
 * (cql3) Reduce the list of reserved keywords (CASSANDRA-4186)
 * (cql3) Move max/min compaction thresholds to compaction strategy options
   (CASSANDRA-4187)
 * Fix exception during move when localhost is the only source (CASSANDRA-4200)
 * (cql3) Allow paging through non-ordered partitioner results (CASSANDRA-3771)
 * (cql3) Fix drop index (CASSANDRA-4192)
 * (cql3) Don't return range ghosts anymore (CASSANDRA-3982)
 * fix re-creating Keyspaces/ColumnFamilies with the same name as dropped
   ones (CASSANDRA-4219)
 * fix SecondaryIndex LeveledManifest save upon snapshot (CASSANDRA-4230)
 * fix missing arrayOffset in FBUtilities.hash (CASSANDRA-4250)
 * (cql3) Add name of parameters in CqlResultSet (CASSANDRA-4242)
 * (cql3) Correctly validate order by queries (CASSANDRA-4246)
 * rename stress to cassandra-stress for saner packaging (CASSANDRA-4256)
 * Fix exception on colum metadata with non-string comparator (CASSANDRA-4269)
 * Check for unknown/invalid compression options (CASSANDRA-4266)
 * (cql3) Adds simple access to column timestamp and ttl (CASSANDRA-4217)
 * (cql3) Fix range queries with secondary indexes (CASSANDRA-4257)
 * Better error messages from improper input in cli (CASSANDRA-3865)
 * Try to stop all compaction upon Keyspace or ColumnFamily drop (CASSANDRA-4221)
 * (cql3) Allow keyspace properties to contain hyphens (CASSANDRA-4278)
 * (cql3) Correctly validate keyspace access in create table (CASSANDRA-4296)
 * Avoid deadlock in migration stage (CASSANDRA-3882)
 * Take supercolumn names and deletion info into account in memtable throughput
   (CASSANDRA-4264)
 * Add back backward compatibility for old style replication factor (CASSANDRA-4294)
 * Preserve compatibility with pre-1.1 index queries (CASSANDRA-4262)
Merged from 1.0:
 * Fix super columns bug where cache is not updated (CASSANDRA-4190)
 * fix maxTimestamp to include row tombstones (CASSANDRA-4116)
 * (CLI) properly handle quotes in create/update keyspace commands (CASSANDRA-4129)
 * Avoids possible deadlock during bootstrap (CASSANDRA-4159)
 * fix stress tool that hangs forever on timeout or error (CASSANDRA-4128)
 * stress tool to return appropriate exit code on failure (CASSANDRA-4188)
 * fix compaction NPE when out of disk space and assertions disabled
   (CASSANDRA-3985)
 * synchronize LCS getEstimatedTasks to avoid CME (CASSANDRA-4255)
 * ensure unique streaming session id's (CASSANDRA-4223)
 * kick off background compaction when min/max thresholds change 
   (CASSANDRA-4279)
 * improve ability of STCS.getBuckets to deal with 100s of 1000s of
   sstables, such as when convertinb back from LCS (CASSANDRA-4287)
 * Oversize integer in CQL throws NumberFormatException (CASSANDRA-4291)
 * fix 1.0.x node join to mixed version cluster, other nodes >= 1.1 (CASSANDRA-4195)
 * Fix LCS splitting sstable base on uncompressed size (CASSANDRA-4419)
 * Push the validation of secondary index values to the SecondaryIndexManager (CASSANDRA-4240)
 * Don't purge columns during upgradesstables (CASSANDRA-4462)
 * Make cqlsh work with piping (CASSANDRA-4113)
 * Validate arguments for nodetool decommission (CASSANDRA-4061)
 * Report thrift status in nodetool info (CASSANDRA-4010)


1.1.0-final
 * average a reduced liveRatio estimate with the previous one (CASSANDRA-4065)
 * Allow KS and CF names up to 48 characters (CASSANDRA-4157)
 * fix stress build (CASSANDRA-4140)
 * add time remaining estimate to nodetool compactionstats (CASSANDRA-4167)
 * (cql) fix NPE in cql3 ALTER TABLE (CASSANDRA-4163)
 * (cql) Add support for CL.TWO and CL.THREE in CQL (CASSANDRA-4156)
 * (cql) Fix type in CQL3 ALTER TABLE preventing update (CASSANDRA-4170)
 * (cql) Throw invalid exception from CQL3 on obsolete options (CASSANDRA-4171)
 * (cqlsh) fix recognizing uppercase SELECT keyword (CASSANDRA-4161)
 * Pig: wide row support (CASSANDRA-3909)
Merged from 1.0:
 * avoid streaming empty files with bulk loader if sstablewriter errors out
   (CASSANDRA-3946)


1.1-rc1
 * Include stress tool in binary builds (CASSANDRA-4103)
 * (Hadoop) fix wide row iteration when last row read was deleted
   (CASSANDRA-4154)
 * fix read_repair_chance to really default to 0.1 in the cli (CASSANDRA-4114)
 * Adds caching and bloomFilterFpChange to CQL options (CASSANDRA-4042)
 * Adds posibility to autoconfigure size of the KeyCache (CASSANDRA-4087)
 * fix KEYS index from skipping results (CASSANDRA-3996)
 * Remove sliced_buffer_size_in_kb dead option (CASSANDRA-4076)
 * make loadNewSStable preserve sstable version (CASSANDRA-4077)
 * Respect 1.0 cache settings as much as possible when upgrading 
   (CASSANDRA-4088)
 * relax path length requirement for sstable files when upgrading on 
   non-Windows platforms (CASSANDRA-4110)
 * fix terminination of the stress.java when errors were encountered
   (CASSANDRA-4128)
 * Move CfDef and KsDef validation out of thrift (CASSANDRA-4037)
 * Fix get_paged_slice (CASSANDRA-4136)
 * CQL3: Support slice with exclusive start and stop (CASSANDRA-3785)
Merged from 1.0:
 * support PropertyFileSnitch in bulk loader (CASSANDRA-4145)
 * add auto_snapshot option allowing disabling snapshot before drop/truncate
   (CASSANDRA-3710)
 * allow short snitch names (CASSANDRA-4130)


1.1-beta2
 * rename loaded sstables to avoid conflicts with local snapshots
   (CASSANDRA-3967)
 * start hint replay as soon as FD notifies that the target is back up
   (CASSANDRA-3958)
 * avoid unproductive deserializing of cached rows during compaction
   (CASSANDRA-3921)
 * fix concurrency issues with CQL keyspace creation (CASSANDRA-3903)
 * Show Effective Owership via Nodetool ring <keyspace> (CASSANDRA-3412)
 * Update ORDER BY syntax for CQL3 (CASSANDRA-3925)
 * Fix BulkRecordWriter to not throw NPE if reducer gets no map data from Hadoop (CASSANDRA-3944)
 * Fix bug with counters in super columns (CASSANDRA-3821)
 * Remove deprecated merge_shard_chance (CASSANDRA-3940)
 * add a convenient way to reset a node's schema (CASSANDRA-2963)
 * fix for intermittent SchemaDisagreementException (CASSANDRA-3884)
 * CLI `list <CF>` to limit number of columns and their order (CASSANDRA-3012)
 * ignore deprecated KsDef/CfDef/ColumnDef fields in native schema (CASSANDRA-3963)
 * CLI to report when unsupported column_metadata pair was given (CASSANDRA-3959)
 * reincarnate removed and deprecated KsDef/CfDef attributes (CASSANDRA-3953)
 * Fix race between writes and read for cache (CASSANDRA-3862)
 * perform static initialization of StorageProxy on start-up (CASSANDRA-3797)
 * support trickling fsync() on writes (CASSANDRA-3950)
 * expose counters for unavailable/timeout exceptions given to thrift clients (CASSANDRA-3671)
 * avoid quadratic startup time in LeveledManifest (CASSANDRA-3952)
 * Add type information to new schema_ columnfamilies and remove thrift
   serialization for schema (CASSANDRA-3792)
 * add missing column validator options to the CLI help (CASSANDRA-3926)
 * skip reading saved key cache if CF's caching strategy is NONE or ROWS_ONLY (CASSANDRA-3954)
 * Unify migration code (CASSANDRA-4017)
Merged from 1.0:
 * cqlsh: guess correct version of Python for Arch Linux (CASSANDRA-4090)
 * (CLI) properly handle quotes in create/update keyspace commands (CASSANDRA-4129)
 * Avoids possible deadlock during bootstrap (CASSANDRA-4159)
 * fix stress tool that hangs forever on timeout or error (CASSANDRA-4128)
 * Fix super columns bug where cache is not updated (CASSANDRA-4190)
 * stress tool to return appropriate exit code on failure (CASSANDRA-4188)


1.0.9
 * improve index sampling performance (CASSANDRA-4023)
 * always compact away deleted hints immediately after handoff (CASSANDRA-3955)
 * delete hints from dropped ColumnFamilies on handoff instead of
   erroring out (CASSANDRA-3975)
 * add CompositeType ref to the CLI doc for create/update column family (CASSANDRA-3980)
 * Pig: support Counter ColumnFamilies (CASSANDRA-3973)
 * Pig: Composite column support (CASSANDRA-3684)
 * Avoid NPE during repair when a keyspace has no CFs (CASSANDRA-3988)
 * Fix division-by-zero error on get_slice (CASSANDRA-4000)
 * don't change manifest level for cleanup, scrub, and upgradesstables
   operations under LeveledCompactionStrategy (CASSANDRA-3989, 4112)
 * fix race leading to super columns assertion failure (CASSANDRA-3957)
 * fix NPE on invalid CQL delete command (CASSANDRA-3755)
 * allow custom types in CLI's assume command (CASSANDRA-4081)
 * fix totalBytes count for parallel compactions (CASSANDRA-3758)
 * fix intermittent NPE in get_slice (CASSANDRA-4095)
 * remove unnecessary asserts in native code interfaces (CASSANDRA-4096)
 * Validate blank keys in CQL to avoid assertion errors (CASSANDRA-3612)
 * cqlsh: fix bad decoding of some column names (CASSANDRA-4003)
 * cqlsh: fix incorrect padding with unicode chars (CASSANDRA-4033)
 * Fix EC2 snitch incorrectly reporting region (CASSANDRA-4026)
 * Shut down thrift during decommission (CASSANDRA-4086)
 * Expose nodetool cfhistograms for 2ndary indexes (CASSANDRA-4063)
Merged from 0.8:
 * Fix ConcurrentModificationException in gossiper (CASSANDRA-4019)


1.1-beta1
 * (cqlsh)
   + add SOURCE and CAPTURE commands, and --file option (CASSANDRA-3479)
   + add ALTER COLUMNFAMILY WITH (CASSANDRA-3523)
   + bundle Python dependencies with Cassandra (CASSANDRA-3507)
   + added to Debian package (CASSANDRA-3458)
   + display byte data instead of erroring out on decode failure 
     (CASSANDRA-3874)
 * add nodetool rebuild_index (CASSANDRA-3583)
 * add nodetool rangekeysample (CASSANDRA-2917)
 * Fix streaming too much data during move operations (CASSANDRA-3639)
 * Nodetool and CLI connect to localhost by default (CASSANDRA-3568)
 * Reduce memory used by primary index sample (CASSANDRA-3743)
 * (Hadoop) separate input/output configurations (CASSANDRA-3197, 3765)
 * avoid returning internal Cassandra classes over JMX (CASSANDRA-2805)
 * add row-level isolation via SnapTree (CASSANDRA-2893)
 * Optimize key count estimation when opening sstable on startup
   (CASSANDRA-2988)
 * multi-dc replication optimization supporting CL > ONE (CASSANDRA-3577)
 * add command to stop compactions (CASSANDRA-1740, 3566, 3582)
 * multithreaded streaming (CASSANDRA-3494)
 * removed in-tree redhat spec (CASSANDRA-3567)
 * "defragment" rows for name-based queries under STCS, again (CASSANDRA-2503)
 * Recycle commitlog segments for improved performance 
   (CASSANDRA-3411, 3543, 3557, 3615)
 * update size-tiered compaction to prioritize small tiers (CASSANDRA-2407)
 * add message expiration logic to OutboundTcpConnection (CASSANDRA-3005)
 * off-heap cache to use sun.misc.Unsafe instead of JNA (CASSANDRA-3271)
 * EACH_QUORUM is only supported for writes (CASSANDRA-3272)
 * replace compactionlock use in schema migration by checking CFS.isValid
   (CASSANDRA-3116)
 * recognize that "SELECT first ... *" isn't really "SELECT *" (CASSANDRA-3445)
 * Use faster bytes comparison (CASSANDRA-3434)
 * Bulk loader is no longer a fat client, (HADOOP) bulk load output format
   (CASSANDRA-3045)
 * (Hadoop) add support for KeyRange.filter
 * remove assumption that keys and token are in bijection
   (CASSANDRA-1034, 3574, 3604)
 * always remove endpoints from delevery queue in HH (CASSANDRA-3546)
 * fix race between cf flush and its 2ndary indexes flush (CASSANDRA-3547)
 * fix potential race in AES when a repair fails (CASSANDRA-3548)
 * Remove columns shadowed by a deleted container even when we cannot purge
   (CASSANDRA-3538)
 * Improve memtable slice iteration performance (CASSANDRA-3545)
 * more efficient allocation of small bloom filters (CASSANDRA-3618)
 * Use separate writer thread in SSTableSimpleUnsortedWriter (CASSANDRA-3619)
 * fsync the directory after new sstable or commitlog segment are created (CASSANDRA-3250)
 * fix minor issues reported by FindBugs (CASSANDRA-3658)
 * global key/row caches (CASSANDRA-3143, 3849)
 * optimize memtable iteration during range scan (CASSANDRA-3638)
 * introduce 'crc_check_chance' in CompressionParameters to support
   a checksum percentage checking chance similarly to read-repair (CASSANDRA-3611)
 * a way to deactivate global key/row cache on per-CF basis (CASSANDRA-3667)
 * fix LeveledCompactionStrategy broken because of generation pre-allocation
   in LeveledManifest (CASSANDRA-3691)
 * finer-grained control over data directories (CASSANDRA-2749)
 * Fix ClassCastException during hinted handoff (CASSANDRA-3694)
 * Upgrade Thrift to 0.7 (CASSANDRA-3213)
 * Make stress.java insert operation to use microseconds (CASSANDRA-3725)
 * Allows (internally) doing a range query with a limit of columns instead of
   rows (CASSANDRA-3742)
 * Allow rangeSlice queries to be start/end inclusive/exclusive (CASSANDRA-3749)
 * Fix BulkLoader to support new SSTable layout and add stream
   throttling to prevent an NPE when there is no yaml config (CASSANDRA-3752)
 * Allow concurrent schema migrations (CASSANDRA-1391, 3832)
 * Add SnapshotCommand to trigger snapshot on remote node (CASSANDRA-3721)
 * Make CFMetaData conversions to/from thrift/native schema inverses
   (CASSANDRA_3559)
 * Add initial code for CQL 3.0-beta (CASSANDRA-2474, 3781, 3753)
 * Add wide row support for ColumnFamilyInputFormat (CASSANDRA-3264)
 * Allow extending CompositeType comparator (CASSANDRA-3657)
 * Avoids over-paging during get_count (CASSANDRA-3798)
 * Add new command to rebuild a node without (repair) merkle tree calculations
   (CASSANDRA-3483, 3922)
 * respect not only row cache capacity but caching mode when
   trying to read data (CASSANDRA-3812)
 * fix system tests (CASSANDRA-3827)
 * CQL support for altering row key type in ALTER TABLE (CASSANDRA-3781)
 * turn compression on by default (CASSANDRA-3871)
 * make hexToBytes refuse invalid input (CASSANDRA-2851)
 * Make secondary indexes CF inherit compression and compaction from their
   parent CF (CASSANDRA-3877)
 * Finish cleanup up tombstone purge code (CASSANDRA-3872)
 * Avoid NPE on aboarted stream-out sessions (CASSANDRA-3904)
 * BulkRecordWriter throws NPE for counter columns (CASSANDRA-3906)
 * Support compression using BulkWriter (CASSANDRA-3907)


1.0.8
 * fix race between cleanup and flush on secondary index CFSes (CASSANDRA-3712)
 * avoid including non-queried nodes in rangeslice read repair
   (CASSANDRA-3843)
 * Only snapshot CF being compacted for snapshot_before_compaction 
   (CASSANDRA-3803)
 * Log active compactions in StatusLogger (CASSANDRA-3703)
 * Compute more accurate compaction score per level (CASSANDRA-3790)
 * Return InvalidRequest when using a keyspace that doesn't exist
   (CASSANDRA-3764)
 * disallow user modification of System keyspace (CASSANDRA-3738)
 * allow using sstable2json on secondary index data (CASSANDRA-3738)
 * (cqlsh) add DESCRIBE COLUMNFAMILIES (CASSANDRA-3586)
 * (cqlsh) format blobs correctly and use colors to improve output
   readability (CASSANDRA-3726)
 * synchronize BiMap of bootstrapping tokens (CASSANDRA-3417)
 * show index options in CLI (CASSANDRA-3809)
 * add optional socket timeout for streaming (CASSANDRA-3838)
 * fix truncate not to leave behind non-CFS backed secondary indexes
   (CASSANDRA-3844)
 * make CLI `show schema` to use output stream directly instead
   of StringBuilder (CASSANDRA-3842)
 * remove the wait on hint future during write (CASSANDRA-3870)
 * (cqlsh) ignore missing CfDef opts (CASSANDRA-3933)
 * (cqlsh) look for cqlshlib relative to realpath (CASSANDRA-3767)
 * Fix short read protection (CASSANDRA-3934)
 * Make sure infered and actual schema match (CASSANDRA-3371)
 * Fix NPE during HH delivery (CASSANDRA-3677)
 * Don't put boostrapping node in 'hibernate' status (CASSANDRA-3737)
 * Fix double quotes in windows bat files (CASSANDRA-3744)
 * Fix bad validator lookup (CASSANDRA-3789)
 * Fix soft reset in EC2MultiRegionSnitch (CASSANDRA-3835)
 * Don't leave zombie connections with THSHA thrift server (CASSANDRA-3867)
 * (cqlsh) fix deserialization of data (CASSANDRA-3874)
 * Fix removetoken force causing an inconsistent state (CASSANDRA-3876)
 * Fix ahndling of some types with Pig (CASSANDRA-3886)
 * Don't allow to drop the system keyspace (CASSANDRA-3759)
 * Make Pig deletes disabled by default and configurable (CASSANDRA-3628)
Merged from 0.8:
 * (Pig) fix CassandraStorage to use correct comparator in Super ColumnFamily
   case (CASSANDRA-3251)
 * fix thread safety issues in commitlog replay, primarily affecting
   systems with many (100s) of CF definitions (CASSANDRA-3751)
 * Fix relevant tombstone ignored with super columns (CASSANDRA-3875)


1.0.7
 * fix regression in HH page size calculation (CASSANDRA-3624)
 * retry failed stream on IOException (CASSANDRA-3686)
 * allow configuring bloom_filter_fp_chance (CASSANDRA-3497)
 * attempt hint delivery every ten minutes, or when failure detector
   notifies us that a node is back up, whichever comes first.  hint
   handoff throttle delay default changed to 1ms, from 50 (CASSANDRA-3554)
 * add nodetool setstreamthroughput (CASSANDRA-3571)
 * fix assertion when dropping a columnfamily with no sstables (CASSANDRA-3614)
 * more efficient allocation of small bloom filters (CASSANDRA-3618)
 * CLibrary.createHardLinkWithExec() to check for errors (CASSANDRA-3101)
 * Avoid creating empty and non cleaned writer during compaction (CASSANDRA-3616)
 * stop thrift service in shutdown hook so we can quiesce MessagingService
   (CASSANDRA-3335)
 * (CQL) compaction_strategy_options and compression_parameters for
   CREATE COLUMNFAMILY statement (CASSANDRA-3374)
 * Reset min/max compaction threshold when creating size tiered compaction
   strategy (CASSANDRA-3666)
 * Don't ignore IOException during compaction (CASSANDRA-3655)
 * Fix assertion error for CF with gc_grace=0 (CASSANDRA-3579)
 * Shutdown ParallelCompaction reducer executor after use (CASSANDRA-3711)
 * Avoid < 0 value for pending tasks in leveled compaction (CASSANDRA-3693)
 * (Hadoop) Support TimeUUID in Pig CassandraStorage (CASSANDRA-3327)
 * Check schema is ready before continuing boostrapping (CASSANDRA-3629)
 * Catch overflows during parsing of chunk_length_kb (CASSANDRA-3644)
 * Improve stream protocol mismatch errors (CASSANDRA-3652)
 * Avoid multiple thread doing HH to the same target (CASSANDRA-3681)
 * Add JMX property for rp_timeout_in_ms (CASSANDRA-2940)
 * Allow DynamicCompositeType to compare component of different types
   (CASSANDRA-3625)
 * Flush non-cfs backed secondary indexes (CASSANDRA-3659)
 * Secondary Indexes should report memory consumption (CASSANDRA-3155)
 * fix for SelectStatement start/end key are not set correctly
   when a key alias is involved (CASSANDRA-3700)
 * fix CLI `show schema` command insert of an extra comma in
   column_metadata (CASSANDRA-3714)
Merged from 0.8:
 * avoid logging (harmless) exception when GC takes < 1ms (CASSANDRA-3656)
 * prevent new nodes from thinking down nodes are up forever (CASSANDRA-3626)
 * use correct list of replicas for LOCAL_QUORUM reads when read repair
   is disabled (CASSANDRA-3696)
 * block on flush before compacting hints (may prevent OOM) (CASSANDRA-3733)


1.0.6
 * (CQL) fix cqlsh support for replicate_on_write (CASSANDRA-3596)
 * fix adding to leveled manifest after streaming (CASSANDRA-3536)
 * filter out unavailable cipher suites when using encryption (CASSANDRA-3178)
 * (HADOOP) add old-style api support for CFIF and CFRR (CASSANDRA-2799)
 * Support TimeUUIDType column names in Stress.java tool (CASSANDRA-3541)
 * (CQL) INSERT/UPDATE/DELETE/TRUNCATE commands should allow CF names to
   be qualified by keyspace (CASSANDRA-3419)
 * always remove endpoints from delevery queue in HH (CASSANDRA-3546)
 * fix race between cf flush and its 2ndary indexes flush (CASSANDRA-3547)
 * fix potential race in AES when a repair fails (CASSANDRA-3548)
 * fix default value validation usage in CLI SET command (CASSANDRA-3553)
 * Optimize componentsFor method for compaction and startup time
   (CASSANDRA-3532)
 * (CQL) Proper ColumnFamily metadata validation on CREATE COLUMNFAMILY 
   (CASSANDRA-3565)
 * fix compression "chunk_length_kb" option to set correct kb value for 
   thrift/avro (CASSANDRA-3558)
 * fix missing response during range slice repair (CASSANDRA-3551)
 * 'describe ring' moved from CLI to nodetool and available through JMX (CASSANDRA-3220)
 * add back partitioner to sstable metadata (CASSANDRA-3540)
 * fix NPE in get_count for counters (CASSANDRA-3601)
Merged from 0.8:
 * remove invalid assertion that table was opened before dropping it
   (CASSANDRA-3580)
 * range and index scans now only send requests to enough replicas to
   satisfy requested CL + RR (CASSANDRA-3598)
 * use cannonical host for local node in nodetool info (CASSANDRA-3556)
 * remove nonlocal DC write optimization since it only worked with
   CL.ONE or CL.LOCAL_QUORUM (CASSANDRA-3577, 3585)
 * detect misuses of CounterColumnType (CASSANDRA-3422)
 * turn off string interning in json2sstable, take 2 (CASSANDRA-2189)
 * validate compression parameters on add/update of the ColumnFamily 
   (CASSANDRA-3573)
 * Check for 0.0.0.0 is incorrect in CFIF (CASSANDRA-3584)
 * Increase vm.max_map_count in debian packaging (CASSANDRA-3563)
 * gossiper will never add itself to saved endpoints (CASSANDRA-3485)


1.0.5
 * revert CASSANDRA-3407 (see CASSANDRA-3540)
 * fix assertion error while forwarding writes to local nodes (CASSANDRA-3539)


1.0.4
 * fix self-hinting of timed out read repair updates and make hinted handoff
   less prone to OOMing a coordinator (CASSANDRA-3440)
 * expose bloom filter sizes via JMX (CASSANDRA-3495)
 * enforce RP tokens 0..2**127 (CASSANDRA-3501)
 * canonicalize paths exposed through JMX (CASSANDRA-3504)
 * fix "liveSize" stat when sstables are removed (CASSANDRA-3496)
 * add bloom filter FP rates to nodetool cfstats (CASSANDRA-3347)
 * record partitioner in sstable metadata component (CASSANDRA-3407)
 * add new upgradesstables nodetool command (CASSANDRA-3406)
 * skip --debug requirement to see common exceptions in CLI (CASSANDRA-3508)
 * fix incorrect query results due to invalid max timestamp (CASSANDRA-3510)
 * make sstableloader recognize compressed sstables (CASSANDRA-3521)
 * avoids race in OutboundTcpConnection in multi-DC setups (CASSANDRA-3530)
 * use SETLOCAL in cassandra.bat (CASSANDRA-3506)
 * fix ConcurrentModificationException in Table.all() (CASSANDRA-3529)
Merged from 0.8:
 * fix concurrence issue in the FailureDetector (CASSANDRA-3519)
 * fix array out of bounds error in counter shard removal (CASSANDRA-3514)
 * avoid dropping tombstones when they might still be needed to shadow
   data in a different sstable (CASSANDRA-2786)


1.0.3
 * revert name-based query defragmentation aka CASSANDRA-2503 (CASSANDRA-3491)
 * fix invalidate-related test failures (CASSANDRA-3437)
 * add next-gen cqlsh to bin/ (CASSANDRA-3188, 3131, 3493)
 * (CQL) fix handling of rows with no columns (CASSANDRA-3424, 3473)
 * fix querying supercolumns by name returning only a subset of
   subcolumns or old subcolumn versions (CASSANDRA-3446)
 * automatically compute sha1 sum for uncompressed data files (CASSANDRA-3456)
 * fix reading metadata/statistics component for version < h (CASSANDRA-3474)
 * add sstable forward-compatibility (CASSANDRA-3478)
 * report compression ratio in CFSMBean (CASSANDRA-3393)
 * fix incorrect size exception during streaming of counters (CASSANDRA-3481)
 * (CQL) fix for counter decrement syntax (CASSANDRA-3418)
 * Fix race introduced by CASSANDRA-2503 (CASSANDRA-3482)
 * Fix incomplete deletion of delivered hints (CASSANDRA-3466)
 * Avoid rescheduling compactions when no compaction was executed 
   (CASSANDRA-3484)
 * fix handling of the chunk_length_kb compression options (CASSANDRA-3492)
Merged from 0.8:
 * fix updating CF row_cache_provider (CASSANDRA-3414)
 * CFMetaData.convertToThrift method to set RowCacheProvider (CASSANDRA-3405)
 * acquire compactionlock during truncate (CASSANDRA-3399)
 * fix displaying cfdef entries for super columnfamilies (CASSANDRA-3415)
 * Make counter shard merging thread safe (CASSANDRA-3178)
 * Revert CASSANDRA-2855
 * Fix bug preventing the use of efficient cross-DC writes (CASSANDRA-3472)
 * `describe ring` command for CLI (CASSANDRA-3220)
 * (Hadoop) skip empty rows when entire row is requested, redux (CASSANDRA-2855)


1.0.2
 * "defragment" rows for name-based queries under STCS (CASSANDRA-2503)
 * Add timing information to cassandra-cli GET/SET/LIST queries (CASSANDRA-3326)
 * Only create one CompressionMetadata object per sstable (CASSANDRA-3427)
 * cleanup usage of StorageService.setMode() (CASSANDRA-3388)
 * Avoid large array allocation for compressed chunk offsets (CASSANDRA-3432)
 * fix DecimalType bytebuffer marshalling (CASSANDRA-3421)
 * fix bug that caused first column in per row indexes to be ignored 
   (CASSANDRA-3441)
 * add JMX call to clean (failed) repair sessions (CASSANDRA-3316)
 * fix sstableloader reference acquisition bug (CASSANDRA-3438)
 * fix estimated row size regression (CASSANDRA-3451)
 * make sure we don't return more columns than asked (CASSANDRA-3303, 3395)
Merged from 0.8:
 * acquire compactionlock during truncate (CASSANDRA-3399)
 * fix displaying cfdef entries for super columnfamilies (CASSANDRA-3415)


1.0.1
 * acquire references during index build to prevent delete problems
   on Windows (CASSANDRA-3314)
 * describe_ring should include datacenter/topology information (CASSANDRA-2882)
 * Thrift sockets are not properly buffered (CASSANDRA-3261)
 * performance improvement for bytebufferutil compare function (CASSANDRA-3286)
 * add system.versions ColumnFamily (CASSANDRA-3140)
 * reduce network copies (CASSANDRA-3333, 3373)
 * limit nodetool to 32MB of heap (CASSANDRA-3124)
 * (CQL) update parser to accept "timestamp" instead of "date" (CASSANDRA-3149)
 * Fix CLI `show schema` to include "compression_options" (CASSANDRA-3368)
 * Snapshot to include manifest under LeveledCompactionStrategy (CASSANDRA-3359)
 * (CQL) SELECT query should allow CF name to be qualified by keyspace (CASSANDRA-3130)
 * (CQL) Fix internal application error specifying 'using consistency ...'
   in lower case (CASSANDRA-3366)
 * fix Deflate compression when compression actually makes the data bigger
   (CASSANDRA-3370)
 * optimize UUIDGen to avoid lock contention on InetAddress.getLocalHost 
   (CASSANDRA-3387)
 * tolerate index being dropped mid-mutation (CASSANDRA-3334, 3313)
 * CompactionManager is now responsible for checking for new candidates
   post-task execution, enabling more consistent leveled compaction 
   (CASSANDRA-3391)
 * Cache HSHA threads (CASSANDRA-3372)
 * use CF/KS names as snapshot prefix for drop + truncate operations
   (CASSANDRA-2997)
 * Break bloom filters up to avoid heap fragmentation (CASSANDRA-2466)
 * fix cassandra hanging on jsvc stop (CASSANDRA-3302)
 * Avoid leveled compaction getting blocked on errors (CASSANDRA-3408)
 * Make reloading the compaction strategy safe (CASSANDRA-3409)
 * ignore 0.8 hints even if compaction begins before we try to purge
   them (CASSANDRA-3385)
 * remove procrun (bin\daemon) from Cassandra source tree and 
   artifacts (CASSANDRA-3331)
 * make cassandra compile under JDK7 (CASSANDRA-3275)
 * remove dependency of clientutil.jar to FBUtilities (CASSANDRA-3299)
 * avoid truncation errors by using long math on long values (CASSANDRA-3364)
 * avoid clock drift on some Windows machine (CASSANDRA-3375)
 * display cache provider in cli 'describe keyspace' command (CASSANDRA-3384)
 * fix incomplete topology information in describe_ring (CASSANDRA-3403)
 * expire dead gossip states based on time (CASSANDRA-2961)
 * improve CompactionTask extensibility (CASSANDRA-3330)
 * Allow one leveled compaction task to kick off another (CASSANDRA-3363)
 * allow encryption only between datacenters (CASSANDRA-2802)
Merged from 0.8:
 * fix truncate allowing data to be replayed post-restart (CASSANDRA-3297)
 * make iwriter final in IndexWriter to avoid NPE (CASSANDRA-2863)
 * (CQL) update grammar to require key clause in DELETE statement
   (CASSANDRA-3349)
 * (CQL) allow numeric keyspace names in USE statement (CASSANDRA-3350)
 * (Hadoop) skip empty rows when slicing the entire row (CASSANDRA-2855)
 * Fix handling of tombstone by SSTableExport/Import (CASSANDRA-3357)
 * fix ColumnIndexer to use long offsets (CASSANDRA-3358)
 * Improved CLI exceptions (CASSANDRA-3312)
 * Fix handling of tombstone by SSTableExport/Import (CASSANDRA-3357)
 * Only count compaction as active (for throttling) when they have
   successfully acquired the compaction lock (CASSANDRA-3344)
 * Display CLI version string on startup (CASSANDRA-3196)
 * (Hadoop) make CFIF try rpc_address or fallback to listen_address
   (CASSANDRA-3214)
 * (Hadoop) accept comma delimited lists of initial thrift connections
   (CASSANDRA-3185)
 * ColumnFamily min_compaction_threshold should be >= 2 (CASSANDRA-3342)
 * (Pig) add 0.8+ types and key validation type in schema (CASSANDRA-3280)
 * Fix completely removing column metadata using CLI (CASSANDRA-3126)
 * CLI `describe cluster;` output should be on separate lines for separate versions
   (CASSANDRA-3170)
 * fix changing durable_writes keyspace option during CF creation
   (CASSANDRA-3292)
 * avoid locking on update when no indexes are involved (CASSANDRA-3386)
 * fix assertionError during repair with ordered partitioners (CASSANDRA-3369)
 * correctly serialize key_validation_class for avro (CASSANDRA-3391)
 * don't expire counter tombstone after streaming (CASSANDRA-3394)
 * prevent nodes that failed to join from hanging around forever 
   (CASSANDRA-3351)
 * remove incorrect optimization from slice read path (CASSANDRA-3390)
 * Fix race in AntiEntropyService (CASSANDRA-3400)


1.0.0-final
 * close scrubbed sstable fd before deleting it (CASSANDRA-3318)
 * fix bug preventing obsolete commitlog segments from being removed
   (CASSANDRA-3269)
 * tolerate whitespace in seed CDL (CASSANDRA-3263)
 * Change default heap thresholds to max(min(1/2 ram, 1G), min(1/4 ram, 8GB))
   (CASSANDRA-3295)
 * Fix broken CompressedRandomAccessReaderTest (CASSANDRA-3298)
 * (CQL) fix type information returned for wildcard queries (CASSANDRA-3311)
 * add estimated tasks to LeveledCompactionStrategy (CASSANDRA-3322)
 * avoid including compaction cache-warming in keycache stats (CASSANDRA-3325)
 * run compaction and hinted handoff threads at MIN_PRIORITY (CASSANDRA-3308)
 * default hsha thrift server to cpu core count in rpc pool (CASSANDRA-3329)
 * add bin\daemon to binary tarball for Windows service (CASSANDRA-3331)
 * Fix places where uncompressed size of sstables was use in place of the
   compressed one (CASSANDRA-3338)
 * Fix hsha thrift server (CASSANDRA-3346)
 * Make sure repair only stream needed sstables (CASSANDRA-3345)


1.0.0-rc2
 * Log a meaningful warning when a node receives a message for a repair session
   that doesn't exist anymore (CASSANDRA-3256)
 * test for NUMA policy support as well as numactl presence (CASSANDRA-3245)
 * Fix FD leak when internode encryption is enabled (CASSANDRA-3257)
 * Remove incorrect assertion in mergeIterator (CASSANDRA-3260)
 * FBUtilities.hexToBytes(String) to throw NumberFormatException when string
   contains non-hex characters (CASSANDRA-3231)
 * Keep SimpleSnitch proximity ordering unchanged from what the Strategy
   generates, as intended (CASSANDRA-3262)
 * remove Scrub from compactionstats when finished (CASSANDRA-3255)
 * fix counter entry in jdbc TypesMap (CASSANDRA-3268)
 * fix full queue scenario for ParallelCompactionIterator (CASSANDRA-3270)
 * fix bootstrap process (CASSANDRA-3285)
 * don't try delivering hints if when there isn't any (CASSANDRA-3176)
 * CLI documentation change for ColumnFamily `compression_options` (CASSANDRA-3282)
 * ignore any CF ids sent by client for adding CF/KS (CASSANDRA-3288)
 * remove obsolete hints on first startup (CASSANDRA-3291)
 * use correct ISortedColumns for time-optimized reads (CASSANDRA-3289)
 * Evict gossip state immediately when a token is taken over by a new IP 
   (CASSANDRA-3259)


1.0.0-rc1
 * Update CQL to generate microsecond timestamps by default (CASSANDRA-3227)
 * Fix counting CFMetadata towards Memtable liveRatio (CASSANDRA-3023)
 * Kill server on wrapped OOME such as from FileChannel.map (CASSANDRA-3201)
 * remove unnecessary copy when adding to row cache (CASSANDRA-3223)
 * Log message when a full repair operation completes (CASSANDRA-3207)
 * Fix streamOutSession keeping sstables references forever if the remote end
   dies (CASSANDRA-3216)
 * Remove dynamic_snitch boolean from example configuration (defaulting to 
   true) and set default badness threshold to 0.1 (CASSANDRA-3229)
 * Base choice of random or "balanced" token on bootstrap on whether
   schema definitions were found (CASSANDRA-3219)
 * Fixes for LeveledCompactionStrategy score computation, prioritization,
   scheduling, and performance (CASSANDRA-3224, 3234)
 * parallelize sstable open at server startup (CASSANDRA-2988)
 * fix handling of exceptions writing to OutboundTcpConnection (CASSANDRA-3235)
 * Allow using quotes in "USE <keyspace>;" CLI command (CASSANDRA-3208)
 * Don't allow any cache loading exceptions to halt startup (CASSANDRA-3218)
 * Fix sstableloader --ignores option (CASSANDRA-3247)
 * File descriptor limit increased in packaging (CASSANDRA-3206)
 * Fix deadlock in commit log during flush (CASSANDRA-3253) 


1.0.0-beta1
 * removed binarymemtable (CASSANDRA-2692)
 * add commitlog_total_space_in_mb to prevent fragmented logs (CASSANDRA-2427)
 * removed commitlog_rotation_threshold_in_mb configuration (CASSANDRA-2771)
 * make AbstractBounds.normalize de-overlapp overlapping ranges (CASSANDRA-2641)
 * replace CollatingIterator, ReducingIterator with MergeIterator 
   (CASSANDRA-2062)
 * Fixed the ability to set compaction strategy in cli using create column 
   family command (CASSANDRA-2778)
 * clean up tmp files after failed compaction (CASSANDRA-2468)
 * restrict repair streaming to specific columnfamilies (CASSANDRA-2280)
 * don't bother persisting columns shadowed by a row tombstone (CASSANDRA-2589)
 * reset CF and SC deletion times after gc_grace (CASSANDRA-2317)
 * optimize away seek when compacting wide rows (CASSANDRA-2879)
 * single-pass streaming (CASSANDRA-2677, 2906, 2916, 3003)
 * use reference counting for deleting sstables instead of relying on GC
   (CASSANDRA-2521, 3179)
 * store hints as serialized mutations instead of pointers to data row
   (CASSANDRA-2045)
 * store hints in the coordinator node instead of in the closest replica 
   (CASSANDRA-2914)
 * add row_cache_keys_to_save CF option (CASSANDRA-1966)
 * check column family validity in nodetool repair (CASSANDRA-2933)
 * use lazy initialization instead of class initialization in NodeId
   (CASSANDRA-2953)
 * add paging to get_count (CASSANDRA-2894)
 * fix "short reads" in [multi]get (CASSANDRA-2643, 3157, 3192)
 * add optional compression for sstables (CASSANDRA-47, 2994, 3001, 3128)
 * add scheduler JMX metrics (CASSANDRA-2962)
 * add block level checksum for compressed data (CASSANDRA-1717)
 * make column family backed column map pluggable and introduce unsynchronized
   ArrayList backed one to speedup reads (CASSANDRA-2843, 3165, 3205)
 * refactoring of the secondary index api (CASSANDRA-2982)
 * make CL > ONE reads wait for digest reconciliation before returning
   (CASSANDRA-2494)
 * fix missing logging for some exceptions (CASSANDRA-2061)
 * refactor and optimize ColumnFamilyStore.files(...) and Descriptor.fromFilename(String)
   and few other places responsible for work with SSTable files (CASSANDRA-3040)
 * Stop reading from sstables once we know we have the most recent columns,
   for query-by-name requests (CASSANDRA-2498)
 * Add query-by-column mode to stress.java (CASSANDRA-3064)
 * Add "install" command to cassandra.bat (CASSANDRA-292)
 * clean up KSMetadata, CFMetadata from unnecessary
   Thrift<->Avro conversion methods (CASSANDRA-3032)
 * Add timeouts to client request schedulers (CASSANDRA-3079, 3096)
 * Cli to use hashes rather than array of hashes for strategy options (CASSANDRA-3081)
 * LeveledCompactionStrategy (CASSANDRA-1608, 3085, 3110, 3087, 3145, 3154, 3182)
 * Improvements of the CLI `describe` command (CASSANDRA-2630)
 * reduce window where dropped CF sstables may not be deleted (CASSANDRA-2942)
 * Expose gossip/FD info to JMX (CASSANDRA-2806)
 * Fix streaming over SSL when compressed SSTable involved (CASSANDRA-3051)
 * Add support for pluggable secondary index implementations (CASSANDRA-3078)
 * remove compaction_thread_priority setting (CASSANDRA-3104)
 * generate hints for replicas that timeout, not just replicas that are known
   to be down before starting (CASSANDRA-2034)
 * Add throttling for internode streaming (CASSANDRA-3080)
 * make the repair of a range repair all replica (CASSANDRA-2610, 3194)
 * expose the ability to repair the first range (as returned by the
   partitioner) of a node (CASSANDRA-2606)
 * Streams Compression (CASSANDRA-3015)
 * add ability to use multiple threads during a single compaction
   (CASSANDRA-2901)
 * make AbstractBounds.normalize support overlapping ranges (CASSANDRA-2641)
 * fix of the CQL count() behavior (CASSANDRA-3068)
 * use TreeMap backed column families for the SSTable simple writers
   (CASSANDRA-3148)
 * fix inconsistency of the CLI syntax when {} should be used instead of [{}]
   (CASSANDRA-3119)
 * rename CQL type names to match expected SQL behavior (CASSANDRA-3149, 3031)
 * Arena-based allocation for memtables (CASSANDRA-2252, 3162, 3163, 3168)
 * Default RR chance to 0.1 (CASSANDRA-3169)
 * Add RowLevel support to secondary index API (CASSANDRA-3147)
 * Make SerializingCacheProvider the default if JNA is available (CASSANDRA-3183)
 * Fix backwards compatibilty for CQL memtable properties (CASSANDRA-3190)
 * Add five-minute delay before starting compactions on a restarted server
   (CASSANDRA-3181)
 * Reduce copies done for intra-host messages (CASSANDRA-1788, 3144)
 * support of compaction strategy option for stress.java (CASSANDRA-3204)
 * make memtable throughput and column count thresholds no-ops (CASSANDRA-2449)
 * Return schema information along with the resultSet in CQL (CASSANDRA-2734)
 * Add new DecimalType (CASSANDRA-2883)
 * Fix assertion error in RowRepairResolver (CASSANDRA-3156)
 * Reduce unnecessary high buffer sizes (CASSANDRA-3171)
 * Pluggable compaction strategy (CASSANDRA-1610)
 * Add new broadcast_address config option (CASSANDRA-2491)


0.8.7
 * Kill server on wrapped OOME such as from FileChannel.map (CASSANDRA-3201)
 * Allow using quotes in "USE <keyspace>;" CLI command (CASSANDRA-3208)
 * Log message when a full repair operation completes (CASSANDRA-3207)
 * Don't allow any cache loading exceptions to halt startup (CASSANDRA-3218)
 * Fix sstableloader --ignores option (CASSANDRA-3247)
 * File descriptor limit increased in packaging (CASSANDRA-3206)
 * Log a meaningfull warning when a node receive a message for a repair session
   that doesn't exist anymore (CASSANDRA-3256)
 * Fix FD leak when internode encryption is enabled (CASSANDRA-3257)
 * FBUtilities.hexToBytes(String) to throw NumberFormatException when string
   contains non-hex characters (CASSANDRA-3231)
 * Keep SimpleSnitch proximity ordering unchanged from what the Strategy
   generates, as intended (CASSANDRA-3262)
 * remove Scrub from compactionstats when finished (CASSANDRA-3255)
 * Fix tool .bat files when CASSANDRA_HOME contains spaces (CASSANDRA-3258)
 * Force flush of status table when removing/updating token (CASSANDRA-3243)
 * Evict gossip state immediately when a token is taken over by a new IP (CASSANDRA-3259)
 * Fix bug where the failure detector can take too long to mark a host
   down (CASSANDRA-3273)
 * (Hadoop) allow wrapping ranges in queries (CASSANDRA-3137)
 * (Hadoop) check all interfaces for a match with split location
   before falling back to random replica (CASSANDRA-3211)
 * (Hadoop) Make Pig storage handle implements LoadMetadata (CASSANDRA-2777)
 * (Hadoop) Fix exception during PIG 'dump' (CASSANDRA-2810)
 * Fix stress COUNTER_GET option (CASSANDRA-3301)
 * Fix missing fields in CLI `show schema` output (CASSANDRA-3304)
 * Nodetool no longer leaks threads and closes JMX connections (CASSANDRA-3309)
 * fix truncate allowing data to be replayed post-restart (CASSANDRA-3297)
 * Move SimpleAuthority and SimpleAuthenticator to examples (CASSANDRA-2922)
 * Fix handling of tombstone by SSTableExport/Import (CASSANDRA-3357)
 * Fix transposition in cfHistograms (CASSANDRA-3222)
 * Allow using number as DC name when creating keyspace in CQL (CASSANDRA-3239)
 * Force flush of system table after updating/removing a token (CASSANDRA-3243)


0.8.6
 * revert CASSANDRA-2388
 * change TokenRange.endpoints back to listen/broadcast address to match
   pre-1777 behavior, and add TokenRange.rpc_endpoints instead (CASSANDRA-3187)
 * avoid trying to watch cassandra-topology.properties when loaded from jar
   (CASSANDRA-3138)
 * prevent users from creating keyspaces with LocalStrategy replication
   (CASSANDRA-3139)
 * fix CLI `show schema;` to output correct keyspace definition statement
   (CASSANDRA-3129)
 * CustomTThreadPoolServer to log TTransportException at DEBUG level
   (CASSANDRA-3142)
 * allow topology sort to work with non-unique rack names between 
   datacenters (CASSANDRA-3152)
 * Improve caching of same-version Messages on digest and repair paths
   (CASSANDRA-3158)
 * Randomize choice of first replica for counter increment (CASSANDRA-2890)
 * Fix using read_repair_chance instead of merge_shard_change (CASSANDRA-3202)
 * Avoid streaming data to nodes that already have it, on move as well as
   decommission (CASSANDRA-3041)
 * Fix divide by zero error in GCInspector (CASSANDRA-3164)
 * allow quoting of the ColumnFamily name in CLI `create column family`
   statement (CASSANDRA-3195)
 * Fix rolling upgrade from 0.7 to 0.8 problem (CASSANDRA-3166)
 * Accomodate missing encryption_options in IncomingTcpConnection.stream
   (CASSANDRA-3212)


0.8.5
 * fix NPE when encryption_options is unspecified (CASSANDRA-3007)
 * include column name in validation failure exceptions (CASSANDRA-2849)
 * make sure truncate clears out the commitlog so replay won't re-
   populate with truncated data (CASSANDRA-2950)
 * fix NPE when debug logging is enabled and dropped CF is present
   in a commitlog segment (CASSANDRA-3021)
 * fix cassandra.bat when CASSANDRA_HOME contains spaces (CASSANDRA-2952)
 * fix to SSTableSimpleUnsortedWriter bufferSize calculation (CASSANDRA-3027)
 * make cleanup and normal compaction able to skip empty rows
   (rows containing nothing but expired tombstones) (CASSANDRA-3039)
 * work around native memory leak in com.sun.management.GarbageCollectorMXBean
   (CASSANDRA-2868)
 * validate that column names in column_metadata are not equal to key_alias
   on create/update of the ColumnFamily and CQL 'ALTER' statement (CASSANDRA-3036)
 * return an InvalidRequestException if an indexed column is assigned
   a value larger than 64KB (CASSANDRA-3057)
 * fix of numeric-only and string column names handling in CLI "drop index" 
   (CASSANDRA-3054)
 * prune index scan resultset back to original request for lazy
   resultset expansion case (CASSANDRA-2964)
 * (Hadoop) fail jobs when Cassandra node has failed but TaskTracker
   has not (CASSANDRA-2388)
 * fix dynamic snitch ignoring nodes when read_repair_chance is zero
   (CASSANDRA-2662)
 * avoid retaining references to dropped CFS objects in 
   CompactionManager.estimatedCompactions (CASSANDRA-2708)
 * expose rpc timeouts per host in MessagingServiceMBean (CASSANDRA-2941)
 * avoid including cwd in classpath for deb and rpm packages (CASSANDRA-2881)
 * remove gossip state when a new IP takes over a token (CASSANDRA-3071)
 * allow sstable2json to work on index sstable files (CASSANDRA-3059)
 * always hint counters (CASSANDRA-3099)
 * fix log4j initialization in EmbeddedCassandraService (CASSANDRA-2857)
 * remove gossip state when a new IP takes over a token (CASSANDRA-3071)
 * work around native memory leak in com.sun.management.GarbageCollectorMXBean
    (CASSANDRA-2868)
 * fix UnavailableException with writes at CL.EACH_QUORM (CASSANDRA-3084)
 * fix parsing of the Keyspace and ColumnFamily names in numeric
   and string representations in CLI (CASSANDRA-3075)
 * fix corner cases in Range.differenceToFetch (CASSANDRA-3084)
 * fix ip address String representation in the ring cache (CASSANDRA-3044)
 * fix ring cache compatibility when mixing pre-0.8.4 nodes with post-
   in the same cluster (CASSANDRA-3023)
 * make repair report failure when a node participating dies (instead of
   hanging forever) (CASSANDRA-2433)
 * fix handling of the empty byte buffer by ReversedType (CASSANDRA-3111)
 * Add validation that Keyspace names are case-insensitively unique (CASSANDRA-3066)
 * catch invalid key_validation_class before instantiating UpdateColumnFamily (CASSANDRA-3102)
 * make Range and Bounds objects client-safe (CASSANDRA-3108)
 * optionally skip log4j configuration (CASSANDRA-3061)
 * bundle sstableloader with the debian package (CASSANDRA-3113)
 * don't try to build secondary indexes when there is none (CASSANDRA-3123)
 * improve SSTableSimpleUnsortedWriter speed for large rows (CASSANDRA-3122)
 * handle keyspace arguments correctly in nodetool snapshot (CASSANDRA-3038)
 * Fix SSTableImportTest on windows (CASSANDRA-3043)
 * expose compactionThroughputMbPerSec through JMX (CASSANDRA-3117)
 * log keyspace and CF of large rows being compacted


0.8.4
 * change TokenRing.endpoints to be a list of rpc addresses instead of 
   listen/broadcast addresses (CASSANDRA-1777)
 * include files-to-be-streamed in StreamInSession.getSources (CASSANDRA-2972)
 * use JAVA env var in cassandra-env.sh (CASSANDRA-2785, 2992)
 * avoid doing read for no-op replicate-on-write at CL=1 (CASSANDRA-2892)
 * refuse counter write for CL.ANY (CASSANDRA-2990)
 * switch back to only logging recent dropped messages (CASSANDRA-3004)
 * always deserialize RowMutation for counters (CASSANDRA-3006)
 * ignore saved replication_factor strategy_option for NTS (CASSANDRA-3011)
 * make sure pre-truncate CL segments are discarded (CASSANDRA-2950)


0.8.3
 * add ability to drop local reads/writes that are going to timeout
   (CASSANDRA-2943)
 * revamp token removal process, keep gossip states for 3 days (CASSANDRA-2496)
 * don't accept extra args for 0-arg nodetool commands (CASSANDRA-2740)
 * log unavailableexception details at debug level (CASSANDRA-2856)
 * expose data_dir though jmx (CASSANDRA-2770)
 * don't include tmp files as sstable when create cfs (CASSANDRA-2929)
 * log Java classpath on startup (CASSANDRA-2895)
 * keep gossipped version in sync with actual on migration coordinator 
   (CASSANDRA-2946)
 * use lazy initialization instead of class initialization in NodeId
   (CASSANDRA-2953)
 * check column family validity in nodetool repair (CASSANDRA-2933)
 * speedup bytes to hex conversions dramatically (CASSANDRA-2850)
 * Flush memtables on shutdown when durable writes are disabled 
   (CASSANDRA-2958)
 * improved POSIX compatibility of start scripts (CASsANDRA-2965)
 * add counter support to Hadoop InputFormat (CASSANDRA-2981)
 * fix bug where dirty commitlog segments were removed (and avoid keeping 
   segments with no post-flush activity permanently dirty) (CASSANDRA-2829)
 * fix throwing exception with batch mutation of counter super columns
   (CASSANDRA-2949)
 * ignore system tables during repair (CASSANDRA-2979)
 * throw exception when NTS is given replication_factor as an option
   (CASSANDRA-2960)
 * fix assertion error during compaction of counter CFs (CASSANDRA-2968)
 * avoid trying to create index names, when no index exists (CASSANDRA-2867)
 * don't sample the system table when choosing a bootstrap token
   (CASSANDRA-2825)
 * gossiper notifies of local state changes (CASSANDRA-2948)
 * add asynchronous and half-sync/half-async (hsha) thrift servers 
   (CASSANDRA-1405)
 * fix potential use of free'd native memory in SerializingCache 
   (CASSANDRA-2951)
 * prune index scan resultset back to original request for lazy
   resultset expansion case (CASSANDRA-2964)
 * (Hadoop) fail jobs when Cassandra node has failed but TaskTracker
    has not (CASSANDRA-2388)


0.8.2
 * CQL: 
   - include only one row per unique key for IN queries (CASSANDRA-2717)
   - respect client timestamp on full row deletions (CASSANDRA-2912)
 * improve thread-safety in StreamOutSession (CASSANDRA-2792)
 * allow deleting a row and updating indexed columns in it in the
   same mutation (CASSANDRA-2773)
 * Expose number of threads blocked on submitting memtable to flush
   in JMX (CASSANDRA-2817)
 * add ability to return "endpoints" to nodetool (CASSANDRA-2776)
 * Add support for multiple (comma-delimited) coordinator addresses
   to ColumnFamilyInputFormat (CASSANDRA-2807)
 * fix potential NPE while scheduling read repair for range slice
   (CASSANDRA-2823)
 * Fix race in SystemTable.getCurrentLocalNodeId (CASSANDRA-2824)
 * Correctly set default for replicate_on_write (CASSANDRA-2835)
 * improve nodetool compactionstats formatting (CASSANDRA-2844)
 * fix index-building status display (CASSANDRA-2853)
 * fix CLI perpetuating obsolete KsDef.replication_factor (CASSANDRA-2846)
 * improve cli treatment of multiline comments (CASSANDRA-2852)
 * handle row tombstones correctly in EchoedRow (CASSANDRA-2786)
 * add MessagingService.get[Recently]DroppedMessages and
   StorageService.getExceptionCount (CASSANDRA-2804)
 * fix possibility of spurious UnavailableException for LOCAL_QUORUM
   reads with dynamic snitch + read repair disabled (CASSANDRA-2870)
 * add ant-optional as dependence for the debian package (CASSANDRA-2164)
 * add option to specify limit for get_slice in the CLI (CASSANDRA-2646)
 * decrease HH page size (CASSANDRA-2832)
 * reset cli keyspace after dropping the current one (CASSANDRA-2763)
 * add KeyRange option to Hadoop inputformat (CASSANDRA-1125)
 * fix protocol versioning (CASSANDRA-2818, 2860)
 * support spaces in path to log4j configuration (CASSANDRA-2383)
 * avoid including inferred types in CF update (CASSANDRA-2809)
 * fix JMX bulkload call (CASSANDRA-2908)
 * fix updating KS with durable_writes=false (CASSANDRA-2907)
 * add simplified facade to SSTableWriter for bulk loading use
   (CASSANDRA-2911)
 * fix re-using index CF sstable names after drop/recreate (CASSANDRA-2872)
 * prepend CF to default index names (CASSANDRA-2903)
 * fix hint replay (CASSANDRA-2928)
 * Properly synchronize repair's merkle tree computation (CASSANDRA-2816)


0.8.1
 * CQL:
   - support for insert, delete in BATCH (CASSANDRA-2537)
   - support for IN to SELECT, UPDATE (CASSANDRA-2553)
   - timestamp support for INSERT, UPDATE, and BATCH (CASSANDRA-2555)
   - TTL support (CASSANDRA-2476)
   - counter support (CASSANDRA-2473)
   - ALTER COLUMNFAMILY (CASSANDRA-1709)
   - DROP INDEX (CASSANDRA-2617)
   - add SCHEMA/TABLE as aliases for KS/CF (CASSANDRA-2743)
   - server handles wait-for-schema-agreement (CASSANDRA-2756)
   - key alias support (CASSANDRA-2480)
 * add support for comparator parameters and a generic ReverseType
   (CASSANDRA-2355)
 * add CompositeType and DynamicCompositeType (CASSANDRA-2231)
 * optimize batches containing multiple updates to the same row
   (CASSANDRA-2583)
 * adjust hinted handoff page size to avoid OOM with large columns 
   (CASSANDRA-2652)
 * mark BRAF buffer invalid post-flush so we don't re-flush partial
   buffers again, especially on CL writes (CASSANDRA-2660)
 * add DROP INDEX support to CLI (CASSANDRA-2616)
 * don't perform HH to client-mode [storageproxy] nodes (CASSANDRA-2668)
 * Improve forceDeserialize/getCompactedRow encapsulation (CASSANDRA-2659)
 * Don't write CounterUpdateColumn to disk in tests (CASSANDRA-2650)
 * Add sstable bulk loading utility (CASSANDRA-1278)
 * avoid replaying hints to dropped columnfamilies (CASSANDRA-2685)
 * add placeholders for missing rows in range query pseudo-RR (CASSANDRA-2680)
 * remove no-op HHOM.renameHints (CASSANDRA-2693)
 * clone super columns to avoid modifying them during flush (CASSANDRA-2675)
 * allow writes to bypass the commitlog for certain keyspaces (CASSANDRA-2683)
 * avoid NPE when bypassing commitlog during memtable flush (CASSANDRA-2781)
 * Added support for making bootstrap retry if nodes flap (CASSANDRA-2644)
 * Added statusthrift to nodetool to report if thrift server is running (CASSANDRA-2722)
 * Fixed rows being cached if they do not exist (CASSANDRA-2723)
 * Support passing tableName and cfName to RowCacheProviders (CASSANDRA-2702)
 * close scrub file handles (CASSANDRA-2669)
 * throttle migration replay (CASSANDRA-2714)
 * optimize column serializer creation (CASSANDRA-2716)
 * Added support for making bootstrap retry if nodes flap (CASSANDRA-2644)
 * Added statusthrift to nodetool to report if thrift server is running
   (CASSANDRA-2722)
 * Fixed rows being cached if they do not exist (CASSANDRA-2723)
 * fix truncate/compaction race (CASSANDRA-2673)
 * workaround large resultsets causing large allocation retention
   by nio sockets (CASSANDRA-2654)
 * fix nodetool ring use with Ec2Snitch (CASSANDRA-2733)
 * fix removing columns and subcolumns that are supressed by a row or
   supercolumn tombstone during replica resolution (CASSANDRA-2590)
 * support sstable2json against snapshot sstables (CASSANDRA-2386)
 * remove active-pull schema requests (CASSANDRA-2715)
 * avoid marking entire list of sstables as actively being compacted
   in multithreaded compaction (CASSANDRA-2765)
 * seek back after deserializing a row to update cache with (CASSANDRA-2752)
 * avoid skipping rows in scrub for counter column family (CASSANDRA-2759)
 * fix ConcurrentModificationException in repair when dealing with 0.7 node
   (CASSANDRA-2767)
 * use threadsafe collections for StreamInSession (CASSANDRA-2766)
 * avoid infinite loop when creating merkle tree (CASSANDRA-2758)
 * avoids unmarking compacting sstable prematurely in cleanup (CASSANDRA-2769)
 * fix NPE when the commit log is bypassed (CASSANDRA-2718)
 * don't throw an exception in SS.isRPCServerRunning (CASSANDRA-2721)
 * make stress.jar executable (CASSANDRA-2744)
 * add daemon mode to java stress (CASSANDRA-2267)
 * expose the DC and rack of a node through JMX and nodetool ring (CASSANDRA-2531)
 * fix cache mbean getSize (CASSANDRA-2781)
 * Add Date, Float, Double, and Boolean types (CASSANDRA-2530)
 * Add startup flag to renew counter node id (CASSANDRA-2788)
 * add jamm agent to cassandra.bat (CASSANDRA-2787)
 * fix repair hanging if a neighbor has nothing to send (CASSANDRA-2797)
 * purge tombstone even if row is in only one sstable (CASSANDRA-2801)
 * Fix wrong purge of deleted cf during compaction (CASSANDRA-2786)
 * fix race that could result in Hadoop writer failing to throw an
   exception encountered after close() (CASSANDRA-2755)
 * fix scan wrongly throwing assertion error (CASSANDRA-2653)
 * Always use even distribution for merkle tree with RandomPartitionner
   (CASSANDRA-2841)
 * fix describeOwnership for OPP (CASSANDRA-2800)
 * ensure that string tokens do not contain commas (CASSANDRA-2762)


0.8.0-final
 * fix CQL grammar warning and cqlsh regression from CASSANDRA-2622
 * add ant generate-cql-html target (CASSANDRA-2526)
 * update CQL consistency levels (CASSANDRA-2566)
 * debian packaging fixes (CASSANDRA-2481, 2647)
 * fix UUIDType, IntegerType for direct buffers (CASSANDRA-2682, 2684)
 * switch to native Thrift for Hadoop map/reduce (CASSANDRA-2667)
 * fix StackOverflowError when building from eclipse (CASSANDRA-2687)
 * only provide replication_factor to strategy_options "help" for
   SimpleStrategy, OldNetworkTopologyStrategy (CASSANDRA-2678, 2713)
 * fix exception adding validators to non-string columns (CASSANDRA-2696)
 * avoid instantiating DatabaseDescriptor in JDBC (CASSANDRA-2694)
 * fix potential stack overflow during compaction (CASSANDRA-2626)
 * clone super columns to avoid modifying them during flush (CASSANDRA-2675)
 * reset underlying iterator in EchoedRow constructor (CASSANDRA-2653)


0.8.0-rc1
 * faster flushes and compaction from fixing excessively pessimistic 
   rebuffering in BRAF (CASSANDRA-2581)
 * fix returning null column values in the python cql driver (CASSANDRA-2593)
 * fix merkle tree splitting exiting early (CASSANDRA-2605)
 * snapshot_before_compaction directory name fix (CASSANDRA-2598)
 * Disable compaction throttling during bootstrap (CASSANDRA-2612) 
 * fix CQL treatment of > and < operators in range slices (CASSANDRA-2592)
 * fix potential double-application of counter updates on commitlog replay
   by moving replay position from header to sstable metadata (CASSANDRA-2419)
 * JDBC CQL driver exposes getColumn for access to timestamp
 * JDBC ResultSetMetadata properties added to AbstractType
 * r/m clustertool (CASSANDRA-2607)
 * add support for presenting row key as a column in CQL result sets 
   (CASSANDRA-2622)
 * Don't allow {LOCAL|EACH}_QUORUM unless strategy is NTS (CASSANDRA-2627)
 * validate keyspace strategy_options during CQL create (CASSANDRA-2624)
 * fix empty Result with secondary index when limit=1 (CASSANDRA-2628)
 * Fix regression where bootstrapping a node with no schema fails
   (CASSANDRA-2625)
 * Allow removing LocationInfo sstables (CASSANDRA-2632)
 * avoid attempting to replay mutations from dropped keyspaces (CASSANDRA-2631)
 * avoid using cached position of a key when GT is requested (CASSANDRA-2633)
 * fix counting bloom filter true positives (CASSANDRA-2637)
 * initialize local ep state prior to gossip startup if needed (CASSANDRA-2638)
 * fix counter increment lost after restart (CASSANDRA-2642)
 * add quote-escaping via backslash to CLI (CASSANDRA-2623)
 * fix pig example script (CASSANDRA-2487)
 * fix dynamic snitch race in adding latencies (CASSANDRA-2618)
 * Start/stop cassandra after more important services such as mdadm in
   debian packaging (CASSANDRA-2481)


0.8.0-beta2
 * fix NPE compacting index CFs (CASSANDRA-2528)
 * Remove checking all column families on startup for compaction candidates 
   (CASSANDRA-2444)
 * validate CQL create keyspace options (CASSANDRA-2525)
 * fix nodetool setcompactionthroughput (CASSANDRA-2550)
 * move	gossip heartbeat back to its own thread (CASSANDRA-2554)
 * validate cql TRUNCATE columnfamily before truncating (CASSANDRA-2570)
 * fix batch_mutate for mixed standard-counter mutations (CASSANDRA-2457)
 * disallow making schema changes to system keyspace (CASSANDRA-2563)
 * fix sending mutation messages multiple times (CASSANDRA-2557)
 * fix incorrect use of NBHM.size in ReadCallback that could cause
   reads to time out even when responses were received (CASSANDRA-2552)
 * trigger read repair correctly for LOCAL_QUORUM reads (CASSANDRA-2556)
 * Allow configuring the number of compaction thread (CASSANDRA-2558)
 * forceUserDefinedCompaction will attempt to compact what it is given
   even if the pessimistic estimate is that there is not enough disk space;
   automatic compactions will only compact 2 or more sstables (CASSANDRA-2575)
 * refuse to apply migrations with older timestamps than the current 
   schema (CASSANDRA-2536)
 * remove unframed Thrift transport option
 * include indexes in snapshots (CASSANDRA-2596)
 * improve ignoring of obsolete mutations in index maintenance (CASSANDRA-2401)
 * recognize attempt to drop just the index while leaving the column
   definition alone (CASSANDRA-2619)
  

0.8.0-beta1
 * remove Avro RPC support (CASSANDRA-926)
 * support for columns that act as incr/decr counters 
   (CASSANDRA-1072, 1937, 1944, 1936, 2101, 2093, 2288, 2105, 2384, 2236, 2342,
   2454)
 * CQL (CASSANDRA-1703, 1704, 1705, 1706, 1707, 1708, 1710, 1711, 1940, 
   2124, 2302, 2277, 2493)
 * avoid double RowMutation serialization on write path (CASSANDRA-1800)
 * make NetworkTopologyStrategy the default (CASSANDRA-1960)
 * configurable internode encryption (CASSANDRA-1567, 2152)
 * human readable column names in sstable2json output (CASSANDRA-1933)
 * change default JMX port to 7199 (CASSANDRA-2027)
 * backwards compatible internal messaging (CASSANDRA-1015)
 * atomic switch of memtables and sstables (CASSANDRA-2284)
 * add pluggable SeedProvider (CASSANDRA-1669)
 * Fix clustertool to not throw exception when calling get_endpoints (CASSANDRA-2437)
 * upgrade to thrift 0.6 (CASSANDRA-2412) 
 * repair works on a token range instead of full ring (CASSANDRA-2324)
 * purge tombstones from row cache (CASSANDRA-2305)
 * push replication_factor into strategy_options (CASSANDRA-1263)
 * give snapshots the same name on each node (CASSANDRA-1791)
 * remove "nodetool loadbalance" (CASSANDRA-2448)
 * multithreaded compaction (CASSANDRA-2191)
 * compaction throttling (CASSANDRA-2156)
 * add key type information and alias (CASSANDRA-2311, 2396)
 * cli no longer divides read_repair_chance by 100 (CASSANDRA-2458)
 * made CompactionInfo.getTaskType return an enum (CASSANDRA-2482)
 * add a server-wide cap on measured memtable memory usage and aggressively
   flush to keep under that threshold (CASSANDRA-2006)
 * add unified UUIDType (CASSANDRA-2233)
 * add off-heap row cache support (CASSANDRA-1969)


0.7.5
 * improvements/fixes to PIG driver (CASSANDRA-1618, CASSANDRA-2387,
   CASSANDRA-2465, CASSANDRA-2484)
 * validate index names (CASSANDRA-1761)
 * reduce contention on Table.flusherLock (CASSANDRA-1954)
 * try harder to detect failures during streaming, cleaning up temporary
   files more reliably (CASSANDRA-2088)
 * shut down server for OOM on a Thrift thread (CASSANDRA-2269)
 * fix tombstone handling in repair and sstable2json (CASSANDRA-2279)
 * preserve version when streaming data from old sstables (CASSANDRA-2283)
 * don't start repair if a neighboring node is marked as dead (CASSANDRA-2290)
 * purge tombstones from row cache (CASSANDRA-2305)
 * Avoid seeking when sstable2json exports the entire file (CASSANDRA-2318)
 * clear Built flag in system table when dropping an index (CASSANDRA-2320)
 * don't allow arbitrary argument for stress.java (CASSANDRA-2323)
 * validate values for index predicates in get_indexed_slice (CASSANDRA-2328)
 * queue secondary indexes for flush before the parent (CASSANDRA-2330)
 * allow job configuration to set the CL used in Hadoop jobs (CASSANDRA-2331)
 * add memtable_flush_queue_size defaulting to 4 (CASSANDRA-2333)
 * Allow overriding of initial_token, storage_port and rpc_port from system
   properties (CASSANDRA-2343)
 * fix comparator used for non-indexed secondary expressions in index scan
   (CASSANDRA-2347)
 * ensure size calculation and write phase of large-row compaction use
   the same threshold for TTL expiration (CASSANDRA-2349)
 * fix race when iterating CFs during add/drop (CASSANDRA-2350)
 * add ConsistencyLevel command to CLI (CASSANDRA-2354)
 * allow negative numbers in the cli (CASSANDRA-2358)
 * hard code serialVersionUID for tokens class (CASSANDRA-2361)
 * fix potential infinite loop in ByteBufferUtil.inputStream (CASSANDRA-2365)
 * fix encoding bugs in HintedHandoffManager, SystemTable when default
   charset is not UTF8 (CASSANDRA-2367)
 * avoids having removed node reappearing in Gossip (CASSANDRA-2371)
 * fix incorrect truncation of long to int when reading columns via block
   index (CASSANDRA-2376)
 * fix NPE during stream session (CASSANDRA-2377)
 * fix race condition that could leave orphaned data files when dropping CF or
   KS (CASSANDRA-2381)
 * fsync statistics component on write (CASSANDRA-2382)
 * fix duplicate results from CFS.scan (CASSANDRA-2406)
 * add IntegerType to CLI help (CASSANDRA-2414)
 * avoid caching token-only decoratedkeys (CASSANDRA-2416)
 * convert mmap assertion to if/throw so scrub can catch it (CASSANDRA-2417)
 * don't overwrite gc log (CASSANDR-2418)
 * invalidate row cache for streamed row to avoid inconsitencies
   (CASSANDRA-2420)
 * avoid copies in range/index scans (CASSANDRA-2425)
 * make sure we don't wipe data during cleanup if the node has not join
   the ring (CASSANDRA-2428)
 * Try harder to close files after compaction (CASSANDRA-2431)
 * re-set bootstrapped flag after move finishes (CASSANDRA-2435)
 * display validation_class in CLI 'describe keyspace' (CASSANDRA-2442)
 * make cleanup compactions cleanup the row cache (CASSANDRA-2451)
 * add column fields validation to scrub (CASSANDRA-2460)
 * use 64KB flush buffer instead of in_memory_compaction_limit (CASSANDRA-2463)
 * fix backslash substitutions in CLI (CASSANDRA-2492)
 * disable cache saving for system CFS (CASSANDRA-2502)
 * fixes for verifying destination availability under hinted conditions
   so UE can be thrown intead of timing out (CASSANDRA-2514)
 * fix update of validation class in column metadata (CASSANDRA-2512)
 * support LOCAL_QUORUM, EACH_QUORUM CLs outside of NTS (CASSANDRA-2516)
 * preserve version when streaming data from old sstables (CASSANDRA-2283)
 * fix backslash substitutions in CLI (CASSANDRA-2492)
 * count a row deletion as one operation towards memtable threshold 
   (CASSANDRA-2519)
 * support LOCAL_QUORUM, EACH_QUORUM CLs outside of NTS (CASSANDRA-2516)


0.7.4
 * add nodetool join command (CASSANDRA-2160)
 * fix secondary indexes on pre-existing or streamed data (CASSANDRA-2244)
 * initialize endpoint in gossiper earlier (CASSANDRA-2228)
 * add ability to write to Cassandra from Pig (CASSANDRA-1828)
 * add rpc_[min|max]_threads (CASSANDRA-2176)
 * add CL.TWO, CL.THREE (CASSANDRA-2013)
 * avoid exporting an un-requested row in sstable2json, when exporting 
   a key that does not exist (CASSANDRA-2168)
 * add incremental_backups option (CASSANDRA-1872)
 * add configurable row limit to Pig loadfunc (CASSANDRA-2276)
 * validate column values in batches as well as single-Column inserts
   (CASSANDRA-2259)
 * move sample schema from cassandra.yaml to schema-sample.txt,
   a cli scripts (CASSANDRA-2007)
 * avoid writing empty rows when scrubbing tombstoned rows (CASSANDRA-2296)
 * fix assertion error in range and index scans for CL < ALL
   (CASSANDRA-2282)
 * fix commitlog replay when flush position refers to data that didn't
   get synced before server died (CASSANDRA-2285)
 * fix fd leak in sstable2json with non-mmap'd i/o (CASSANDRA-2304)
 * reduce memory use during streaming of multiple sstables (CASSANDRA-2301)
 * purge tombstoned rows from cache after GCGraceSeconds (CASSANDRA-2305)
 * allow zero replicas in a NTS datacenter (CASSANDRA-1924)
 * make range queries respect snitch for local replicas (CASSANDRA-2286)
 * fix HH delivery when column index is larger than 2GB (CASSANDRA-2297)
 * make 2ary indexes use parent CF flush thresholds during initial build
   (CASSANDRA-2294)
 * update memtable_throughput to be a long (CASSANDRA-2158)


0.7.3
 * Keep endpoint state until aVeryLongTime (CASSANDRA-2115)
 * lower-latency read repair (CASSANDRA-2069)
 * add hinted_handoff_throttle_delay_in_ms option (CASSANDRA-2161)
 * fixes for cache save/load (CASSANDRA-2172, -2174)
 * Handle whole-row deletions in CFOutputFormat (CASSANDRA-2014)
 * Make memtable_flush_writers flush in parallel (CASSANDRA-2178)
 * Add compaction_preheat_key_cache option (CASSANDRA-2175)
 * refactor stress.py to have only one copy of the format string 
   used for creating row keys (CASSANDRA-2108)
 * validate index names for \w+ (CASSANDRA-2196)
 * Fix Cassandra cli to respect timeout if schema does not settle 
   (CASSANDRA-2187)
 * fix for compaction and cleanup writing old-format data into new-version 
   sstable (CASSANDRA-2211, -2216)
 * add nodetool scrub (CASSANDRA-2217, -2240)
 * fix sstable2json large-row pagination (CASSANDRA-2188)
 * fix EOFing on requests for the last bytes in a file (CASSANDRA-2213)
 * fix BufferedRandomAccessFile bugs (CASSANDRA-2218, -2241)
 * check for memtable flush_after_mins exceeded every 10s (CASSANDRA-2183)
 * fix cache saving on Windows (CASSANDRA-2207)
 * add validateSchemaAgreement call + synchronization to schema
   modification operations (CASSANDRA-2222)
 * fix for reversed slice queries on large rows (CASSANDRA-2212)
 * fat clients were writing local data (CASSANDRA-2223)
 * set DEFAULT_MEMTABLE_LIFETIME_IN_MINS to 24h
 * improve detection and cleanup of partially-written sstables 
   (CASSANDRA-2206)
 * fix supercolumn de/serialization when subcolumn comparator is different
   from supercolumn's (CASSANDRA-2104)
 * fix starting up on Windows when CASSANDRA_HOME contains whitespace
   (CASSANDRA-2237)
 * add [get|set][row|key]cacheSavePeriod to JMX (CASSANDRA-2100)
 * fix Hadoop ColumnFamilyOutputFormat dropping of mutations
   when batch fills up (CASSANDRA-2255)
 * move file deletions off of scheduledtasks executor (CASSANDRA-2253)


0.7.2
 * copy DecoratedKey.key when inserting into caches to avoid retaining
   a reference to the underlying buffer (CASSANDRA-2102)
 * format subcolumn names with subcomparator (CASSANDRA-2136)
 * fix column bloom filter deserialization (CASSANDRA-2165)


0.7.1
 * refactor MessageDigest creation code. (CASSANDRA-2107)
 * buffer network stack to avoid inefficient small TCP messages while avoiding
   the nagle/delayed ack problem (CASSANDRA-1896)
 * check log4j configuration for changes every 10s (CASSANDRA-1525, 1907)
 * more-efficient cross-DC replication (CASSANDRA-1530, -2051, -2138)
 * avoid polluting page cache with commitlog or sstable writes
   and seq scan operations (CASSANDRA-1470)
 * add RMI authentication options to nodetool (CASSANDRA-1921)
 * make snitches configurable at runtime (CASSANDRA-1374)
 * retry hadoop split requests on connection failure (CASSANDRA-1927)
 * implement describeOwnership for BOP, COPP (CASSANDRA-1928)
 * make read repair behave as expected for ConsistencyLevel > ONE
   (CASSANDRA-982, 2038)
 * distributed test harness (CASSANDRA-1859, 1964)
 * reduce flush lock contention (CASSANDRA-1930)
 * optimize supercolumn deserialization (CASSANDRA-1891)
 * fix CFMetaData.apply to only compare objects of the same class 
   (CASSANDRA-1962)
 * allow specifying specific SSTables to compact from JMX (CASSANDRA-1963)
 * fix race condition in MessagingService.targets (CASSANDRA-1959, 2094, 2081)
 * refuse to open sstables from a future version (CASSANDRA-1935)
 * zero-copy reads (CASSANDRA-1714)
 * fix copy bounds for word Text in wordcount demo (CASSANDRA-1993)
 * fixes for contrib/javautils (CASSANDRA-1979)
 * check more frequently for memtable expiration (CASSANDRA-2000)
 * fix writing SSTable column count statistics (CASSANDRA-1976)
 * fix streaming of multiple CFs during bootstrap (CASSANDRA-1992)
 * explicitly set JVM GC new generation size with -Xmn (CASSANDRA-1968)
 * add short options for CLI flags (CASSANDRA-1565)
 * make keyspace argument to "describe keyspace" in CLI optional
   when authenticated to keyspace already (CASSANDRA-2029)
 * added option to specify -Dcassandra.join_ring=false on startup
   to allow "warm spare" nodes or performing JMX maintenance before
   joining the ring (CASSANDRA-526)
 * log migrations at INFO (CASSANDRA-2028)
 * add CLI verbose option in file mode (CASSANDRA-2030)
 * add single-line "--" comments to CLI (CASSANDRA-2032)
 * message serialization tests (CASSANDRA-1923)
 * switch from ivy to maven-ant-tasks (CASSANDRA-2017)
 * CLI attempts to block for new schema to propagate (CASSANDRA-2044)
 * fix potential overflow in nodetool cfstats (CASSANDRA-2057)
 * add JVM shutdownhook to sync commitlog (CASSANDRA-1919)
 * allow nodes to be up without being part of  normal traffic (CASSANDRA-1951)
 * fix CLI "show keyspaces" with null options on NTS (CASSANDRA-2049)
 * fix possible ByteBuffer race conditions (CASSANDRA-2066)
 * reduce garbage generated by MessagingService to prevent load spikes
   (CASSANDRA-2058)
 * fix math in RandomPartitioner.describeOwnership (CASSANDRA-2071)
 * fix deletion of sstable non-data components (CASSANDRA-2059)
 * avoid blocking gossip while deleting handoff hints (CASSANDRA-2073)
 * ignore messages from newer versions, keep track of nodes in gossip 
   regardless of version (CASSANDRA-1970)
 * cache writing moved to CompactionManager to reduce i/o contention and
   updated to use non-cache-polluting writes (CASSANDRA-2053)
 * page through large rows when exporting to JSON (CASSANDRA-2041)
 * add flush_largest_memtables_at and reduce_cache_sizes_at options
   (CASSANDRA-2142)
 * add cli 'describe cluster' command (CASSANDRA-2127)
 * add cli support for setting username/password at 'connect' command 
   (CASSANDRA-2111)
 * add -D option to Stress.java to allow reading hosts from a file 
   (CASSANDRA-2149)
 * bound hints CF throughput between 32M and 256M (CASSANDRA-2148)
 * continue starting when invalid saved cache entries are encountered
   (CASSANDRA-2076)
 * add max_hint_window_in_ms option (CASSANDRA-1459)


0.7.0-final
 * fix offsets to ByteBuffer.get (CASSANDRA-1939)


0.7.0-rc4
 * fix cli crash after backgrounding (CASSANDRA-1875)
 * count timeouts in storageproxy latencies, and include latency 
   histograms in StorageProxyMBean (CASSANDRA-1893)
 * fix CLI get recognition of supercolumns (CASSANDRA-1899)
 * enable keepalive on intra-cluster sockets (CASSANDRA-1766)
 * count timeouts towards dynamicsnitch latencies (CASSANDRA-1905)
 * Expose index-building status in JMX + cli schema description
   (CASSANDRA-1871)
 * allow [LOCAL|EACH]_QUORUM to be used with non-NetworkTopology 
   replication Strategies
 * increased amount of index locks for faster commitlog replay
 * collect secondary index tombstones immediately (CASSANDRA-1914)
 * revert commitlog changes from #1780 (CASSANDRA-1917)
 * change RandomPartitioner min token to -1 to avoid collision w/
   tokens on actual nodes (CASSANDRA-1901)
 * examine the right nibble when validating TimeUUID (CASSANDRA-1910)
 * include secondary indexes in cleanup (CASSANDRA-1916)
 * CFS.scrubDataDirectories should also cleanup invalid secondary indexes
   (CASSANDRA-1904)
 * ability to disable/enable gossip on nodes to force them down
   (CASSANDRA-1108)


0.7.0-rc3
 * expose getNaturalEndpoints in StorageServiceMBean taking byte[]
   key; RMI cannot serialize ByteBuffer (CASSANDRA-1833)
 * infer org.apache.cassandra.locator for replication strategy classes
   when not otherwise specified
 * validation that generates less garbage (CASSANDRA-1814)
 * add TTL support to CLI (CASSANDRA-1838)
 * cli defaults to bytestype for subcomparator when creating
   column families (CASSANDRA-1835)
 * unregister index MBeans when index is dropped (CASSANDRA-1843)
 * make ByteBufferUtil.clone thread-safe (CASSANDRA-1847)
 * change exception for read requests during bootstrap from 
   InvalidRequest to Unavailable (CASSANDRA-1862)
 * respect row-level tombstones post-flush in range scans
   (CASSANDRA-1837)
 * ReadResponseResolver check digests against each other (CASSANDRA-1830)
 * return InvalidRequest when remove of subcolumn without supercolumn
   is requested (CASSANDRA-1866)
 * flush before repair (CASSANDRA-1748)
 * SSTableExport validates key order (CASSANDRA-1884)
 * large row support for SSTableExport (CASSANDRA-1867)
 * Re-cache hot keys post-compaction without hitting disk (CASSANDRA-1878)
 * manage read repair in coordinator instead of data source, to
   provide latency information to dynamic snitch (CASSANDRA-1873)


0.7.0-rc2
 * fix live-column-count of slice ranges including tombstoned supercolumn 
   with live subcolumn (CASSANDRA-1591)
 * rename o.a.c.internal.AntientropyStage -> AntiEntropyStage,
   o.a.c.request.Request_responseStage -> RequestResponseStage,
   o.a.c.internal.Internal_responseStage -> InternalResponseStage
 * add AbstractType.fromString (CASSANDRA-1767)
 * require index_type to be present when specifying index_name
   on ColumnDef (CASSANDRA-1759)
 * fix add/remove index bugs in CFMetadata (CASSANDRA-1768)
 * rebuild Strategy during system_update_keyspace (CASSANDRA-1762)
 * cli updates prompt to ... in continuation lines (CASSANDRA-1770)
 * support multiple Mutations per key in hadoop ColumnFamilyOutputFormat
   (CASSANDRA-1774)
 * improvements to Debian init script (CASSANDRA-1772)
 * use local classloader to check for version.properties (CASSANDRA-1778)
 * Validate that column names in column_metadata are valid for the
   defined comparator, and decode properly in cli (CASSANDRA-1773)
 * use cross-platform newlines in cli (CASSANDRA-1786)
 * add ExpiringColumn support to sstable import/export (CASSANDRA-1754)
 * add flush for each append to periodic commitlog mode; added
   periodic_without_flush option to disable this (CASSANDRA-1780)
 * close file handle used for post-flush truncate (CASSANDRA-1790)
 * various code cleanup (CASSANDRA-1793, -1794, -1795)
 * fix range queries against wrapped range (CASSANDRA-1781)
 * fix consistencylevel calculations for NetworkTopologyStrategy
   (CASSANDRA-1804)
 * cli support index type enum names (CASSANDRA-1810)
 * improved validation of column_metadata (CASSANDRA-1813)
 * reads at ConsistencyLevel > 1 throw UnavailableException
   immediately if insufficient live nodes exist (CASSANDRA-1803)
 * copy bytebuffers for local writes to avoid retaining the entire
   Thrift frame (CASSANDRA-1801)
 * fix NPE adding index to column w/o prior metadata (CASSANDRA-1764)
 * reduce fat client timeout (CASSANDRA-1730)
 * fix botched merge of CASSANDRA-1316


0.7.0-rc1
 * fix compaction and flush races with schema updates (CASSANDRA-1715)
 * add clustertool, config-converter, sstablekeys, and schematool 
   Windows .bat files (CASSANDRA-1723)
 * reject range queries received during bootstrap (CASSANDRA-1739)
 * fix wrapping-range queries on non-minimum token (CASSANDRA-1700)
 * add nodetool cfhistogram (CASSANDRA-1698)
 * limit repaired ranges to what the nodes have in common (CASSANDRA-1674)
 * index scan treats missing columns as not matching secondary
   expressions (CASSANDRA-1745)
 * Fix misuse of DataOutputBuffer.getData in AntiEntropyService
   (CASSANDRA-1729)
 * detect and warn when obsolete version of JNA is present (CASSANDRA-1760)
 * reduce fat client timeout (CASSANDRA-1730)
 * cleanup smallest CFs first to increase free temp space for larger ones
   (CASSANDRA-1811)
 * Update windows .bat files to work outside of main Cassandra
   directory (CASSANDRA-1713)
 * fix read repair regression from 0.6.7 (CASSANDRA-1727)
 * more-efficient read repair (CASSANDRA-1719)
 * fix hinted handoff replay (CASSANDRA-1656)
 * log type of dropped messages (CASSANDRA-1677)
 * upgrade to SLF4J 1.6.1
 * fix ByteBuffer bug in ExpiringColumn.updateDigest (CASSANDRA-1679)
 * fix IntegerType.getString (CASSANDRA-1681)
 * make -Djava.net.preferIPv4Stack=true the default (CASSANDRA-628)
 * add INTERNAL_RESPONSE verb to differentiate from responses related
   to client requests (CASSANDRA-1685)
 * log tpstats when dropping messages (CASSANDRA-1660)
 * include unreachable nodes in describeSchemaVersions (CASSANDRA-1678)
 * Avoid dropping messages off the client request path (CASSANDRA-1676)
 * fix jna errno reporting (CASSANDRA-1694)
 * add friendlier error for UnknownHostException on startup (CASSANDRA-1697)
 * include jna dependency in RPM package (CASSANDRA-1690)
 * add --skip-keys option to stress.py (CASSANDRA-1696)
 * improve cli handling of non-string keys and column names 
   (CASSANDRA-1701, -1693)
 * r/m extra subcomparator line in cli keyspaces output (CASSANDRA-1712)
 * add read repair chance to cli "show keyspaces"
 * upgrade to ConcurrentLinkedHashMap 1.1 (CASSANDRA-975)
 * fix index scan routing (CASSANDRA-1722)
 * fix tombstoning of supercolumns in range queries (CASSANDRA-1734)
 * clear endpoint cache after updating keyspace metadata (CASSANDRA-1741)
 * fix wrapping-range queries on non-minimum token (CASSANDRA-1700)
 * truncate includes secondary indexes (CASSANDRA-1747)
 * retain reference to PendingFile sstables (CASSANDRA-1749)
 * fix sstableimport regression (CASSANDRA-1753)
 * fix for bootstrap when no non-system tables are defined (CASSANDRA-1732)
 * handle replica unavailability in index scan (CASSANDRA-1755)
 * fix service initialization order deadlock (CASSANDRA-1756)
 * multi-line cli commands (CASSANDRA-1742)
 * fix race between snapshot and compaction (CASSANDRA-1736)
 * add listEndpointsPendingHints, deleteHintsForEndpoint JMX methods 
   (CASSANDRA-1551)


0.7.0-beta3
 * add strategy options to describe_keyspace output (CASSANDRA-1560)
 * log warning when using randomly generated token (CASSANDRA-1552)
 * re-organize JMX into .db, .net, .internal, .request (CASSANDRA-1217)
 * allow nodes to change IPs between restarts (CASSANDRA-1518)
 * remember ring state between restarts by default (CASSANDRA-1518)
 * flush index built flag so we can read it before log replay (CASSANDRA-1541)
 * lock row cache updates to prevent race condition (CASSANDRA-1293)
 * remove assertion causing rare (and harmless) error messages in
   commitlog (CASSANDRA-1330)
 * fix moving nodes with no keyspaces defined (CASSANDRA-1574)
 * fix unbootstrap when no data is present in a transfer range (CASSANDRA-1573)
 * take advantage of AVRO-495 to simplify our avro IDL (CASSANDRA-1436)
 * extend authorization hierarchy to column family (CASSANDRA-1554)
 * deletion support in secondary indexes (CASSANDRA-1571)
 * meaningful error message for invalid replication strategy class 
   (CASSANDRA-1566)
 * allow keyspace creation with RF > N (CASSANDRA-1428)
 * improve cli error handling (CASSANDRA-1580)
 * add cache save/load ability (CASSANDRA-1417, 1606, 1647)
 * add StorageService.getDrainProgress (CASSANDRA-1588)
 * Disallow bootstrap to an in-use token (CASSANDRA-1561)
 * Allow dynamic secondary index creation and destruction (CASSANDRA-1532)
 * log auto-guessed memtable thresholds (CASSANDRA-1595)
 * add ColumnDef support to cli (CASSANDRA-1583)
 * reduce index sample time by 75% (CASSANDRA-1572)
 * add cli support for column, strategy metadata (CASSANDRA-1578, 1612)
 * add cli support for schema modification (CASSANDRA-1584)
 * delete temp files on failed compactions (CASSANDRA-1596)
 * avoid blocking for dead nodes during removetoken (CASSANDRA-1605)
 * remove ConsistencyLevel.ZERO (CASSANDRA-1607)
 * expose in-progress compaction type in jmx (CASSANDRA-1586)
 * removed IClock & related classes from internals (CASSANDRA-1502)
 * fix removing tokens from SystemTable on decommission and removetoken
   (CASSANDRA-1609)
 * include CF metadata in cli 'show keyspaces' (CASSANDRA-1613)
 * switch from Properties to HashMap in PropertyFileSnitch to
   avoid synchronization bottleneck (CASSANDRA-1481)
 * PropertyFileSnitch configuration file renamed to 
   cassandra-topology.properties
 * add cli support for get_range_slices (CASSANDRA-1088, CASSANDRA-1619)
 * Make memtable flush thresholds per-CF instead of global 
   (CASSANDRA-1007, 1637)
 * add cli support for binary data without CfDef hints (CASSANDRA-1603)
 * fix building SSTable statistics post-stream (CASSANDRA-1620)
 * fix potential infinite loop in 2ary index queries (CASSANDRA-1623)
 * allow creating NTS keyspaces with no replicas configured (CASSANDRA-1626)
 * add jmx histogram of sstables accessed per read (CASSANDRA-1624)
 * remove system_rename_column_family and system_rename_keyspace from the
   client API until races can be fixed (CASSANDRA-1630, CASSANDRA-1585)
 * add cli sanity tests (CASSANDRA-1582)
 * update GC settings in cassandra.bat (CASSANDRA-1636)
 * cli support for index queries (CASSANDRA-1635)
 * cli support for updating schema memtable settings (CASSANDRA-1634)
 * cli --file option (CASSANDRA-1616)
 * reduce automatically chosen memtable sizes by 50% (CASSANDRA-1641)
 * move endpoint cache from snitch to strategy (CASSANDRA-1643)
 * fix commitlog recovery deleting the newly-created segment as well as
   the old ones (CASSANDRA-1644)
 * upgrade to Thrift 0.5 (CASSANDRA-1367)
 * renamed CL.DCQUORUM to LOCAL_QUORUM and DCQUORUMSYNC to EACH_QUORUM
 * cli truncate support (CASSANDRA-1653)
 * update GC settings in cassandra.bat (CASSANDRA-1636)
 * avoid logging when a node's ip/token is gossipped back to it (CASSANDRA-1666)


0.7-beta2
 * always use UTF-8 for hint keys (CASSANDRA-1439)
 * remove cassandra.yaml dependency from Hadoop and Pig (CASSADRA-1322)
 * expose CfDef metadata in describe_keyspaces (CASSANDRA-1363)
 * restore use of mmap_index_only option (CASSANDRA-1241)
 * dropping a keyspace with no column families generated an error 
   (CASSANDRA-1378)
 * rename RackAwareStrategy to OldNetworkTopologyStrategy, RackUnawareStrategy 
   to SimpleStrategy, DatacenterShardStrategy to NetworkTopologyStrategy,
   AbstractRackAwareSnitch to AbstractNetworkTopologySnitch (CASSANDRA-1392)
 * merge StorageProxy.mutate, mutateBlocking (CASSANDRA-1396)
 * faster UUIDType, LongType comparisons (CASSANDRA-1386, 1393)
 * fix setting read_repair_chance from CLI addColumnFamily (CASSANDRA-1399)
 * fix updates to indexed columns (CASSANDRA-1373)
 * fix race condition leaving to FileNotFoundException (CASSANDRA-1382)
 * fix sharded lock hash on index write path (CASSANDRA-1402)
 * add support for GT/E, LT/E in subordinate index clauses (CASSANDRA-1401)
 * cfId counter got out of sync when CFs were added (CASSANDRA-1403)
 * less chatty schema updates (CASSANDRA-1389)
 * rename column family mbeans. 'type' will now include either 
   'IndexColumnFamilies' or 'ColumnFamilies' depending on the CFS type.
   (CASSANDRA-1385)
 * disallow invalid keyspace and column family names. This includes name that
   matches a '^\w+' regex. (CASSANDRA-1377)
 * use JNA, if present, to take snapshots (CASSANDRA-1371)
 * truncate hints if starting 0.7 for the first time (CASSANDRA-1414)
 * fix FD leak in single-row slicepredicate queries (CASSANDRA-1416)
 * allow index expressions against columns that are not part of the 
   SlicePredicate (CASSANDRA-1410)
 * config-converter properly handles snitches and framed support 
   (CASSANDRA-1420)
 * remove keyspace argument from multiget_count (CASSANDRA-1422)
 * allow specifying cassandra.yaml location as (local or remote) URL
   (CASSANDRA-1126)
 * fix using DynamicEndpointSnitch with NetworkTopologyStrategy
   (CASSANDRA-1429)
 * Add CfDef.default_validation_class (CASSANDRA-891)
 * fix EstimatedHistogram.max (CASSANDRA-1413)
 * quorum read optimization (CASSANDRA-1622)
 * handle zero-length (or missing) rows during HH paging (CASSANDRA-1432)
 * include secondary indexes during schema migrations (CASSANDRA-1406)
 * fix commitlog header race during schema change (CASSANDRA-1435)
 * fix ColumnFamilyStoreMBeanIterator to use new type name (CASSANDRA-1433)
 * correct filename generated by xml->yaml converter (CASSANDRA-1419)
 * add CMSInitiatingOccupancyFraction=75 and UseCMSInitiatingOccupancyOnly
   to default JVM options
 * decrease jvm heap for cassandra-cli (CASSANDRA-1446)
 * ability to modify keyspaces and column family definitions on a live cluster
   (CASSANDRA-1285)
 * support for Hadoop Streaming [non-jvm map/reduce via stdin/out]
   (CASSANDRA-1368)
 * Move persistent sstable stats from the system table to an sstable component
   (CASSANDRA-1430)
 * remove failed bootstrap attempt from pending ranges when gossip times
   it out after 1h (CASSANDRA-1463)
 * eager-create tcp connections to other cluster members (CASSANDRA-1465)
 * enumerate stages and derive stage from message type instead of 
   transmitting separately (CASSANDRA-1465)
 * apply reversed flag during collation from different data sources
   (CASSANDRA-1450)
 * make failure to remove commitlog segment non-fatal (CASSANDRA-1348)
 * correct ordering of drain operations so CL.recover is no longer 
   necessary (CASSANDRA-1408)
 * removed keyspace from describe_splits method (CASSANDRA-1425)
 * rename check_schema_agreement to describe_schema_versions
   (CASSANDRA-1478)
 * fix QUORUM calculation for RF > 3 (CASSANDRA-1487)
 * remove tombstones during non-major compactions when bloom filter
   verifies that row does not exist in other sstables (CASSANDRA-1074)
 * nodes that coordinated a loadbalance in the past could not be seen by
   newly added nodes (CASSANDRA-1467)
 * exposed endpoint states (gossip details) via jmx (CASSANDRA-1467)
 * ensure that compacted sstables are not included when new readers are
   instantiated (CASSANDRA-1477)
 * by default, calculate heap size and memtable thresholds at runtime (CASSANDRA-1469)
 * fix races dealing with adding/dropping keyspaces and column families in
   rapid succession (CASSANDRA-1477)
 * clean up of Streaming system (CASSANDRA-1503, 1504, 1506)
 * add options to configure Thrift socket keepalive and buffer sizes (CASSANDRA-1426)
 * make contrib CassandraServiceDataCleaner recursive (CASSANDRA-1509)
 * min, max compaction threshold are configurable and persistent 
   per-ColumnFamily (CASSANDRA-1468)
 * fix replaying the last mutation in a commitlog unnecessarily 
   (CASSANDRA-1512)
 * invoke getDefaultUncaughtExceptionHandler from DTPE with the original
   exception rather than the ExecutionException wrapper (CASSANDRA-1226)
 * remove Clock from the Thrift (and Avro) API (CASSANDRA-1501)
 * Close intra-node sockets when connection is broken (CASSANDRA-1528)
 * RPM packaging spec file (CASSANDRA-786)
 * weighted request scheduler (CASSANDRA-1485)
 * treat expired columns as deleted (CASSANDRA-1539)
 * make IndexInterval configurable (CASSANDRA-1488)
 * add describe_snitch to Thrift API (CASSANDRA-1490)
 * MD5 authenticator compares plain text submitted password with MD5'd
   saved property, instead of vice versa (CASSANDRA-1447)
 * JMX MessagingService pending and completed counts (CASSANDRA-1533)
 * fix race condition processing repair responses (CASSANDRA-1511)
 * make repair blocking (CASSANDRA-1511)
 * create EndpointSnitchInfo and MBean to expose rack and DC (CASSANDRA-1491)
 * added option to contrib/word_count to output results back to Cassandra
   (CASSANDRA-1342)
 * rewrite Hadoop ColumnFamilyRecordWriter to pool connections, retry to
   multiple Cassandra nodes, and smooth impact on the Cassandra cluster
   by using smaller batch sizes (CASSANDRA-1434)
 * fix setting gc_grace_seconds via CLI (CASSANDRA-1549)
 * support TTL'd index values (CASSANDRA-1536)
 * make removetoken work like decommission (CASSANDRA-1216)
 * make cli comparator-aware and improve quote rules (CASSANDRA-1523,-1524)
 * make nodetool compact and cleanup blocking (CASSANDRA-1449)
 * add memtable, cache information to GCInspector logs (CASSANDRA-1558)
 * enable/disable HintedHandoff via JMX (CASSANDRA-1550)
 * Ignore stray files in the commit log directory (CASSANDRA-1547)
 * Disallow bootstrap to an in-use token (CASSANDRA-1561)


0.7-beta1
 * sstable versioning (CASSANDRA-389)
 * switched to slf4j logging (CASSANDRA-625)
 * add (optional) expiration time for column (CASSANDRA-699)
 * access levels for authentication/authorization (CASSANDRA-900)
 * add ReadRepairChance to CF definition (CASSANDRA-930)
 * fix heisenbug in system tests, especially common on OS X (CASSANDRA-944)
 * convert to byte[] keys internally and all public APIs (CASSANDRA-767)
 * ability to alter schema definitions on a live cluster (CASSANDRA-44)
 * renamed configuration file to cassandra.xml, and log4j.properties to
   log4j-server.properties, which must now be loaded from
   the classpath (which is how our scripts in bin/ have always done it)
   (CASSANDRA-971)
 * change get_count to require a SlicePredicate. create multi_get_count
   (CASSANDRA-744)
 * re-organized endpointsnitch implementations and added SimpleSnitch
   (CASSANDRA-994)
 * Added preload_row_cache option (CASSANDRA-946)
 * add CRC to commitlog header (CASSANDRA-999)
 * removed deprecated batch_insert and get_range_slice methods (CASSANDRA-1065)
 * add truncate thrift method (CASSANDRA-531)
 * http mini-interface using mx4j (CASSANDRA-1068)
 * optimize away copy of sliced row on memtable read path (CASSANDRA-1046)
 * replace constant-size 2GB mmaped segments and special casing for index 
   entries spanning segment boundaries, with SegmentedFile that computes 
   segments that always contain entire entries/rows (CASSANDRA-1117)
 * avoid reading large rows into memory during compaction (CASSANDRA-16)
 * added hadoop OutputFormat (CASSANDRA-1101)
 * efficient Streaming (no more anticompaction) (CASSANDRA-579)
 * split commitlog header into separate file and add size checksum to
   mutations (CASSANDRA-1179)
 * avoid allocating a new byte[] for each mutation on replay (CASSANDRA-1219)
 * revise HH schema to be per-endpoint (CASSANDRA-1142)
 * add joining/leaving status to nodetool ring (CASSANDRA-1115)
 * allow multiple repair sessions per node (CASSANDRA-1190)
 * optimize away MessagingService for local range queries (CASSANDRA-1261)
 * make framed transport the default so malformed requests can't OOM the 
   server (CASSANDRA-475)
 * significantly faster reads from row cache (CASSANDRA-1267)
 * take advantage of row cache during range queries (CASSANDRA-1302)
 * make GCGraceSeconds a per-ColumnFamily value (CASSANDRA-1276)
 * keep persistent row size and column count statistics (CASSANDRA-1155)
 * add IntegerType (CASSANDRA-1282)
 * page within a single row during hinted handoff (CASSANDRA-1327)
 * push DatacenterShardStrategy configuration into keyspace definition,
   eliminating datacenter.properties. (CASSANDRA-1066)
 * optimize forward slices starting with '' and single-index-block name 
   queries by skipping the column index (CASSANDRA-1338)
 * streaming refactor (CASSANDRA-1189)
 * faster comparison for UUID types (CASSANDRA-1043)
 * secondary index support (CASSANDRA-749 and subtasks)
 * make compaction buckets deterministic (CASSANDRA-1265)


0.6.6
 * Allow using DynamicEndpointSnitch with RackAwareStrategy (CASSANDRA-1429)
 * remove the remaining vestiges of the unfinished DatacenterShardStrategy 
   (replaced by NetworkTopologyStrategy in 0.7)
   

0.6.5
 * fix key ordering in range query results with RandomPartitioner
   and ConsistencyLevel > ONE (CASSANDRA-1145)
 * fix for range query starting with the wrong token range (CASSANDRA-1042)
 * page within a single row during hinted handoff (CASSANDRA-1327)
 * fix compilation on non-sun JDKs (CASSANDRA-1061)
 * remove String.trim() call on row keys in batch mutations (CASSANDRA-1235)
 * Log summary of dropped messages instead of spamming log (CASSANDRA-1284)
 * add dynamic endpoint snitch (CASSANDRA-981)
 * fix streaming for keyspaces with hyphens in their name (CASSANDRA-1377)
 * fix errors in hard-coded bloom filter optKPerBucket by computing it
   algorithmically (CASSANDRA-1220
 * remove message deserialization stage, and uncap read/write stages
   so slow reads/writes don't block gossip processing (CASSANDRA-1358)
 * add jmx port configuration to Debian package (CASSANDRA-1202)
 * use mlockall via JNA, if present, to prevent Linux from swapping
   out parts of the JVM (CASSANDRA-1214)


0.6.4
 * avoid queuing multiple hint deliveries for the same endpoint
   (CASSANDRA-1229)
 * better performance for and stricter checking of UTF8 column names
   (CASSANDRA-1232)
 * extend option to lower compaction priority to hinted handoff
   as well (CASSANDRA-1260)
 * log errors in gossip instead of re-throwing (CASSANDRA-1289)
 * avoid aborting commitlog replay prematurely if a flushed-but-
   not-removed commitlog segment is encountered (CASSANDRA-1297)
 * fix duplicate rows being read during mapreduce (CASSANDRA-1142)
 * failure detection wasn't closing command sockets (CASSANDRA-1221)
 * cassandra-cli.bat works on windows (CASSANDRA-1236)
 * pre-emptively drop requests that cannot be processed within RPCTimeout
   (CASSANDRA-685)
 * add ack to Binary write verb and update CassandraBulkLoader
   to wait for acks for each row (CASSANDRA-1093)
 * added describe_partitioner Thrift method (CASSANDRA-1047)
 * Hadoop jobs no longer require the Cassandra storage-conf.xml
   (CASSANDRA-1280, CASSANDRA-1047)
 * log thread pool stats when GC is excessive (CASSANDRA-1275)
 * remove gossip message size limit (CASSANDRA-1138)
 * parallelize local and remote reads during multiget, and respect snitch 
   when determining whether to do local read for CL.ONE (CASSANDRA-1317)
 * fix read repair to use requested consistency level on digest mismatch,
   rather than assuming QUORUM (CASSANDRA-1316)
 * process digest mismatch re-reads in parallel (CASSANDRA-1323)
 * switch hints CF comparator to BytesType (CASSANDRA-1274)


0.6.3
 * retry to make streaming connections up to 8 times. (CASSANDRA-1019)
 * reject describe_ring() calls on invalid keyspaces (CASSANDRA-1111)
 * fix cache size calculation for size of 100% (CASSANDRA-1129)
 * fix cache capacity only being recalculated once (CASSANDRA-1129)
 * remove hourly scan of all hints on the off chance that the gossiper
   missed a status change; instead, expose deliverHintsToEndpoint to JMX
   so it can be done manually, if necessary (CASSANDRA-1141)
 * don't reject reads at CL.ALL (CASSANDRA-1152)
 * reject deletions to supercolumns in CFs containing only standard
   columns (CASSANDRA-1139)
 * avoid preserving login information after client disconnects
   (CASSANDRA-1057)
 * prefer sun jdk to openjdk in debian init script (CASSANDRA-1174)
 * detect partioner config changes between restarts and fail fast 
   (CASSANDRA-1146)
 * use generation time to resolve node token reassignment disagreements
   (CASSANDRA-1118)
 * restructure the startup ordering of Gossiper and MessageService to avoid
   timing anomalies (CASSANDRA-1160)
 * detect incomplete commit log hearders (CASSANDRA-1119)
 * force anti-entropy service to stream files on the stream stage to avoid
   sending streams out of order (CASSANDRA-1169)
 * remove inactive stream managers after AES streams files (CASSANDRA-1169)
 * allow removing entire row through batch_mutate Deletion (CASSANDRA-1027)
 * add JMX metrics for row-level bloom filter false positives (CASSANDRA-1212)
 * added a redhat init script to contrib (CASSANDRA-1201)
 * use midpoint when bootstrapping a new machine into range with not
   much data yet instead of random token (CASSANDRA-1112)
 * kill server on OOM in executor stage as well as Thrift (CASSANDRA-1226)
 * remove opportunistic repairs, when two machines with overlapping replica
   responsibilities happen to finish major compactions of the same CF near
   the same time.  repairs are now fully manual (CASSANDRA-1190)
 * add ability to lower compaction priority (default is no change from 0.6.2)
   (CASSANDRA-1181)


0.6.2
 * fix contrib/word_count build. (CASSANDRA-992)
 * split CommitLogExecutorService into BatchCommitLogExecutorService and 
   PeriodicCommitLogExecutorService (CASSANDRA-1014)
 * add latency histograms to CFSMBean (CASSANDRA-1024)
 * make resolving timestamp ties deterministic by using value bytes
   as a tiebreaker (CASSANDRA-1039)
 * Add option to turn off Hinted Handoff (CASSANDRA-894)
 * fix windows startup (CASSANDRA-948)
 * make concurrent_reads, concurrent_writes configurable at runtime via JMX
   (CASSANDRA-1060)
 * disable GCInspector on non-Sun JVMs (CASSANDRA-1061)
 * fix tombstone handling in sstable rows with no other data (CASSANDRA-1063)
 * fix size of row in spanned index entries (CASSANDRA-1056)
 * install json2sstable, sstable2json, and sstablekeys to Debian package
 * StreamingService.StreamDestinations wouldn't empty itself after streaming
   finished (CASSANDRA-1076)
 * added Collections.shuffle(splits) before returning the splits in 
   ColumnFamilyInputFormat (CASSANDRA-1096)
 * do not recalculate cache capacity post-compaction if it's been manually 
   modified (CASSANDRA-1079)
 * better defaults for flush sorter + writer executor queue sizes
   (CASSANDRA-1100)
 * windows scripts for SSTableImport/Export (CASSANDRA-1051)
 * windows script for nodetool (CASSANDRA-1113)
 * expose PhiConvictThreshold (CASSANDRA-1053)
 * make repair of RF==1 a no-op (CASSANDRA-1090)
 * improve default JVM GC options (CASSANDRA-1014)
 * fix SlicePredicate serialization inside Hadoop jobs (CASSANDRA-1049)
 * close Thrift sockets in Hadoop ColumnFamilyRecordReader (CASSANDRA-1081)


0.6.1
 * fix NPE in sstable2json when no excluded keys are given (CASSANDRA-934)
 * keep the replica set constant throughout the read repair process
   (CASSANDRA-937)
 * allow querying getAllRanges with empty token list (CASSANDRA-933)
 * fix command line arguments inversion in clustertool (CASSANDRA-942)
 * fix race condition that could trigger a false-positive assertion
   during post-flush discard of old commitlog segments (CASSANDRA-936)
 * fix neighbor calculation for anti-entropy repair (CASSANDRA-924)
 * perform repair even for small entropy differences (CASSANDRA-924)
 * Use hostnames in CFInputFormat to allow Hadoop's naive string-based
   locality comparisons to work (CASSANDRA-955)
 * cache read-only BufferedRandomAccessFile length to avoid
   3 system calls per invocation (CASSANDRA-950)
 * nodes with IPv6 (and no IPv4) addresses could not join cluster
   (CASSANDRA-969)
 * Retrieve the correct number of undeleted columns, if any, from
   a supercolumn in a row that had been deleted previously (CASSANDRA-920)
 * fix index scans that cross the 2GB mmap boundaries for both mmap
   and standard i/o modes (CASSANDRA-866)
 * expose drain via nodetool (CASSANDRA-978)


0.6.0-RC1
 * JMX drain to flush memtables and run through commit log (CASSANDRA-880)
 * Bootstrapping can skip ranges under the right conditions (CASSANDRA-902)
 * fix merging row versions in range_slice for CL > ONE (CASSANDRA-884)
 * default write ConsistencyLeven chaned from ZERO to ONE
 * fix for index entries spanning mmap buffer boundaries (CASSANDRA-857)
 * use lexical comparison if time part of TimeUUIDs are the same 
   (CASSANDRA-907)
 * bound read, mutation, and response stages to fix possible OOM
   during log replay (CASSANDRA-885)
 * Use microseconds-since-epoch (UTC) in cli, instead of milliseconds
 * Treat batch_mutate Deletion with null supercolumn as "apply this predicate 
   to top level supercolumns" (CASSANDRA-834)
 * Streaming destination nodes do not update their JMX status (CASSANDRA-916)
 * Fix internal RPC timeout calculation (CASSANDRA-911)
 * Added Pig loadfunc to contrib/pig (CASSANDRA-910)


0.6.0-beta3
 * fix compaction bucketing bug (CASSANDRA-814)
 * update windows batch file (CASSANDRA-824)
 * deprecate KeysCachedFraction configuration directive in favor
   of KeysCached; move to unified-per-CF key cache (CASSANDRA-801)
 * add invalidateRowCache to ColumnFamilyStoreMBean (CASSANDRA-761)
 * send Handoff hints to natural locations to reduce load on
   remaining nodes in a failure scenario (CASSANDRA-822)
 * Add RowWarningThresholdInMB configuration option to warn before very 
   large rows get big enough to threaten node stability, and -x option to
   be able to remove them with sstable2json if the warning is unheeded
   until it's too late (CASSANDRA-843)
 * Add logging of GC activity (CASSANDRA-813)
 * fix ConcurrentModificationException in commitlog discard (CASSANDRA-853)
 * Fix hardcoded row count in Hadoop RecordReader (CASSANDRA-837)
 * Add a jmx status to the streaming service and change several DEBUG
   messages to INFO (CASSANDRA-845)
 * fix classpath in cassandra-cli.bat for Windows (CASSANDRA-858)
 * allow re-specifying host, port to cassandra-cli if invalid ones
   are first tried (CASSANDRA-867)
 * fix race condition handling rpc timeout in the coordinator
   (CASSANDRA-864)
 * Remove CalloutLocation and StagingFileDirectory from storage-conf files 
   since those settings are no longer used (CASSANDRA-878)
 * Parse a long from RowWarningThresholdInMB instead of an int (CASSANDRA-882)
 * Remove obsolete ControlPort code from DatabaseDescriptor (CASSANDRA-886)
 * move skipBytes side effect out of assert (CASSANDRA-899)
 * add "double getLoad" to StorageServiceMBean (CASSANDRA-898)
 * track row stats per CF at compaction time (CASSANDRA-870)
 * disallow CommitLogDirectory matching a DataFileDirectory (CASSANDRA-888)
 * default key cache size is 200k entries, changed from 10% (CASSANDRA-863)
 * add -Dcassandra-foreground=yes to cassandra.bat
 * exit if cluster name is changed unexpectedly (CASSANDRA-769)


0.6.0-beta1/beta2
 * add batch_mutate thrift command, deprecating batch_insert (CASSANDRA-336)
 * remove get_key_range Thrift API, deprecated in 0.5 (CASSANDRA-710)
 * add optional login() Thrift call for authentication (CASSANDRA-547)
 * support fat clients using gossiper and StorageProxy to perform
   replication in-process [jvm-only] (CASSANDRA-535)
 * support mmapped I/O for reads, on by default on 64bit JVMs 
   (CASSANDRA-408, CASSANDRA-669)
 * improve insert concurrency, particularly during Hinted Handoff
   (CASSANDRA-658)
 * faster network code (CASSANDRA-675)
 * stress.py moved to contrib (CASSANDRA-635)
 * row caching [must be explicitly enabled per-CF in config] (CASSANDRA-678)
 * present a useful measure of compaction progress in JMX (CASSANDRA-599)
 * add bin/sstablekeys (CASSNADRA-679)
 * add ConsistencyLevel.ANY (CASSANDRA-687)
 * make removetoken remove nodes from gossip entirely (CASSANDRA-644)
 * add ability to set cache sizes at runtime (CASSANDRA-708)
 * report latency and cache hit rate statistics with lifetime totals
   instead of average over the last minute (CASSANDRA-702)
 * support get_range_slice for RandomPartitioner (CASSANDRA-745)
 * per-keyspace replication factory and replication strategy (CASSANDRA-620)
 * track latency in microseconds (CASSANDRA-733)
 * add describe_ Thrift methods, deprecating get_string_property and 
   get_string_list_property
 * jmx interface for tracking operation mode and streams in general.
   (CASSANDRA-709)
 * keep memtables in sorted order to improve range query performance
   (CASSANDRA-799)
 * use while loop instead of recursion when trimming sstables compaction list 
   to avoid blowing stack in pathological cases (CASSANDRA-804)
 * basic Hadoop map/reduce support (CASSANDRA-342)


0.5.1
 * ensure all files for an sstable are streamed to the same directory.
   (CASSANDRA-716)
 * more accurate load estimate for bootstrapping (CASSANDRA-762)
 * tolerate dead or unavailable bootstrap target on write (CASSANDRA-731)
 * allow larger numbers of keys (> 140M) in a sstable bloom filter
   (CASSANDRA-790)
 * include jvm argument improvements from CASSANDRA-504 in debian package
 * change streaming chunk size to 32MB to accomodate Windows XP limitations
   (was 64MB) (CASSANDRA-795)
 * fix get_range_slice returning results in the wrong order (CASSANDRA-781)
 

0.5.0 final
 * avoid attempting to delete temporary bootstrap files twice (CASSANDRA-681)
 * fix bogus NaN in nodeprobe cfstats output (CASSANDRA-646)
 * provide a policy for dealing with single thread executors w/ a full queue
   (CASSANDRA-694)
 * optimize inner read in MessagingService, vastly improving multiple-node
   performance (CASSANDRA-675)
 * wait for table flush before streaming data back to a bootstrapping node.
   (CASSANDRA-696)
 * keep track of bootstrapping sources by table so that bootstrapping doesn't 
   give the indication of finishing early (CASSANDRA-673)


0.5.0 RC3
 * commit the correct version of the patch for CASSANDRA-663


0.5.0 RC2 (unreleased)
 * fix bugs in converting get_range_slice results to Thrift 
   (CASSANDRA-647, CASSANDRA-649)
 * expose java.util.concurrent.TimeoutException in StorageProxy methods
   (CASSANDRA-600)
 * TcpConnectionManager was holding on to disconnected connections, 
   giving the false indication they were being used. (CASSANDRA-651)
 * Remove duplicated write. (CASSANDRA-662)
 * Abort bootstrap if IP is already in the token ring (CASSANDRA-663)
 * increase default commitlog sync period, and wait for last sync to 
   finish before submitting another (CASSANDRA-668)


0.5.0 RC1
 * Fix potential NPE in get_range_slice (CASSANDRA-623)
 * add CRC32 to commitlog entries (CASSANDRA-605)
 * fix data streaming on windows (CASSANDRA-630)
 * GC compacted sstables after cleanup and compaction (CASSANDRA-621)
 * Speed up anti-entropy validation (CASSANDRA-629)
 * Fix anti-entropy assertion error (CASSANDRA-639)
 * Fix pending range conflicts when bootstapping or moving
   multiple nodes at once (CASSANDRA-603)
 * Handle obsolete gossip related to node movement in the case where
   one or more nodes is down when the movement occurs (CASSANDRA-572)
 * Include dead nodes in gossip to avoid a variety of problems
   and fix HH to removed nodes (CASSANDRA-634)
 * return an InvalidRequestException for mal-formed SlicePredicates
   (CASSANDRA-643)
 * fix bug determining closest neighbor for use in multiple datacenters
   (CASSANDRA-648)
 * Vast improvements in anticompaction speed (CASSANDRA-607)
 * Speed up log replay and writes by avoiding redundant serializations
   (CASSANDRA-652)


0.5.0 beta 2
 * Bootstrap improvements (several tickets)
 * add nodeprobe repair anti-entropy feature (CASSANDRA-193, CASSANDRA-520)
 * fix possibility of partition when many nodes restart at once
   in clusters with multiple seeds (CASSANDRA-150)
 * fix NPE in get_range_slice when no data is found (CASSANDRA-578)
 * fix potential NPE in hinted handoff (CASSANDRA-585)
 * fix cleanup of local "system" keyspace (CASSANDRA-576)
 * improve computation of cluster load balance (CASSANDRA-554)
 * added super column read/write, column count, and column/row delete to
   cassandra-cli (CASSANDRA-567, CASSANDRA-594)
 * fix returning live subcolumns of deleted supercolumns (CASSANDRA-583)
 * respect JAVA_HOME in bin/ scripts (several tickets)
 * add StorageService.initClient for fat clients on the JVM (CASSANDRA-535)
   (see contrib/client_only for an example of use)
 * make consistency_level functional in get_range_slice (CASSANDRA-568)
 * optimize key deserialization for RandomPartitioner (CASSANDRA-581)
 * avoid GCing tombstones except on major compaction (CASSANDRA-604)
 * increase failure conviction threshold, resulting in less nodes
   incorrectly (and temporarily) marked as down (CASSANDRA-610)
 * respect memtable thresholds during log replay (CASSANDRA-609)
 * support ConsistencyLevel.ALL on read (CASSANDRA-584)
 * add nodeprobe removetoken command (CASSANDRA-564)


0.5.0 beta
 * Allow multiple simultaneous flushes, improving flush throughput 
   on multicore systems (CASSANDRA-401)
 * Split up locks to improve write and read throughput on multicore systems
   (CASSANDRA-444, CASSANDRA-414)
 * More efficient use of memory during compaction (CASSANDRA-436)
 * autobootstrap option: when enabled, all non-seed nodes will attempt
   to bootstrap when started, until bootstrap successfully
   completes. -b option is removed.  (CASSANDRA-438)
 * Unless a token is manually specified in the configuration xml,
   a bootstraping node will use a token that gives it half the
   keys from the most-heavily-loaded node in the cluster,
   instead of generating a random token. 
   (CASSANDRA-385, CASSANDRA-517)
 * Miscellaneous bootstrap fixes (several tickets)
 * Ability to change a node's token even after it has data on it
   (CASSANDRA-541)
 * Ability to decommission a live node from the ring (CASSANDRA-435)
 * Semi-automatic loadbalancing via nodeprobe (CASSANDRA-192)
 * Add ability to set compaction thresholds at runtime via
   JMX / nodeprobe.  (CASSANDRA-465)
 * Add "comment" field to ColumnFamily definition. (CASSANDRA-481)
 * Additional JMX metrics (CASSANDRA-482)
 * JSON based export and import tools (several tickets)
 * Hinted Handoff fixes (several tickets)
 * Add key cache to improve read performance (CASSANDRA-423)
 * Simplified construction of custom ReplicationStrategy classes
   (CASSANDRA-497)
 * Graphical application (Swing) for ring integrity verification and 
   visualization was added to contrib (CASSANDRA-252)
 * Add DCQUORUM, DCQUORUMSYNC consistency levels and corresponding
   ReplicationStrategy / EndpointSnitch classes.  Experimental.
   (CASSANDRA-492)
 * Web client interface added to contrib (CASSANDRA-457)
 * More-efficient flush for Random, CollatedOPP partitioners 
   for normal writes (CASSANDRA-446) and bulk load (CASSANDRA-420)
 * Add MemtableFlushAfterMinutes, a global replacement for the old 
   per-CF FlushPeriodInMinutes setting (CASSANDRA-463)
 * optimizations to slice reading (CASSANDRA-350) and supercolumn
   queries (CASSANDRA-510)
 * force binding to given listenaddress for nodes with multiple
   interfaces (CASSANDRA-546)
 * stress.py benchmarking tool improvements (several tickets)
 * optimized replica placement code (CASSANDRA-525)
 * faster log replay on restart (CASSANDRA-539, CASSANDRA-540)
 * optimized local-node writes (CASSANDRA-558)
 * added get_range_slice, deprecating get_key_range (CASSANDRA-344)
 * expose TimedOutException to thrift (CASSANDRA-563)
 

0.4.2
 * Add validation disallowing null keys (CASSANDRA-486)
 * Fix race conditions in TCPConnectionManager (CASSANDRA-487)
 * Fix using non-utf8-aware comparison as a sanity check.
   (CASSANDRA-493)
 * Improve default garbage collector options (CASSANDRA-504)
 * Add "nodeprobe flush" (CASSANDRA-505)
 * remove NotFoundException from get_slice throws list (CASSANDRA-518)
 * fix get (not get_slice) of entire supercolumn (CASSANDRA-508)
 * fix null token during bootstrap (CASSANDRA-501)


0.4.1
 * Fix FlushPeriod columnfamily configuration regression
   (CASSANDRA-455)
 * Fix long column name support (CASSANDRA-460)
 * Fix for serializing a row that only contains tombstones
   (CASSANDRA-458)
 * Fix for discarding unneeded commitlog segments (CASSANDRA-459)
 * Add SnapshotBeforeCompaction configuration option (CASSANDRA-426)
 * Fix compaction abort under insufficient disk space (CASSANDRA-473)
 * Fix reading subcolumn slice from tombstoned CF (CASSANDRA-484)
 * Fix race condition in RVH causing occasional NPE (CASSANDRA-478)


0.4.0
 * fix get_key_range problems when a node is down (CASSANDRA-440)
   and add UnavailableException to more Thrift methods
 * Add example EndPointSnitch contrib code (several tickets)


0.4.0 RC2
 * fix SSTable generation clash during compaction (CASSANDRA-418)
 * reject method calls with null parameters (CASSANDRA-308)
 * properly order ranges in nodeprobe output (CASSANDRA-421)
 * fix logging of certain errors on executor threads (CASSANDRA-425)


0.4.0 RC1
 * Bootstrap feature is live; use -b on startup (several tickets)
 * Added multiget api (CASSANDRA-70)
 * fix Deadlock with SelectorManager.doProcess and TcpConnection.write
   (CASSANDRA-392)
 * remove key cache b/c of concurrency bugs in third-party
   CLHM library (CASSANDRA-405)
 * update non-major compaction logic to use two threshold values
   (CASSANDRA-407)
 * add periodic / batch commitlog sync modes (several tickets)
 * inline BatchMutation into batch_insert params (CASSANDRA-403)
 * allow setting the logging level at runtime via mbean (CASSANDRA-402)
 * change default comparator to BytesType (CASSANDRA-400)
 * add forwards-compatible ConsistencyLevel parameter to get_key_range
   (CASSANDRA-322)
 * r/m special case of blocking for local destination when writing with 
   ConsistencyLevel.ZERO (CASSANDRA-399)
 * Fixes to make BinaryMemtable [bulk load interface] useful (CASSANDRA-337);
   see contrib/bmt_example for an example of using it.
 * More JMX properties added (several tickets)
 * Thrift changes (several tickets)
    - Merged _super get methods with the normal ones; return values
      are now of ColumnOrSuperColumn.
    - Similarly, merged batch_insert_super into batch_insert.



0.4.0 beta
 * On-disk data format has changed to allow billions of keys/rows per
   node instead of only millions
 * Multi-keyspace support
 * Scan all sstables for all queries to avoid situations where
   different types of operation on the same ColumnFamily could
   disagree on what data was present
 * Snapshot support via JMX
 * Thrift API has changed a _lot_:
    - removed time-sorted CFs; instead, user-defined comparators
      may be defined on the column names, which are now byte arrays.
      Default comparators are provided for UTF8, Bytes, Ascii, Long (i64),
      and UUID types.
    - removed colon-delimited strings in thrift api in favor of explicit
      structs such as ColumnPath, ColumnParent, etc.  Also normalized
      thrift struct and argument naming.
    - Added columnFamily argument to get_key_range.
    - Change signature of get_slice to accept starting and ending
      columns as well as an offset.  (This allows use of indexes.)
      Added "ascending" flag to allow reasonably-efficient reverse
      scans as well.  Removed get_slice_by_range as redundant.
    - get_key_range operates on one CF at a time
    - changed `block` boolean on insert methods to ConsistencyLevel enum,
      with options of NONE, ONE, QUORUM, and ALL.
    - added similar consistency_level parameter to read methods
    - column-name-set slice with no names given now returns zero columns
      instead of all of them.  ("all" can run your server out of memory.
      use a range-based slice with a high max column count instead.)
 * Removed the web interface. Node information can now be obtained by 
   using the newly introduced nodeprobe utility.
 * More JMX stats
 * Remove magic values from internals (e.g. special key to indicate
   when to flush memtables)
 * Rename configuration "table" to "keyspace"
 * Moved to crash-only design; no more shutdown (just kill the process)
 * Lots of bug fixes

Full list of issues resolved in 0.4 is at https://issues.apache.org/jira/secure/IssueNavigator.jspa?reset=true&&pid=12310865&fixfor=12313862&resolution=1&sorter/field=issuekey&sorter/order=DESC


0.3.0 RC3
 * Fix potential deadlock under load in TCPConnection.
   (CASSANDRA-220)


0.3.0 RC2
 * Fix possible data loss when server is stopped after replaying
   log but before new inserts force memtable flush.
   (CASSANDRA-204)
 * Added BUGS file


0.3.0 RC1
 * Range queries on keys, including user-defined key collation
 * Remove support
 * Workarounds for a weird bug in JDK select/register that seems
   particularly common on VM environments. Cassandra should deploy
   fine on EC2 now
 * Much improved infrastructure: the beginnings of a decent test suite
   ("ant test" for unit tests; "nosetests" for system tests), code
   coverage reporting, etc.
 * Expanded node status reporting via JMX
 * Improved error reporting/logging on both server and client
 * Reduced memory footprint in default configuration
 * Combined blocking and non-blocking versions of insert APIs
 * Added FlushPeriodInMinutes configuration parameter to force
   flushing of infrequently-updated ColumnFamilies<|MERGE_RESOLUTION|>--- conflicted
+++ resolved
@@ -22,11 +22,8 @@
  * Require nodetool rebuild_index to specify index names (CASSANDRA-7038)
  * Ensure that batchlog and hint timeouts do not produce hints (CASSANDRA-7058)
  * Always clean up references in SerializingCache (CASSANDRA-6994)
-<<<<<<< HEAD
  * Don't shut MessagingService down when replacing a node (CASSANDRA-6476)
-=======
  * fix npe when doing -Dcassandra.fd_initial_value_ms (CASSANDRA-6751)
->>>>>>> 7f019804
 
 
 2.0.7
