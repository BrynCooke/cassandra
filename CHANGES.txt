<<<<<<< HEAD
2.1.4
 * Fix commitlog getPendingTasks to not increment (CASSANDRA-8856)
 * Fix parallelism adjustment in range and secondary index queries
   when the first fetch does not satisfy the limit (CASSANDRA-8856)
 * Check if the filtered sstables is non-empty in STCS (CASSANDRA-8843)
 * Upgrade java-driver used for cassandra-stress (CASSANDRA-8842)
 * Fix CommitLog.forceRecycleAllSegments() memory access error (CASSANDRA-8812)
 * Improve assertions in Memory (CASSANDRA-8792)
 * Fix SSTableRewriter cleanup (CASSANDRA-8802)
 * Introduce SafeMemory for CompressionMetadata.Writer (CASSANDRA-8758)
 * 'nodetool info' prints exception against older node (CASSANDRA-8796)
 * Ensure SSTableReader.last corresponds exactly with the file end (CASSANDRA-8750)
 * Make SSTableWriter.openEarly more robust and obvious (CASSANDRA-8747)
 * Enforce SSTableReader.first/last (CASSANDRA-8744)
 * Cleanup SegmentedFile API (CASSANDRA-8749)
 * Avoid overlap with early compaction replacement (CASSANDRA-8683)
 * Safer Resource Management++ (CASSANDRA-8707)
 * Write partition size estimates into a system table (CASSANDRA-7688)
 * cqlsh: Fix keys() and full() collection indexes in DESCRIBE output
   (CASSANDRA-8154)
Merged from 2.0:
=======
2.0.13:
 * Add offline tool to relevel sstables (CASSANDRA-8301)
>>>>>>> 33a3a09c
 * Preserve stream ID for more protocol errors (CASSANDRA-8848)
 * Fix combining token() function with multi-column relations on
   clustering columns (CASSANDRA-8797)
 * Make CFS.markReferenced() resistant to bad refcounting (CASSANDRA-8829)
 * Fix StreamTransferTask abort/complete bad refcounting (CASSANDRA-8815)
 * Fix AssertionError when querying a DESC clustering ordered
   table with ASC ordering and paging (CASSANDRA-8767)
 * AssertionError: "Memory was freed" when running cleanup (CASSANDRA-8716)
 * Make it possible to set max_sstable_age to fractional days (CASSANDRA-8406)
 * Fix some multi-column relations with indexes on some clustering
   columns (CASSANDRA-8275)
 * Fix memory leak in SSTableSimple*Writer and SSTableReader.validate()
   (CASSANDRA-8748)
 * Throw OOM if allocating memory fails to return a valid pointer (CASSANDRA-8726)
 * Fix SSTableSimpleUnsortedWriter ConcurrentModificationException (CASSANDRA-8619)
 * 'nodetool info' prints exception against older node (CASSANDRA-8796)
 * Ensure SSTableSimpleUnsortedWriter.close() terminates if
   disk writer has crashed (CASSANDRA-8807)


2.1.3
 * Fix HSHA/offheap_objects corruption (CASSANDRA-8719)
 * Upgrade libthrift to 0.9.2 (CASSANDRA-8685)
 * Don't use the shared ref in sstableloader (CASSANDRA-8704)
 * Purge internal prepared statements if related tables or
   keyspaces are dropped (CASSANDRA-8693)
 * (cqlsh) Handle unicode BOM at start of files (CASSANDRA-8638)
 * Stop compactions before exiting offline tools (CASSANDRA-8623)
 * Update tools/stress/README.txt to match current behaviour (CASSANDRA-7933)
 * Fix schema from Thrift conversion with empty metadata (CASSANDRA-8695)
 * Safer Resource Management (CASSANDRA-7705)
 * Make sure we compact highly overlapping cold sstables with
   STCS (CASSANDRA-8635)
 * rpc_interface and listen_interface generate NPE on startup when specified
   interface doesn't exist (CASSANDRA-8677)
 * Fix ArrayIndexOutOfBoundsException in nodetool cfhistograms (CASSANDRA-8514)
 * Switch from yammer metrics for nodetool cf/proxy histograms (CASSANDRA-8662)
 * Make sure we don't add tmplink files to the compaction
   strategy (CASSANDRA-8580)
 * (cqlsh) Handle maps with blob keys (CASSANDRA-8372)
 * (cqlsh) Handle DynamicCompositeType schemas correctly (CASSANDRA-8563)
 * Duplicate rows returned when in clause has repeated values (CASSANDRA-6706)
 * Add tooling to detect hot partitions (CASSANDRA-7974)
 * Fix cassandra-stress user-mode truncation of partition generation (CASSANDRA-8608)
 * Only stream from unrepaired sstables during inc repair (CASSANDRA-8267)
 * Don't allow starting multiple inc repairs on the same sstables (CASSANDRA-8316)
 * Invalidate prepared BATCH statements when related tables
   or keyspaces are dropped (CASSANDRA-8652)
 * Fix missing results in secondary index queries on collections
   with ALLOW FILTERING (CASSANDRA-8421)
 * Expose EstimatedHistogram metrics for range slices (CASSANDRA-8627)
 * (cqlsh) Escape clqshrc passwords properly (CASSANDRA-8618)
 * Fix NPE when passing wrong argument in ALTER TABLE statement (CASSANDRA-8355)
 * Pig: Refactor and deprecate CqlStorage (CASSANDRA-8599)
 * Don't reuse the same cleanup strategy for all sstables (CASSANDRA-8537)
 * Fix case-sensitivity of index name on CREATE and DROP INDEX
   statements (CASSANDRA-8365)
 * Better detection/logging for corruption in compressed sstables (CASSANDRA-8192)
 * Use the correct repairedAt value when closing writer (CASSANDRA-8570)
 * (cqlsh) Handle a schema mismatch being detected on startup (CASSANDRA-8512)
 * Properly calculate expected write size during compaction (CASSANDRA-8532)
 * Invalidate affected prepared statements when a table's columns
   are altered (CASSANDRA-7910)
 * Stress - user defined writes should populate sequentally (CASSANDRA-8524)
 * Fix regression in SSTableRewriter causing some rows to become unreadable 
   during compaction (CASSANDRA-8429)
 * Run major compactions for repaired/unrepaired in parallel (CASSANDRA-8510)
 * (cqlsh) Fix compression options in DESCRIBE TABLE output when compression
   is disabled (CASSANDRA-8288)
 * (cqlsh) Fix DESCRIBE output after keyspaces are altered (CASSANDRA-7623)
 * Make sure we set lastCompactedKey correctly (CASSANDRA-8463)
 * (cqlsh) Fix output of CONSISTENCY command (CASSANDRA-8507)
 * (cqlsh) Fixed the handling of LIST statements (CASSANDRA-8370)
 * Make sstablescrub check leveled manifest again (CASSANDRA-8432)
 * Check first/last keys in sstable when giving out positions (CASSANDRA-8458)
 * Disable mmap on Windows (CASSANDRA-6993)
 * Add missing ConsistencyLevels to cassandra-stress (CASSANDRA-8253)
 * Add auth support to cassandra-stress (CASSANDRA-7985)
 * Fix ArrayIndexOutOfBoundsException when generating error message
   for some CQL syntax errors (CASSANDRA-8455)
 * Scale memtable slab allocation logarithmically (CASSANDRA-7882)
 * cassandra-stress simultaneous inserts over same seed (CASSANDRA-7964)
 * Reduce cassandra-stress sampling memory requirements (CASSANDRA-7926)
 * Ensure memtable flush cannot expire commit log entries from its future (CASSANDRA-8383)
 * Make read "defrag" async to reclaim memtables (CASSANDRA-8459)
 * Remove tmplink files for offline compactions (CASSANDRA-8321)
 * Reduce maxHintsInProgress (CASSANDRA-8415)
 * BTree updates may call provided update function twice (CASSANDRA-8018)
 * Release sstable references after anticompaction (CASSANDRA-8386)
 * Handle abort() in SSTableRewriter properly (CASSANDRA-8320)
 * Fix high size calculations for prepared statements (CASSANDRA-8231)
 * Centralize shared executors (CASSANDRA-8055)
 * Fix filtering for CONTAINS (KEY) relations on frozen collection
   clustering columns when the query is restricted to a single
   partition (CASSANDRA-8203)
 * Do more aggressive entire-sstable TTL expiry checks (CASSANDRA-8243)
 * Add more log info if readMeter is null (CASSANDRA-8238)
 * add check of the system wall clock time at startup (CASSANDRA-8305)
 * Support for frozen collections (CASSANDRA-7859)
 * Fix overflow on histogram computation (CASSANDRA-8028)
 * Have paxos reuse the timestamp generation of normal queries (CASSANDRA-7801)
 * Fix incremental repair not remove parent session on remote (CASSANDRA-8291)
 * Improve JBOD disk utilization (CASSANDRA-7386)
 * Log failed host when preparing incremental repair (CASSANDRA-8228)
 * Force config client mode in CQLSSTableWriter (CASSANDRA-8281)
 * Fix sstableupgrade throws exception (CASSANDRA-8688)
 * Fix hang when repairing empty keyspace (CASSANDRA-8694)
Merged from 2.0:
 * Fix IllegalArgumentException in dynamic snitch (CASSANDRA-8448)
 * Add support for UPDATE ... IF EXISTS (CASSANDRA-8610)
 * Fix reversal of list prepends (CASSANDRA-8733)
 * Prevent non-zero default_time_to_live on tables with counters
   (CASSANDRA-8678)
 * Fix SSTableSimpleUnsortedWriter ConcurrentModificationException
   (CASSANDRA-8619)
 * Round up time deltas lower than 1ms in BulkLoader (CASSANDRA-8645)
 * Add batch remove iterator to ABSC (CASSANDRA-8414, 8666)
 * Fix isClientMode check in Keyspace (CASSANDRA-8687)
 * Use more efficient slice size for querying internal secondary
   index tables (CASSANDRA-8550)
 * Fix potentially returning deleted rows with range tombstone (CASSANDRA-8558)
 * Check for available disk space before starting a compaction (CASSANDRA-8562)
 * Fix DISTINCT queries with LIMITs or paging when some partitions
   contain only tombstones (CASSANDRA-8490)
 * Introduce background cache refreshing to permissions cache
   (CASSANDRA-8194)
 * Fix race condition in StreamTransferTask that could lead to
   infinite loops and premature sstable deletion (CASSANDRA-7704)
 * Add an extra version check to MigrationTask (CASSANDRA-8462)
 * Ensure SSTableWriter cleans up properly after failure (CASSANDRA-8499)
 * Increase bf true positive count on key cache hit (CASSANDRA-8525)
 * Move MeteredFlusher to its own thread (CASSANDRA-8485)
 * Fix non-distinct results in DISTNCT queries on static columns when
   paging is enabled (CASSANDRA-8087)
 * Move all hints related tasks to hints internal executor (CASSANDRA-8285)
 * Fix paging for multi-partition IN queries (CASSANDRA-8408)
 * Fix MOVED_NODE topology event never being emitted when a node
   moves its token (CASSANDRA-8373)
 * Fix validation of indexes in COMPACT tables (CASSANDRA-8156)
 * Avoid StackOverflowError when a large list of IN values
   is used for a clustering column (CASSANDRA-8410)
 * Fix NPE when writetime() or ttl() calls are wrapped by
   another function call (CASSANDRA-8451)
 * Fix NPE after dropping a keyspace (CASSANDRA-8332)
 * Fix error message on read repair timeouts (CASSANDRA-7947)
 * Default DTCS base_time_seconds changed to 60 (CASSANDRA-8417)
 * Refuse Paxos operation with more than one pending endpoint (CASSANDRA-8346, 8640)
 * Throw correct exception when trying to bind a keyspace or table
   name (CASSANDRA-6952)
 * Make HHOM.compact synchronized (CASSANDRA-8416)
 * cancel latency-sampling task when CF is dropped (CASSANDRA-8401)
 * don't block SocketThread for MessagingService (CASSANDRA-8188)
 * Increase quarantine delay on replacement (CASSANDRA-8260)
 * Expose off-heap memory usage stats (CASSANDRA-7897)
 * Ignore Paxos commits for truncated tables (CASSANDRA-7538)
 * Validate size of indexed column values (CASSANDRA-8280)
 * Make LCS split compaction results over all data directories (CASSANDRA-8329)
 * Fix some failing queries that use multi-column relations
   on COMPACT STORAGE tables (CASSANDRA-8264)
 * Fix InvalidRequestException with ORDER BY (CASSANDRA-8286)
 * Disable SSLv3 for POODLE (CASSANDRA-8265)
 * Fix millisecond timestamps in Tracing (CASSANDRA-8297)
 * Include keyspace name in error message when there are insufficient
   live nodes to stream from (CASSANDRA-8221)
 * Avoid overlap in L1 when L0 contains many nonoverlapping
   sstables (CASSANDRA-8211)
 * Improve PropertyFileSnitch logging (CASSANDRA-8183)
 * Add DC-aware sequential repair (CASSANDRA-8193)
 * Use live sstables in snapshot repair if possible (CASSANDRA-8312)
 * Fix hints serialized size calculation (CASSANDRA-8587)

2.1.2
 * (cqlsh) parse_for_table_meta errors out on queries with undefined
   grammars (CASSANDRA-8262)
 * (cqlsh) Fix SELECT ... TOKEN() function broken in C* 2.1.1 (CASSANDRA-8258)
 * Fix Cassandra crash when running on JDK8 update 40 (CASSANDRA-8209)
 * Optimize partitioner tokens (CASSANDRA-8230)
 * Improve compaction of repaired/unrepaired sstables (CASSANDRA-8004)
 * Make cache serializers pluggable (CASSANDRA-8096)
 * Fix issues with CONTAINS (KEY) queries on secondary indexes
   (CASSANDRA-8147)
 * Fix read-rate tracking of sstables for some queries (CASSANDRA-8239)
 * Fix default timestamp in QueryOptions (CASSANDRA-8246)
 * Set socket timeout when reading remote version (CASSANDRA-8188)
 * Refactor how we track live size (CASSANDRA-7852)
 * Make sure unfinished compaction files are removed (CASSANDRA-8124)
 * Fix shutdown when run as Windows service (CASSANDRA-8136)
 * Fix DESCRIBE TABLE with custom indexes (CASSANDRA-8031)
 * Fix race in RecoveryManagerTest (CASSANDRA-8176)
 * Avoid IllegalArgumentException while sorting sstables in
   IndexSummaryManager (CASSANDRA-8182)
 * Shutdown JVM on file descriptor exhaustion (CASSANDRA-7579)
 * Add 'die' policy for commit log and disk failure (CASSANDRA-7927)
 * Fix installing as service on Windows (CASSANDRA-8115)
 * Fix CREATE TABLE for CQL2 (CASSANDRA-8144)
 * Avoid boxing in ColumnStats min/max trackers (CASSANDRA-8109)
Merged from 2.0:
 * Correctly handle non-text column names in cql3 (CASSANDRA-8178)
 * Fix deletion for indexes on primary key columns (CASSANDRA-8206)
 * Add 'nodetool statusgossip' (CASSANDRA-8125)
 * Improve client notification that nodes are ready for requests (CASSANDRA-7510)
 * Handle negative timestamp in writetime method (CASSANDRA-8139)
 * Pig: Remove errant LIMIT clause in CqlNativeStorage (CASSANDRA-8166)
 * Throw ConfigurationException when hsha is used with the default
   rpc_max_threads setting of 'unlimited' (CASSANDRA-8116)
 * Allow concurrent writing of the same table in the same JVM using
   CQLSSTableWriter (CASSANDRA-7463)
 * Fix totalDiskSpaceUsed calculation (CASSANDRA-8205)


2.1.1
 * Fix spin loop in AtomicSortedColumns (CASSANDRA-7546)
 * Dont notify when replacing tmplink files (CASSANDRA-8157)
 * Fix validation with multiple CONTAINS clause (CASSANDRA-8131)
 * Fix validation of collections in TriggerExecutor (CASSANDRA-8146)
 * Fix IllegalArgumentException when a list of IN values containing tuples
   is passed as a single arg to a prepared statement with the v1 or v2
   protocol (CASSANDRA-8062)
 * Fix ClassCastException in DISTINCT query on static columns with
   query paging (CASSANDRA-8108)
 * Fix NPE on null nested UDT inside a set (CASSANDRA-8105)
 * Fix exception when querying secondary index on set items or map keys
   when some clustering columns are specified (CASSANDRA-8073)
 * Send proper error response when there is an error during native
   protocol message decode (CASSANDRA-8118)
 * Gossip should ignore generation numbers too far in the future (CASSANDRA-8113)
 * Fix NPE when creating a table with frozen sets, lists (CASSANDRA-8104)
 * Fix high memory use due to tracking reads on incrementally opened sstable
   readers (CASSANDRA-8066)
 * Fix EXECUTE request with skipMetadata=false returning no metadata
   (CASSANDRA-8054)
 * Allow concurrent use of CQLBulkOutputFormat (CASSANDRA-7776)
 * Shutdown JVM on OOM (CASSANDRA-7507)
 * Upgrade netty version and enable epoll event loop (CASSANDRA-7761)
 * Don't duplicate sstables smaller than split size when using
   the sstablesplitter tool (CASSANDRA-7616)
 * Avoid re-parsing already prepared statements (CASSANDRA-7923)
 * Fix some Thrift slice deletions and updates of COMPACT STORAGE
   tables with some clustering columns omitted (CASSANDRA-7990)
 * Fix filtering for CONTAINS on sets (CASSANDRA-8033)
 * Properly track added size (CASSANDRA-7239)
 * Allow compilation in java 8 (CASSANDRA-7208)
 * Fix Assertion error on RangeTombstoneList diff (CASSANDRA-8013)
 * Release references to overlapping sstables during compaction (CASSANDRA-7819)
 * Send notification when opening compaction results early (CASSANDRA-8034)
 * Make native server start block until properly bound (CASSANDRA-7885)
 * (cqlsh) Fix IPv6 support (CASSANDRA-7988)
 * Ignore fat clients when checking for endpoint collision (CASSANDRA-7939)
 * Make sstablerepairedset take a list of files (CASSANDRA-7995)
 * (cqlsh) Tab completeion for indexes on map keys (CASSANDRA-7972)
 * (cqlsh) Fix UDT field selection in select clause (CASSANDRA-7891)
 * Fix resource leak in event of corrupt sstable
 * (cqlsh) Add command line option for cqlshrc file path (CASSANDRA-7131)
 * Provide visibility into prepared statements churn (CASSANDRA-7921, CASSANDRA-7930)
 * Invalidate prepared statements when their keyspace or table is
   dropped (CASSANDRA-7566)
 * cassandra-stress: fix support for NetworkTopologyStrategy (CASSANDRA-7945)
 * Fix saving caches when a table is dropped (CASSANDRA-7784)
 * Add better error checking of new stress profile (CASSANDRA-7716)
 * Use ThreadLocalRandom and remove FBUtilities.threadLocalRandom (CASSANDRA-7934)
 * Prevent operator mistakes due to simultaneous bootstrap (CASSANDRA-7069)
 * cassandra-stress supports whitelist mode for node config (CASSANDRA-7658)
 * GCInspector more closely tracks GC; cassandra-stress and nodetool report it (CASSANDRA-7916)
 * nodetool won't output bogus ownership info without a keyspace (CASSANDRA-7173)
 * Add human readable option to nodetool commands (CASSANDRA-5433)
 * Don't try to set repairedAt on old sstables (CASSANDRA-7913)
 * Add metrics for tracking PreparedStatement use (CASSANDRA-7719)
 * (cqlsh) tab-completion for triggers (CASSANDRA-7824)
 * (cqlsh) Support for query paging (CASSANDRA-7514)
 * (cqlsh) Show progress of COPY operations (CASSANDRA-7789)
 * Add syntax to remove multiple elements from a map (CASSANDRA-6599)
 * Support non-equals conditions in lightweight transactions (CASSANDRA-6839)
 * Add IF [NOT] EXISTS to create/drop triggers (CASSANDRA-7606)
 * (cqlsh) Display the current logged-in user (CASSANDRA-7785)
 * (cqlsh) Don't ignore CTRL-C during COPY FROM execution (CASSANDRA-7815)
 * (cqlsh) Order UDTs according to cross-type dependencies in DESCRIBE
   output (CASSANDRA-7659)
 * (cqlsh) Fix handling of CAS statement results (CASSANDRA-7671)
 * (cqlsh) COPY TO/FROM improvements (CASSANDRA-7405)
 * Support list index operations with conditions (CASSANDRA-7499)
 * Add max live/tombstoned cells to nodetool cfstats output (CASSANDRA-7731)
 * Validate IPv6 wildcard addresses properly (CASSANDRA-7680)
 * (cqlsh) Error when tracing query (CASSANDRA-7613)
 * Avoid IOOBE when building SyntaxError message snippet (CASSANDRA-7569)
 * SSTableExport uses correct validator to create string representation of partition
   keys (CASSANDRA-7498)
 * Avoid NPEs when receiving type changes for an unknown keyspace (CASSANDRA-7689)
 * Add support for custom 2i validation (CASSANDRA-7575)
 * Pig support for hadoop CqlInputFormat (CASSANDRA-6454)
 * Add listen_interface and rpc_interface options (CASSANDRA-7417)
 * Improve schema merge performance (CASSANDRA-7444)
 * Adjust MT depth based on # of partition validating (CASSANDRA-5263)
 * Optimise NativeCell comparisons (CASSANDRA-6755)
 * Configurable client timeout for cqlsh (CASSANDRA-7516)
 * Include snippet of CQL query near syntax error in messages (CASSANDRA-7111)
 * Make repair -pr work with -local (CASSANDRA-7450)
 * Fix error in sstableloader with -cph > 1 (CASSANDRA-8007)
 * Fix snapshot repair error on indexed tables (CASSANDRA-8020)
 * Do not exit nodetool repair when receiving JMX NOTIF_LOST (CASSANDRA-7909)
 * Stream to private IP when available (CASSANDRA-8084)
Merged from 2.0:
 * Reject conditions on DELETE unless full PK is given (CASSANDRA-6430)
 * Properly reject the token function DELETE (CASSANDRA-7747)
 * Force batchlog replay before decommissioning a node (CASSANDRA-7446)
 * Fix hint replay with many accumulated expired hints (CASSANDRA-6998)
 * Fix duplicate results in DISTINCT queries on static columns with query
   paging (CASSANDRA-8108)
 * Add DateTieredCompactionStrategy (CASSANDRA-6602)
 * Properly validate ascii and utf8 string literals in CQL queries (CASSANDRA-8101)
 * (cqlsh) Fix autocompletion for alter keyspace (CASSANDRA-8021)
 * Create backup directories for commitlog archiving during startup (CASSANDRA-8111)
 * Reduce totalBlockFor() for LOCAL_* consistency levels (CASSANDRA-8058)
 * Fix merging schemas with re-dropped keyspaces (CASSANDRA-7256)
 * Fix counters in supercolumns during live upgrades from 1.2 (CASSANDRA-7188)
 * Notify DT subscribers when a column family is truncated (CASSANDRA-8088)
 * Add sanity check of $JAVA on startup (CASSANDRA-7676)
 * Schedule fat client schema pull on join (CASSANDRA-7993)
 * Don't reset nodes' versions when closing IncomingTcpConnections
   (CASSANDRA-7734)
 * Record the real messaging version in all cases in OutboundTcpConnection
   (CASSANDRA-8057)
 * SSL does not work in cassandra-cli (CASSANDRA-7899)
 * Fix potential exception when using ReversedType in DynamicCompositeType
   (CASSANDRA-7898)
 * Better validation of collection values (CASSANDRA-7833)
 * Track min/max timestamps correctly (CASSANDRA-7969)
 * Fix possible overflow while sorting CL segments for replay (CASSANDRA-7992)
 * Increase nodetool Xmx (CASSANDRA-7956)
 * Archive any commitlog segments present at startup (CASSANDRA-6904)
 * CrcCheckChance should adjust based on live CFMetadata not 
   sstable metadata (CASSANDRA-7978)
 * token() should only accept columns in the partitioning
   key order (CASSANDRA-6075)
 * Add method to invalidate permission cache via JMX (CASSANDRA-7977)
 * Allow propagating multiple gossip states atomically (CASSANDRA-6125)
 * Log exceptions related to unclean native protocol client disconnects
   at DEBUG or INFO (CASSANDRA-7849)
 * Allow permissions cache to be set via JMX (CASSANDRA-7698)
 * Include schema_triggers CF in readable system resources (CASSANDRA-7967)
 * Fix RowIndexEntry to report correct serializedSize (CASSANDRA-7948)
 * Make CQLSSTableWriter sync within partitions (CASSANDRA-7360)
 * Potentially use non-local replicas in CqlConfigHelper (CASSANDRA-7906)
 * Explicitly disallow mixing multi-column and single-column
   relations on clustering columns (CASSANDRA-7711)
 * Better error message when condition is set on PK column (CASSANDRA-7804)
 * Don't send schema change responses and events for no-op DDL
   statements (CASSANDRA-7600)
 * (Hadoop) fix cluster initialisation for a split fetching (CASSANDRA-7774)
 * Throw InvalidRequestException when queries contain relations on entire
   collection columns (CASSANDRA-7506)
 * (cqlsh) enable CTRL-R history search with libedit (CASSANDRA-7577)
 * (Hadoop) allow ACFRW to limit nodes to local DC (CASSANDRA-7252)
 * (cqlsh) cqlsh should automatically disable tracing when selecting
   from system_traces (CASSANDRA-7641)
 * (Hadoop) Add CqlOutputFormat (CASSANDRA-6927)
 * Don't depend on cassandra config for nodetool ring (CASSANDRA-7508)
 * (cqlsh) Fix failing cqlsh formatting tests (CASSANDRA-7703)
 * Fix IncompatibleClassChangeError from hadoop2 (CASSANDRA-7229)
 * Add 'nodetool sethintedhandoffthrottlekb' (CASSANDRA-7635)
 * (cqlsh) Add tab-completion for CREATE/DROP USER IF [NOT] EXISTS (CASSANDRA-7611)
 * Catch errors when the JVM pulls the rug out from GCInspector (CASSANDRA-5345)
 * cqlsh fails when version number parts are not int (CASSANDRA-7524)
 * Fix NPE when table dropped during streaming (CASSANDRA-7946)
 * Fix wrong progress when streaming uncompressed (CASSANDRA-7878)
 * Fix possible infinite loop in creating repair range (CASSANDRA-7983)
 * Fix unit in nodetool for streaming throughput (CASSANDRA-7375)
Merged from 1.2:
 * Don't index tombstones (CASSANDRA-7828)
 * Improve PasswordAuthenticator default super user setup (CASSANDRA-7788)


2.1.0
 * (cqlsh) Removed "ALTER TYPE <name> RENAME TO <name>" from tab-completion
   (CASSANDRA-7895)
 * Fixed IllegalStateException in anticompaction (CASSANDRA-7892)
 * cqlsh: DESCRIBE support for frozen UDTs, tuples (CASSANDRA-7863)
 * Avoid exposing internal classes over JMX (CASSANDRA-7879)
 * Add null check for keys when freezing collection (CASSANDRA-7869)
 * Improve stress workload realism (CASSANDRA-7519)


2.1.0-rc7
 * Add frozen keyword and require UDT to be frozen (CASSANDRA-7857)
 * Track added sstable size correctly (CASSANDRA-7239)
 * (cqlsh) Fix case insensitivity (CASSANDRA-7834)
 * Fix failure to stream ranges when moving (CASSANDRA-7836)
 * Correctly remove tmplink files (CASSANDRA-7803)
 * (cqlsh) Fix column name formatting for functions, CAS operations,
   and UDT field selections (CASSANDRA-7806)
 * (cqlsh) Fix COPY FROM handling of null/empty primary key
   values (CASSANDRA-7792)
 * Fix ordering of static cells (CASSANDRA-7763)
Merged from 2.0:
 * Forbid re-adding dropped counter columns (CASSANDRA-7831)
 * Fix CFMetaData#isThriftCompatible() for PK-only tables (CASSANDRA-7832)
 * Always reject inequality on the partition key without token()
   (CASSANDRA-7722)
 * Always send Paxos commit to all replicas (CASSANDRA-7479)
 * Make disruptor_thrift_server invocation pool configurable (CASSANDRA-7594)
 * Make repair no-op when RF=1 (CASSANDRA-7864)


2.0.10
 * Don't send schema change responses and events for no-op DDL
   statements (CASSANDRA-7600)
 * (Hadoop) fix cluster initialisation for a split fetching (CASSANDRA-7774)
 * Configure system.paxos with LeveledCompactionStrategy (CASSANDRA-7753)
 * Fix ALTER clustering column type from DateType to TimestampType when
   using DESC clustering order (CASSANRDA-7797)
 * Throw EOFException if we run out of chunks in compressed datafile
   (CASSANDRA-7664)
 * Fix PRSI handling of CQL3 row markers for row cleanup (CASSANDRA-7787)
 * Fix dropping collection when it's the last regular column (CASSANDRA-7744)
 * Properly reject operations on list index with conditions (CASSANDRA-7499)
 * Make StreamReceiveTask thread safe and gc friendly (CASSANDRA-7795)
 * Validate empty cell names from counter updates (CASSANDRA-7798)
Merged from 1.2:
 * Don't allow compacted sstables to be marked as compacting (CASSANDRA-7145)
 * Track expired tombstones (CASSANDRA-7810)


2.1.0-rc6
 * Fix OOM issue from netty caching over time (CASSANDRA-7743)
 * json2sstable couldn't import JSON for CQL table (CASSANDRA-7477)
 * Invalidate all caches on table drop (CASSANDRA-7561)
 * Skip strict endpoint selection for ranges if RF == nodes (CASSANRA-7765)
 * Fix Thrift range filtering without 2ary index lookups (CASSANDRA-7741)
 * Add tracing entries about concurrent range requests (CASSANDRA-7599)
 * (cqlsh) Fix DESCRIBE for NTS keyspaces (CASSANDRA-7729)
 * Remove netty buffer ref-counting (CASSANDRA-7735)
 * Pass mutated cf to index updater for use by PRSI (CASSANDRA-7742)
 * Include stress yaml example in release and deb (CASSANDRA-7717)
 * workaround for netty issue causing corrupted data off the wire (CASSANDRA-7695)
 * cqlsh DESC CLUSTER fails retrieving ring information (CASSANDRA-7687)
 * Fix binding null values inside UDT (CASSANDRA-7685)
 * Fix UDT field selection with empty fields (CASSANDRA-7670)
 * Bogus deserialization of static cells from sstable (CASSANDRA-7684)
 * Fix NPE on compaction leftover cleanup for dropped table (CASSANDRA-7770)
Merged from 2.0:
 * (cqlsh) Wait up to 10 sec for a tracing session (CASSANDRA-7222)
 * Fix NPE in FileCacheService.sizeInBytes (CASSANDRA-7756)
 * Remove duplicates from StorageService.getJoiningNodes (CASSANDRA-7478)
 * Clone token map outside of hot gossip loops (CASSANDRA-7758)
 * Fix MS expiring map timeout for Paxos messages (CASSANDRA-7752)
 * Do not flush on truncate if durable_writes is false (CASSANDRA-7750)
 * Give CRR a default input_cql Statement (CASSANDRA-7226)
 * Better error message when adding a collection with the same name
   than a previously dropped one (CASSANDRA-6276)
 * Fix validation when adding static columns (CASSANDRA-7730)
 * (Thrift) fix range deletion of supercolumns (CASSANDRA-7733)
 * Fix potential AssertionError in RangeTombstoneList (CASSANDRA-7700)
 * Validate arguments of blobAs* functions (CASSANDRA-7707)
 * Fix potential AssertionError with 2ndary indexes (CASSANDRA-6612)
 * Avoid logging CompactionInterrupted at ERROR (CASSANDRA-7694)
 * Minor leak in sstable2jon (CASSANDRA-7709)
 * Add cassandra.auto_bootstrap system property (CASSANDRA-7650)
 * Update java driver (for hadoop) (CASSANDRA-7618)
 * Remove CqlPagingRecordReader/CqlPagingInputFormat (CASSANDRA-7570)
 * Support connecting to ipv6 jmx with nodetool (CASSANDRA-7669)


2.1.0-rc5
 * Reject counters inside user types (CASSANDRA-7672)
 * Switch to notification-based GCInspector (CASSANDRA-7638)
 * (cqlsh) Handle nulls in UDTs and tuples correctly (CASSANDRA-7656)
 * Don't use strict consistency when replacing (CASSANDRA-7568)
 * Fix min/max cell name collection on 2.0 SSTables with range
   tombstones (CASSANDRA-7593)
 * Tolerate min/max cell names of different lengths (CASSANDRA-7651)
 * Filter cached results correctly (CASSANDRA-7636)
 * Fix tracing on the new SEPExecutor (CASSANDRA-7644)
 * Remove shuffle and taketoken (CASSANDRA-7601)
 * Clean up Windows batch scripts (CASSANDRA-7619)
 * Fix native protocol drop user type notification (CASSANDRA-7571)
 * Give read access to system.schema_usertypes to all authenticated users
   (CASSANDRA-7578)
 * (cqlsh) Fix cqlsh display when zero rows are returned (CASSANDRA-7580)
 * Get java version correctly when JAVA_TOOL_OPTIONS is set (CASSANDRA-7572)
 * Fix NPE when dropping index from non-existent keyspace, AssertionError when
   dropping non-existent index with IF EXISTS (CASSANDRA-7590)
 * Fix sstablelevelresetter hang (CASSANDRA-7614)
 * (cqlsh) Fix deserialization of blobs (CASSANDRA-7603)
 * Use "keyspace updated" schema change message for UDT changes in v1 and
   v2 protocols (CASSANDRA-7617)
 * Fix tracing of range slices and secondary index lookups that are local
   to the coordinator (CASSANDRA-7599)
 * Set -Dcassandra.storagedir for all tool shell scripts (CASSANDRA-7587)
 * Don't swap max/min col names when mutating sstable metadata (CASSANDRA-7596)
 * (cqlsh) Correctly handle paged result sets (CASSANDRA-7625)
 * (cqlsh) Improve waiting for a trace to complete (CASSANDRA-7626)
 * Fix tracing of concurrent range slices and 2ary index queries (CASSANDRA-7626)
 * Fix scrub against collection type (CASSANDRA-7665)
Merged from 2.0:
 * Set gc_grace_seconds to seven days for system schema tables (CASSANDRA-7668)
 * SimpleSeedProvider no longer caches seeds forever (CASSANDRA-7663)
 * Always flush on truncate (CASSANDRA-7511)
 * Fix ReversedType(DateType) mapping to native protocol (CASSANDRA-7576)
 * Always merge ranges owned by a single node (CASSANDRA-6930)
 * Track max/min timestamps for range tombstones (CASSANDRA-7647)
 * Fix NPE when listing saved caches dir (CASSANDRA-7632)


2.1.0-rc4
 * Fix word count hadoop example (CASSANDRA-7200)
 * Updated memtable_cleanup_threshold and memtable_flush_writers defaults 
   (CASSANDRA-7551)
 * (Windows) fix startup when WMI memory query fails (CASSANDRA-7505)
 * Anti-compaction proceeds if any part of the repair failed (CASANDRA-7521)
 * Add missing table name to DROP INDEX responses and notifications (CASSANDRA-7539)
 * Bump CQL version to 3.2.0 and update CQL documentation (CASSANDRA-7527)
 * Fix configuration error message when running nodetool ring (CASSANDRA-7508)
 * Support conditional updates, tuple type, and the v3 protocol in cqlsh (CASSANDRA-7509)
 * Handle queries on multiple secondary index types (CASSANDRA-7525)
 * Fix cqlsh authentication with v3 native protocol (CASSANDRA-7564)
 * Fix NPE when unknown prepared statement ID is used (CASSANDRA-7454)
Merged from 2.0:
 * (Windows) force range-based repair to non-sequential mode (CASSANDRA-7541)
 * Fix range merging when DES scores are zero (CASSANDRA-7535)
 * Warn when SSL certificates have expired (CASSANDRA-7528)
 * Fix error when doing reversed queries with static columns (CASSANDRA-7490)
Merged from 1.2:
 * Set correct stream ID on responses when non-Exception Throwables
   are thrown while handling native protocol messages (CASSANDRA-7470)


2.1.0-rc3
 * Consider expiry when reconciling otherwise equal cells (CASSANDRA-7403)
 * Introduce CQL support for stress tool (CASSANDRA-6146)
 * Fix ClassCastException processing expired messages (CASSANDRA-7496)
 * Fix prepared marker for collections inside UDT (CASSANDRA-7472)
 * Remove left-over populate_io_cache_on_flush and replicate_on_write
   uses (CASSANDRA-7493)
 * (Windows) handle spaces in path names (CASSANDRA-7451)
 * Ensure writes have completed after dropping a table, before recycling
   commit log segments (CASSANDRA-7437)
 * Remove left-over rows_per_partition_to_cache (CASSANDRA-7493)
 * Fix error when CONTAINS is used with a bind marker (CASSANDRA-7502)
 * Properly reject unknown UDT field (CASSANDRA-7484)
Merged from 2.0:
 * Fix CC#collectTimeOrderedData() tombstone optimisations (CASSANDRA-7394)
 * Support DISTINCT for static columns and fix behaviour when DISTINC is
   not use (CASSANDRA-7305).
 * Workaround JVM NPE on JMX bind failure (CASSANDRA-7254)
 * Fix race in FileCacheService RemovalListener (CASSANDRA-7278)
 * Fix inconsistent use of consistencyForCommit that allowed LOCAL_QUORUM
   operations to incorrect become full QUORUM (CASSANDRA-7345)
 * Properly handle unrecognized opcodes and flags (CASSANDRA-7440)
 * (Hadoop) close CqlRecordWriter clients when finished (CASSANDRA-7459)
 * Commit disk failure policy (CASSANDRA-7429)
 * Make sure high level sstables get compacted (CASSANDRA-7414)
 * Fix AssertionError when using empty clustering columns and static columns
   (CASSANDRA-7455)
 * Add option to disable STCS in L0 (CASSANDRA-6621)
 * Upgrade to snappy-java 1.0.5.2 (CASSANDRA-7476)


2.1.0-rc2
 * Fix heap size calculation for CompoundSparseCellName and 
   CompoundSparseCellName.WithCollection (CASSANDRA-7421)
 * Allow counter mutations in UNLOGGED batches (CASSANDRA-7351)
 * Modify reconcile logic to always pick a tombstone over a counter cell
   (CASSANDRA-7346)
 * Avoid incremental compaction on Windows (CASSANDRA-7365)
 * Fix exception when querying a composite-keyed table with a collection index
   (CASSANDRA-7372)
 * Use node's host id in place of counter ids (CASSANDRA-7366)
 * Fix error when doing reversed queries with static columns (CASSANDRA-7490)
 * Backport CASSANDRA-6747 (CASSANDRA-7560)
 * Track max/min timestamps for range tombstones (CASSANDRA-7647)
 * Fix NPE when listing saved caches dir (CASSANDRA-7632)
 * Fix sstableloader unable to connect encrypted node (CASSANDRA-7585)
Merged from 1.2:
 * Clone token map outside of hot gossip loops (CASSANDRA-7758)
 * Add stop method to EmbeddedCassandraService (CASSANDRA-7595)
 * Support connecting to ipv6 jmx with nodetool (CASSANDRA-7669)
 * Set gc_grace_seconds to seven days for system schema tables (CASSANDRA-7668)
 * SimpleSeedProvider no longer caches seeds forever (CASSANDRA-7663)
 * Set correct stream ID on responses when non-Exception Throwables
   are thrown while handling native protocol messages (CASSANDRA-7470)
 * Fix row size miscalculation in LazilyCompactedRow (CASSANDRA-7543)
 * Fix race in background compaction check (CASSANDRA-7745)
 * Don't clear out range tombstones during compaction (CASSANDRA-7808)


2.1.0-rc1
 * Revert flush directory (CASSANDRA-6357)
 * More efficient executor service for fast operations (CASSANDRA-4718)
 * Move less common tools into a new cassandra-tools package (CASSANDRA-7160)
 * Support more concurrent requests in native protocol (CASSANDRA-7231)
 * Add tab-completion to debian nodetool packaging (CASSANDRA-6421)
 * Change concurrent_compactors defaults (CASSANDRA-7139)
 * Add PowerShell Windows launch scripts (CASSANDRA-7001)
 * Make commitlog archive+restore more robust (CASSANDRA-6974)
 * Fix marking commitlogsegments clean (CASSANDRA-6959)
 * Add snapshot "manifest" describing files included (CASSANDRA-6326)
 * Parallel streaming for sstableloader (CASSANDRA-3668)
 * Fix bugs in supercolumns handling (CASSANDRA-7138)
 * Fix ClassClassException on composite dense tables (CASSANDRA-7112)
 * Cleanup and optimize collation and slice iterators (CASSANDRA-7107)
 * Upgrade NBHM lib (CASSANDRA-7128)
 * Optimize netty server (CASSANDRA-6861)
 * Fix repair hang when given CF does not exist (CASSANDRA-7189)
 * Allow c* to be shutdown in an embedded mode (CASSANDRA-5635)
 * Add server side batching to native transport (CASSANDRA-5663)
 * Make batchlog replay asynchronous (CASSANDRA-6134)
 * remove unused classes (CASSANDRA-7197)
 * Limit user types to the keyspace they are defined in (CASSANDRA-6643)
 * Add validate method to CollectionType (CASSANDRA-7208)
 * New serialization format for UDT values (CASSANDRA-7209, CASSANDRA-7261)
 * Fix nodetool netstats (CASSANDRA-7270)
 * Fix potential ClassCastException in HintedHandoffManager (CASSANDRA-7284)
 * Use prepared statements internally (CASSANDRA-6975)
 * Fix broken paging state with prepared statement (CASSANDRA-7120)
 * Fix IllegalArgumentException in CqlStorage (CASSANDRA-7287)
 * Allow nulls/non-existant fields in UDT (CASSANDRA-7206)
 * Backport Thrift MultiSliceRequest (CASSANDRA-7027)
 * Handle overlapping MultiSlices (CASSANDRA-7279)
 * Fix DataOutputTest on Windows (CASSANDRA-7265)
 * Embedded sets in user defined data-types are not updating (CASSANDRA-7267)
 * Add tuple type to CQL/native protocol (CASSANDRA-7248)
 * Fix CqlPagingRecordReader on tables with few rows (CASSANDRA-7322)
Merged from 2.0:
 * Copy compaction options to make sure they are reloaded (CASSANDRA-7290)
 * Add option to do more aggressive tombstone compactions (CASSANDRA-6563)
 * Don't try to compact already-compacting files in HHOM (CASSANDRA-7288)
 * Always reallocate buffers in HSHA (CASSANDRA-6285)
 * (Hadoop) support authentication in CqlRecordReader (CASSANDRA-7221)
 * (Hadoop) Close java driver Cluster in CQLRR.close (CASSANDRA-7228)
 * Warn when 'USING TIMESTAMP' is used on a CAS BATCH (CASSANDRA-7067)
 * return all cpu values from BackgroundActivityMonitor.readAndCompute (CASSANDRA-7183)
 * Correctly delete scheduled range xfers (CASSANDRA-7143)
 * return all cpu values from BackgroundActivityMonitor.readAndCompute (CASSANDRA-7183)  
 * reduce garbage creation in calculatePendingRanges (CASSANDRA-7191)
 * fix c* launch issues on Russian os's due to output of linux 'free' cmd (CASSANDRA-6162)
 * Fix disabling autocompaction (CASSANDRA-7187)
 * Fix potential NumberFormatException when deserializing IntegerType (CASSANDRA-7088)
 * cqlsh can't tab-complete disabling compaction (CASSANDRA-7185)
 * cqlsh: Accept and execute CQL statement(s) from command-line parameter (CASSANDRA-7172)
 * Fix IllegalStateException in CqlPagingRecordReader (CASSANDRA-7198)
 * Fix the InvertedIndex trigger example (CASSANDRA-7211)
 * Add --resolve-ip option to 'nodetool ring' (CASSANDRA-7210)
 * reduce garbage on codec flag deserialization (CASSANDRA-7244) 
 * Fix duplicated error messages on directory creation error at startup (CASSANDRA-5818)
 * Proper null handle for IF with map element access (CASSANDRA-7155)
 * Improve compaction visibility (CASSANDRA-7242)
 * Correctly delete scheduled range xfers (CASSANDRA-7143)
 * Make batchlog replica selection rack-aware (CASSANDRA-6551)
 * Fix CFMetaData#getColumnDefinitionFromColumnName() (CASSANDRA-7074)
 * Fix writetime/ttl functions for static columns (CASSANDRA-7081)
 * Suggest CTRL-C or semicolon after three blank lines in cqlsh (CASSANDRA-7142)
 * Fix 2ndary index queries with DESC clustering order (CASSANDRA-6950)
 * Invalid key cache entries on DROP (CASSANDRA-6525)
 * Fix flapping RecoveryManagerTest (CASSANDRA-7084)
 * Add missing iso8601 patterns for date strings (CASSANDRA-6973)
 * Support selecting multiple rows in a partition using IN (CASSANDRA-6875)
 * Add authentication support to shuffle (CASSANDRA-6484)
 * Swap local and global default read repair chances (CASSANDRA-7320)
 * Add conditional CREATE/DROP USER support (CASSANDRA-7264)
 * Cqlsh counts non-empty lines for "Blank lines" warning (CASSANDRA-7325)
Merged from 1.2:
 * Add Cloudstack snitch (CASSANDRA-7147)
 * Update system.peers correctly when relocating tokens (CASSANDRA-7126)
 * Add Google Compute Engine snitch (CASSANDRA-7132)
 * remove duplicate query for local tokens (CASSANDRA-7182)
 * exit CQLSH with error status code if script fails (CASSANDRA-6344)
 * Fix bug with some IN queries missig results (CASSANDRA-7105)
 * Fix availability validation for LOCAL_ONE CL (CASSANDRA-7319)
 * Hint streaming can cause decommission to fail (CASSANDRA-7219)


2.1.0-beta2
 * Increase default CL space to 8GB (CASSANDRA-7031)
 * Add range tombstones to read repair digests (CASSANDRA-6863)
 * Fix BTree.clear for large updates (CASSANDRA-6943)
 * Fail write instead of logging a warning when unable to append to CL
   (CASSANDRA-6764)
 * Eliminate possibility of CL segment appearing twice in active list 
   (CASSANDRA-6557)
 * Apply DONTNEED fadvise to commitlog segments (CASSANDRA-6759)
 * Switch CRC component to Adler and include it for compressed sstables 
   (CASSANDRA-4165)
 * Allow cassandra-stress to set compaction strategy options (CASSANDRA-6451)
 * Add broadcast_rpc_address option to cassandra.yaml (CASSANDRA-5899)
 * Auto reload GossipingPropertyFileSnitch config (CASSANDRA-5897)
 * Fix overflow of memtable_total_space_in_mb (CASSANDRA-6573)
 * Fix ABTC NPE and apply update function correctly (CASSANDRA-6692)
 * Allow nodetool to use a file or prompt for password (CASSANDRA-6660)
 * Fix AIOOBE when concurrently accessing ABSC (CASSANDRA-6742)
 * Fix assertion error in ALTER TYPE RENAME (CASSANDRA-6705)
 * Scrub should not always clear out repaired status (CASSANDRA-5351)
 * Improve handling of range tombstone for wide partitions (CASSANDRA-6446)
 * Fix ClassCastException for compact table with composites (CASSANDRA-6738)
 * Fix potentially repairing with wrong nodes (CASSANDRA-6808)
 * Change caching option syntax (CASSANDRA-6745)
 * Fix stress to do proper counter reads (CASSANDRA-6835)
 * Fix help message for stress counter_write (CASSANDRA-6824)
 * Fix stress smart Thrift client to pick servers correctly (CASSANDRA-6848)
 * Add logging levels (minimal, normal or verbose) to stress tool (CASSANDRA-6849)
 * Fix race condition in Batch CLE (CASSANDRA-6860)
 * Improve cleanup/scrub/upgradesstables failure handling (CASSANDRA-6774)
 * ByteBuffer write() methods for serializing sstables (CASSANDRA-6781)
 * Proper compare function for CollectionType (CASSANDRA-6783)
 * Update native server to Netty 4 (CASSANDRA-6236)
 * Fix off-by-one error in stress (CASSANDRA-6883)
 * Make OpOrder AutoCloseable (CASSANDRA-6901)
 * Remove sync repair JMX interface (CASSANDRA-6900)
 * Add multiple memory allocation options for memtables (CASSANDRA-6689, 6694)
 * Remove adjusted op rate from stress output (CASSANDRA-6921)
 * Add optimized CF.hasColumns() implementations (CASSANDRA-6941)
 * Serialize batchlog mutations with the version of the target node
   (CASSANDRA-6931)
 * Optimize CounterColumn#reconcile() (CASSANDRA-6953)
 * Properly remove 1.2 sstable support in 2.1 (CASSANDRA-6869)
 * Lock counter cells, not partitions (CASSANDRA-6880)
 * Track presence of legacy counter shards in sstables (CASSANDRA-6888)
 * Ensure safe resource cleanup when replacing sstables (CASSANDRA-6912)
 * Add failure handler to async callback (CASSANDRA-6747)
 * Fix AE when closing SSTable without releasing reference (CASSANDRA-7000)
 * Clean up IndexInfo on keyspace/table drops (CASSANDRA-6924)
 * Only snapshot relative SSTables when sequential repair (CASSANDRA-7024)
 * Require nodetool rebuild_index to specify index names (CASSANDRA-7038)
 * fix cassandra stress errors on reads with native protocol (CASSANDRA-7033)
 * Use OpOrder to guard sstable references for reads (CASSANDRA-6919)
 * Preemptive opening of compaction result (CASSANDRA-6916)
 * Multi-threaded scrub/cleanup/upgradesstables (CASSANDRA-5547)
 * Optimize cellname comparison (CASSANDRA-6934)
 * Native protocol v3 (CASSANDRA-6855)
 * Optimize Cell liveness checks and clean up Cell (CASSANDRA-7119)
 * Support consistent range movements (CASSANDRA-2434)
Merged from 2.0:
 * Avoid race-prone second "scrub" of system keyspace (CASSANDRA-6797)
 * Pool CqlRecordWriter clients by inetaddress rather than Range
   (CASSANDRA-6665)
 * Fix compaction_history timestamps (CASSANDRA-6784)
 * Compare scores of full replica ordering in DES (CASSANDRA-6683)
 * fix CME in SessionInfo updateProgress affecting netstats (CASSANDRA-6577)
 * Allow repairing between specific replicas (CASSANDRA-6440)
 * Allow per-dc enabling of hints (CASSANDRA-6157)
 * Add compatibility for Hadoop 0.2.x (CASSANDRA-5201)
 * Fix EstimatedHistogram races (CASSANDRA-6682)
 * Failure detector correctly converts initial value to nanos (CASSANDRA-6658)
 * Add nodetool taketoken to relocate vnodes (CASSANDRA-4445)
 * Expose bulk loading progress over JMX (CASSANDRA-4757)
 * Correctly handle null with IF conditions and TTL (CASSANDRA-6623)
 * Account for range/row tombstones in tombstone drop
   time histogram (CASSANDRA-6522)
 * Stop CommitLogSegment.close() from calling sync() (CASSANDRA-6652)
 * Make commitlog failure handling configurable (CASSANDRA-6364)
 * Avoid overlaps in LCS (CASSANDRA-6688)
 * Improve support for paginating over composites (CASSANDRA-4851)
 * Fix count(*) queries in a mixed cluster (CASSANDRA-6707)
 * Improve repair tasks(snapshot, differencing) concurrency (CASSANDRA-6566)
 * Fix replaying pre-2.0 commit logs (CASSANDRA-6714)
 * Add static columns to CQL3 (CASSANDRA-6561)
 * Optimize single partition batch statements (CASSANDRA-6737)
 * Disallow post-query re-ordering when paging (CASSANDRA-6722)
 * Fix potential paging bug with deleted columns (CASSANDRA-6748)
 * Fix NPE on BulkLoader caused by losing StreamEvent (CASSANDRA-6636)
 * Fix truncating compression metadata (CASSANDRA-6791)
 * Add CMSClassUnloadingEnabled JVM option (CASSANDRA-6541)
 * Catch memtable flush exceptions during shutdown (CASSANDRA-6735)
 * Fix upgradesstables NPE for non-CF-based indexes (CASSANDRA-6645)
 * Fix UPDATE updating PRIMARY KEY columns implicitly (CASSANDRA-6782)
 * Fix IllegalArgumentException when updating from 1.2 with SuperColumns
   (CASSANDRA-6733)
 * FBUtilities.singleton() should use the CF comparator (CASSANDRA-6778)
 * Fix CQLSStableWriter.addRow(Map<String, Object>) (CASSANDRA-6526)
 * Fix HSHA server introducing corrupt data (CASSANDRA-6285)
 * Fix CAS conditions for COMPACT STORAGE tables (CASSANDRA-6813)
 * Starting threads in OutboundTcpConnectionPool constructor causes race conditions (CASSANDRA-7177)
 * Allow overriding cassandra-rackdc.properties file (CASSANDRA-7072)
 * Set JMX RMI port to 7199 (CASSANDRA-7087)
 * Use LOCAL_QUORUM for data reads at LOCAL_SERIAL (CASSANDRA-6939)
 * Log a warning for large batches (CASSANDRA-6487)
 * Put nodes in hibernate when join_ring is false (CASSANDRA-6961)
 * Avoid early loading of non-system keyspaces before compaction-leftovers 
   cleanup at startup (CASSANDRA-6913)
 * Restrict Windows to parallel repairs (CASSANDRA-6907)
 * (Hadoop) Allow manually specifying start/end tokens in CFIF (CASSANDRA-6436)
 * Fix NPE in MeteredFlusher (CASSANDRA-6820)
 * Fix race processing range scan responses (CASSANDRA-6820)
 * Allow deleting snapshots from dropped keyspaces (CASSANDRA-6821)
 * Add uuid() function (CASSANDRA-6473)
 * Omit tombstones from schema digests (CASSANDRA-6862)
 * Include correct consistencyLevel in LWT timeout (CASSANDRA-6884)
 * Lower chances for losing new SSTables during nodetool refresh and
   ColumnFamilyStore.loadNewSSTables (CASSANDRA-6514)
 * Add support for DELETE ... IF EXISTS to CQL3 (CASSANDRA-5708)
 * Update hadoop_cql3_word_count example (CASSANDRA-6793)
 * Fix handling of RejectedExecution in sync Thrift server (CASSANDRA-6788)
 * Log more information when exceeding tombstone_warn_threshold (CASSANDRA-6865)
 * Fix truncate to not abort due to unreachable fat clients (CASSANDRA-6864)
 * Fix schema concurrency exceptions (CASSANDRA-6841)
 * Fix leaking validator FH in StreamWriter (CASSANDRA-6832)
 * Fix saving triggers to schema (CASSANDRA-6789)
 * Fix trigger mutations when base mutation list is immutable (CASSANDRA-6790)
 * Fix accounting in FileCacheService to allow re-using RAR (CASSANDRA-6838)
 * Fix static counter columns (CASSANDRA-6827)
 * Restore expiring->deleted (cell) compaction optimization (CASSANDRA-6844)
 * Fix CompactionManager.needsCleanup (CASSANDRA-6845)
 * Correctly compare BooleanType values other than 0 and 1 (CASSANDRA-6779)
 * Read message id as string from earlier versions (CASSANDRA-6840)
 * Properly use the Paxos consistency for (non-protocol) batch (CASSANDRA-6837)
 * Add paranoid disk failure option (CASSANDRA-6646)
 * Improve PerRowSecondaryIndex performance (CASSANDRA-6876)
 * Extend triggers to support CAS updates (CASSANDRA-6882)
 * Static columns with IF NOT EXISTS don't always work as expected (CASSANDRA-6873)
 * Fix paging with SELECT DISTINCT (CASSANDRA-6857)
 * Fix UnsupportedOperationException on CAS timeout (CASSANDRA-6923)
 * Improve MeteredFlusher handling of MF-unaffected column families
   (CASSANDRA-6867)
 * Add CqlRecordReader using native pagination (CASSANDRA-6311)
 * Add QueryHandler interface (CASSANDRA-6659)
 * Track liveRatio per-memtable, not per-CF (CASSANDRA-6945)
 * Make sure upgradesstables keeps sstable level (CASSANDRA-6958)
 * Fix LIMIT with static columns (CASSANDRA-6956)
 * Fix clash with CQL column name in thrift validation (CASSANDRA-6892)
 * Fix error with super columns in mixed 1.2-2.0 clusters (CASSANDRA-6966)
 * Fix bad skip of sstables on slice query with composite start/finish (CASSANDRA-6825)
 * Fix unintended update with conditional statement (CASSANDRA-6893)
 * Fix map element access in IF (CASSANDRA-6914)
 * Avoid costly range calculations for range queries on system keyspaces
   (CASSANDRA-6906)
 * Fix SSTable not released if stream session fails (CASSANDRA-6818)
 * Avoid build failure due to ANTLR timeout (CASSANDRA-6991)
 * Queries on compact tables can return more rows that requested (CASSANDRA-7052)
 * USING TIMESTAMP for batches does not work (CASSANDRA-7053)
 * Fix performance regression from CASSANDRA-5614 (CASSANDRA-6949)
 * Ensure that batchlog and hint timeouts do not produce hints (CASSANDRA-7058)
 * Merge groupable mutations in TriggerExecutor#execute() (CASSANDRA-7047)
 * Plug holes in resource release when wiring up StreamSession (CASSANDRA-7073)
 * Re-add parameter columns to tracing session (CASSANDRA-6942)
 * Preserves CQL metadata when updating table from thrift (CASSANDRA-6831)
Merged from 1.2:
 * Fix nodetool display with vnodes (CASSANDRA-7082)
 * Add UNLOGGED, COUNTER options to BATCH documentation (CASSANDRA-6816)
 * add extra SSL cipher suites (CASSANDRA-6613)
 * fix nodetool getsstables for blob PK (CASSANDRA-6803)
 * Fix BatchlogManager#deleteBatch() use of millisecond timestamps
   (CASSANDRA-6822)
 * Continue assassinating even if the endpoint vanishes (CASSANDRA-6787)
 * Schedule schema pulls on change (CASSANDRA-6971)
 * Non-droppable verbs shouldn't be dropped from OTC (CASSANDRA-6980)
 * Shutdown batchlog executor in SS#drain() (CASSANDRA-7025)
 * Fix batchlog to account for CF truncation records (CASSANDRA-6999)
 * Fix CQLSH parsing of functions and BLOB literals (CASSANDRA-7018)
 * Properly load trustore in the native protocol (CASSANDRA-6847)
 * Always clean up references in SerializingCache (CASSANDRA-6994)
 * Don't shut MessagingService down when replacing a node (CASSANDRA-6476)
 * fix npe when doing -Dcassandra.fd_initial_value_ms (CASSANDRA-6751)


2.1.0-beta1
 * Add flush directory distinct from compaction directories (CASSANDRA-6357)
 * Require JNA by default (CASSANDRA-6575)
 * add listsnapshots command to nodetool (CASSANDRA-5742)
 * Introduce AtomicBTreeColumns (CASSANDRA-6271, 6692)
 * Multithreaded commitlog (CASSANDRA-3578)
 * allocate fixed index summary memory pool and resample cold index summaries 
   to use less memory (CASSANDRA-5519)
 * Removed multithreaded compaction (CASSANDRA-6142)
 * Parallelize fetching rows for low-cardinality indexes (CASSANDRA-1337)
 * change logging from log4j to logback (CASSANDRA-5883)
 * switch to LZ4 compression for internode communication (CASSANDRA-5887)
 * Stop using Thrift-generated Index* classes internally (CASSANDRA-5971)
 * Remove 1.2 network compatibility code (CASSANDRA-5960)
 * Remove leveled json manifest migration code (CASSANDRA-5996)
 * Remove CFDefinition (CASSANDRA-6253)
 * Use AtomicIntegerFieldUpdater in RefCountedMemory (CASSANDRA-6278)
 * User-defined types for CQL3 (CASSANDRA-5590)
 * Use of o.a.c.metrics in nodetool (CASSANDRA-5871, 6406)
 * Batch read from OTC's queue and cleanup (CASSANDRA-1632)
 * Secondary index support for collections (CASSANDRA-4511, 6383)
 * SSTable metadata(Stats.db) format change (CASSANDRA-6356)
 * Push composites support in the storage engine
   (CASSANDRA-5417, CASSANDRA-6520)
 * Add snapshot space used to cfstats (CASSANDRA-6231)
 * Add cardinality estimator for key count estimation (CASSANDRA-5906)
 * CF id is changed to be non-deterministic. Data dir/key cache are created
   uniquely for CF id (CASSANDRA-5202)
 * New counters implementation (CASSANDRA-6504)
 * Replace UnsortedColumns, EmptyColumns, TreeMapBackedSortedColumns with new
   ArrayBackedSortedColumns (CASSANDRA-6630, CASSANDRA-6662, CASSANDRA-6690)
 * Add option to use row cache with a given amount of rows (CASSANDRA-5357)
 * Avoid repairing already repaired data (CASSANDRA-5351)
 * Reject counter updates with USING TTL/TIMESTAMP (CASSANDRA-6649)
 * Replace index_interval with min/max_index_interval (CASSANDRA-6379)
 * Lift limitation that order by columns must be selected for IN queries (CASSANDRA-4911)


2.0.5
 * Reduce garbage generated by bloom filter lookups (CASSANDRA-6609)
 * Add ks.cf names to tombstone logging (CASSANDRA-6597)
 * Use LOCAL_QUORUM for LWT operations at LOCAL_SERIAL (CASSANDRA-6495)
 * Wait for gossip to settle before accepting client connections (CASSANDRA-4288)
 * Delete unfinished compaction incrementally (CASSANDRA-6086)
 * Allow specifying custom secondary index options in CQL3 (CASSANDRA-6480)
 * Improve replica pinning for cache efficiency in DES (CASSANDRA-6485)
 * Fix LOCAL_SERIAL from thrift (CASSANDRA-6584)
 * Don't special case received counts in CAS timeout exceptions (CASSANDRA-6595)
 * Add support for 2.1 global counter shards (CASSANDRA-6505)
 * Fix NPE when streaming connection is not yet established (CASSANDRA-6210)
 * Avoid rare duplicate read repair triggering (CASSANDRA-6606)
 * Fix paging discardFirst (CASSANDRA-6555)
 * Fix ArrayIndexOutOfBoundsException in 2ndary index query (CASSANDRA-6470)
 * Release sstables upon rebuilding 2i (CASSANDRA-6635)
 * Add AbstractCompactionStrategy.startup() method (CASSANDRA-6637)
 * SSTableScanner may skip rows during cleanup (CASSANDRA-6638)
 * sstables from stalled repair sessions can resurrect deleted data (CASSANDRA-6503)
 * Switch stress to use ITransportFactory (CASSANDRA-6641)
 * Fix IllegalArgumentException during prepare (CASSANDRA-6592)
 * Fix possible loss of 2ndary index entries during compaction (CASSANDRA-6517)
 * Fix direct Memory on architectures that do not support unaligned long access
   (CASSANDRA-6628)
 * Let scrub optionally skip broken counter partitions (CASSANDRA-5930)
Merged from 1.2:
 * fsync compression metadata (CASSANDRA-6531)
 * Validate CF existence on execution for prepared statement (CASSANDRA-6535)
 * Add ability to throttle batchlog replay (CASSANDRA-6550)
 * Fix executing LOCAL_QUORUM with SimpleStrategy (CASSANDRA-6545)
 * Avoid StackOverflow when using large IN queries (CASSANDRA-6567)
 * Nodetool upgradesstables includes secondary indexes (CASSANDRA-6598)
 * Paginate batchlog replay (CASSANDRA-6569)
 * skip blocking on streaming during drain (CASSANDRA-6603)
 * Improve error message when schema doesn't match loaded sstable (CASSANDRA-6262)
 * Add properties to adjust FD initial value and max interval (CASSANDRA-4375)
 * Fix preparing with batch and delete from collection (CASSANDRA-6607)
 * Fix ABSC reverse iterator's remove() method (CASSANDRA-6629)
 * Handle host ID conflicts properly (CASSANDRA-6615)
 * Move handling of migration event source to solve bootstrap race. (CASSANDRA-6648)
 * Make sure compaction throughput value doesn't overflow with int math (CASSANDRA-6647)


2.0.4
 * Allow removing snapshots of no-longer-existing CFs (CASSANDRA-6418)
 * add StorageService.stopDaemon() (CASSANDRA-4268)
 * add IRE for invalid CF supplied to get_count (CASSANDRA-5701)
 * add client encryption support to sstableloader (CASSANDRA-6378)
 * Fix accept() loop for SSL sockets post-shutdown (CASSANDRA-6468)
 * Fix size-tiered compaction in LCS L0 (CASSANDRA-6496)
 * Fix assertion failure in filterColdSSTables (CASSANDRA-6483)
 * Fix row tombstones in larger-than-memory compactions (CASSANDRA-6008)
 * Fix cleanup ClassCastException (CASSANDRA-6462)
 * Reduce gossip memory use by interning VersionedValue strings (CASSANDRA-6410)
 * Allow specifying datacenters to participate in a repair (CASSANDRA-6218)
 * Fix divide-by-zero in PCI (CASSANDRA-6403)
 * Fix setting last compacted key in the wrong level for LCS (CASSANDRA-6284)
 * Add millisecond precision formats to the timestamp parser (CASSANDRA-6395)
 * Expose a total memtable size metric for a CF (CASSANDRA-6391)
 * cqlsh: handle symlinks properly (CASSANDRA-6425)
 * Fix potential infinite loop when paging query with IN (CASSANDRA-6464)
 * Fix assertion error in AbstractQueryPager.discardFirst (CASSANDRA-6447)
 * Fix streaming older SSTable yields unnecessary tombstones (CASSANDRA-6527)
Merged from 1.2:
 * Improved error message on bad properties in DDL queries (CASSANDRA-6453)
 * Randomize batchlog candidates selection (CASSANDRA-6481)
 * Fix thundering herd on endpoint cache invalidation (CASSANDRA-6345, 6485)
 * Improve batchlog write performance with vnodes (CASSANDRA-6488)
 * cqlsh: quote single quotes in strings inside collections (CASSANDRA-6172)
 * Improve gossip performance for typical messages (CASSANDRA-6409)
 * Throw IRE if a prepared statement has more markers than supported 
   (CASSANDRA-5598)
 * Expose Thread metrics for the native protocol server (CASSANDRA-6234)
 * Change snapshot response message verb to INTERNAL to avoid dropping it 
   (CASSANDRA-6415)
 * Warn when collection read has > 65K elements (CASSANDRA-5428)
 * Fix cache persistence when both row and key cache are enabled 
   (CASSANDRA-6413)
 * (Hadoop) add describe_local_ring (CASSANDRA-6268)
 * Fix handling of concurrent directory creation failure (CASSANDRA-6459)
 * Allow executing CREATE statements multiple times (CASSANDRA-6471)
 * Don't send confusing info with timeouts (CASSANDRA-6491)
 * Don't resubmit counter mutation runnables internally (CASSANDRA-6427)
 * Don't drop local mutations without a hint (CASSANDRA-6510)
 * Don't allow null max_hint_window_in_ms (CASSANDRA-6419)
 * Validate SliceRange start and finish lengths (CASSANDRA-6521)


2.0.3
 * Fix FD leak on slice read path (CASSANDRA-6275)
 * Cancel read meter task when closing SSTR (CASSANDRA-6358)
 * free off-heap IndexSummary during bulk (CASSANDRA-6359)
 * Recover from IOException in accept() thread (CASSANDRA-6349)
 * Improve Gossip tolerance of abnormally slow tasks (CASSANDRA-6338)
 * Fix trying to hint timed out counter writes (CASSANDRA-6322)
 * Allow restoring specific columnfamilies from archived CL (CASSANDRA-4809)
 * Avoid flushing compaction_history after each operation (CASSANDRA-6287)
 * Fix repair assertion error when tombstones expire (CASSANDRA-6277)
 * Skip loading corrupt key cache (CASSANDRA-6260)
 * Fixes for compacting larger-than-memory rows (CASSANDRA-6274)
 * Compact hottest sstables first and optionally omit coldest from
   compaction entirely (CASSANDRA-6109)
 * Fix modifying column_metadata from thrift (CASSANDRA-6182)
 * cqlsh: fix LIST USERS output (CASSANDRA-6242)
 * Add IRequestSink interface (CASSANDRA-6248)
 * Update memtable size while flushing (CASSANDRA-6249)
 * Provide hooks around CQL2/CQL3 statement execution (CASSANDRA-6252)
 * Require Permission.SELECT for CAS updates (CASSANDRA-6247)
 * New CQL-aware SSTableWriter (CASSANDRA-5894)
 * Reject CAS operation when the protocol v1 is used (CASSANDRA-6270)
 * Correctly throw error when frame too large (CASSANDRA-5981)
 * Fix serialization bug in PagedRange with 2ndary indexes (CASSANDRA-6299)
 * Fix CQL3 table validation in Thrift (CASSANDRA-6140)
 * Fix bug missing results with IN clauses (CASSANDRA-6327)
 * Fix paging with reversed slices (CASSANDRA-6343)
 * Set minTimestamp correctly to be able to drop expired sstables (CASSANDRA-6337)
 * Support NaN and Infinity as float literals (CASSANDRA-6003)
 * Remove RF from nodetool ring output (CASSANDRA-6289)
 * Fix attempting to flush empty rows (CASSANDRA-6374)
 * Fix potential out of bounds exception when paging (CASSANDRA-6333)
Merged from 1.2:
 * Optimize FD phi calculation (CASSANDRA-6386)
 * Improve initial FD phi estimate when starting up (CASSANDRA-6385)
 * Don't list CQL3 table in CLI describe even if named explicitely 
   (CASSANDRA-5750)
 * Invalidate row cache when dropping CF (CASSANDRA-6351)
 * add non-jamm path for cached statements (CASSANDRA-6293)
 * add windows bat files for shell commands (CASSANDRA-6145)
 * Require logging in for Thrift CQL2/3 statement preparation (CASSANDRA-6254)
 * restrict max_num_tokens to 1536 (CASSANDRA-6267)
 * Nodetool gets default JMX port from cassandra-env.sh (CASSANDRA-6273)
 * make calculatePendingRanges asynchronous (CASSANDRA-6244)
 * Remove blocking flushes in gossip thread (CASSANDRA-6297)
 * Fix potential socket leak in connectionpool creation (CASSANDRA-6308)
 * Allow LOCAL_ONE/LOCAL_QUORUM to work with SimpleStrategy (CASSANDRA-6238)
 * cqlsh: handle 'null' as session duration (CASSANDRA-6317)
 * Fix json2sstable handling of range tombstones (CASSANDRA-6316)
 * Fix missing one row in reverse query (CASSANDRA-6330)
 * Fix reading expired row value from row cache (CASSANDRA-6325)
 * Fix AssertionError when doing set element deletion (CASSANDRA-6341)
 * Make CL code for the native protocol match the one in C* 2.0
   (CASSANDRA-6347)
 * Disallow altering CQL3 table from thrift (CASSANDRA-6370)
 * Fix size computation of prepared statement (CASSANDRA-6369)


2.0.2
 * Update FailureDetector to use nanontime (CASSANDRA-4925)
 * Fix FileCacheService regressions (CASSANDRA-6149)
 * Never return WriteTimeout for CL.ANY (CASSANDRA-6132)
 * Fix race conditions in bulk loader (CASSANDRA-6129)
 * Add configurable metrics reporting (CASSANDRA-4430)
 * drop queries exceeding a configurable number of tombstones (CASSANDRA-6117)
 * Track and persist sstable read activity (CASSANDRA-5515)
 * Fixes for speculative retry (CASSANDRA-5932, CASSANDRA-6194)
 * Improve memory usage of metadata min/max column names (CASSANDRA-6077)
 * Fix thrift validation refusing row markers on CQL3 tables (CASSANDRA-6081)
 * Fix insertion of collections with CAS (CASSANDRA-6069)
 * Correctly send metadata on SELECT COUNT (CASSANDRA-6080)
 * Track clients' remote addresses in ClientState (CASSANDRA-6070)
 * Create snapshot dir if it does not exist when migrating
   leveled manifest (CASSANDRA-6093)
 * make sequential nodetool repair the default (CASSANDRA-5950)
 * Add more hooks for compaction strategy implementations (CASSANDRA-6111)
 * Fix potential NPE on composite 2ndary indexes (CASSANDRA-6098)
 * Delete can potentially be skipped in batch (CASSANDRA-6115)
 * Allow alter keyspace on system_traces (CASSANDRA-6016)
 * Disallow empty column names in cql (CASSANDRA-6136)
 * Use Java7 file-handling APIs and fix file moving on Windows (CASSANDRA-5383)
 * Save compaction history to system keyspace (CASSANDRA-5078)
 * Fix NPE if StorageService.getOperationMode() is executed before full startup (CASSANDRA-6166)
 * CQL3: support pre-epoch longs for TimestampType (CASSANDRA-6212)
 * Add reloadtriggers command to nodetool (CASSANDRA-4949)
 * cqlsh: ignore empty 'value alias' in DESCRIBE (CASSANDRA-6139)
 * Fix sstable loader (CASSANDRA-6205)
 * Reject bootstrapping if the node already exists in gossip (CASSANDRA-5571)
 * Fix NPE while loading paxos state (CASSANDRA-6211)
 * cqlsh: add SHOW SESSION <tracing-session> command (CASSANDRA-6228)
Merged from 1.2:
 * (Hadoop) Require CFRR batchSize to be at least 2 (CASSANDRA-6114)
 * Add a warning for small LCS sstable size (CASSANDRA-6191)
 * Add ability to list specific KS/CF combinations in nodetool cfstats (CASSANDRA-4191)
 * Mark CF clean if a mutation raced the drop and got it marked dirty (CASSANDRA-5946)
 * Add a LOCAL_ONE consistency level (CASSANDRA-6202)
 * Limit CQL prepared statement cache by size instead of count (CASSANDRA-6107)
 * Tracing should log write failure rather than raw exceptions (CASSANDRA-6133)
 * lock access to TM.endpointToHostIdMap (CASSANDRA-6103)
 * Allow estimated memtable size to exceed slab allocator size (CASSANDRA-6078)
 * Start MeteredFlusher earlier to prevent OOM during CL replay (CASSANDRA-6087)
 * Avoid sending Truncate command to fat clients (CASSANDRA-6088)
 * Allow where clause conditions to be in parenthesis (CASSANDRA-6037)
 * Do not open non-ssl storage port if encryption option is all (CASSANDRA-3916)
 * Move batchlog replay to its own executor (CASSANDRA-6079)
 * Add tombstone debug threshold and histogram (CASSANDRA-6042, 6057)
 * Enable tcp keepalive on incoming connections (CASSANDRA-4053)
 * Fix fat client schema pull NPE (CASSANDRA-6089)
 * Fix memtable flushing for indexed tables (CASSANDRA-6112)
 * Fix skipping columns with multiple slices (CASSANDRA-6119)
 * Expose connected thrift + native client counts (CASSANDRA-5084)
 * Optimize auth setup (CASSANDRA-6122)
 * Trace index selection (CASSANDRA-6001)
 * Update sstablesPerReadHistogram to use biased sampling (CASSANDRA-6164)
 * Log UnknownColumnfamilyException when closing socket (CASSANDRA-5725)
 * Properly error out on CREATE INDEX for counters table (CASSANDRA-6160)
 * Handle JMX notification failure for repair (CASSANDRA-6097)
 * (Hadoop) Fetch no more than 128 splits in parallel (CASSANDRA-6169)
 * stress: add username/password authentication support (CASSANDRA-6068)
 * Fix indexed queries with row cache enabled on parent table (CASSANDRA-5732)
 * Fix compaction race during columnfamily drop (CASSANDRA-5957)
 * Fix validation of empty column names for compact tables (CASSANDRA-6152)
 * Skip replaying mutations that pass CRC but fail to deserialize (CASSANDRA-6183)
 * Rework token replacement to use replace_address (CASSANDRA-5916)
 * Fix altering column types (CASSANDRA-6185)
 * cqlsh: fix CREATE/ALTER WITH completion (CASSANDRA-6196)
 * add windows bat files for shell commands (CASSANDRA-6145)
 * Fix potential stack overflow during range tombstones insertion (CASSANDRA-6181)
 * (Hadoop) Make LOCAL_ONE the default consistency level (CASSANDRA-6214)


2.0.1
 * Fix bug that could allow reading deleted data temporarily (CASSANDRA-6025)
 * Improve memory use defaults (CASSANDRA-6059)
 * Make ThriftServer more easlly extensible (CASSANDRA-6058)
 * Remove Hadoop dependency from ITransportFactory (CASSANDRA-6062)
 * add file_cache_size_in_mb setting (CASSANDRA-5661)
 * Improve error message when yaml contains invalid properties (CASSANDRA-5958)
 * Improve leveled compaction's ability to find non-overlapping L0 compactions
   to work on concurrently (CASSANDRA-5921)
 * Notify indexer of columns shadowed by range tombstones (CASSANDRA-5614)
 * Log Merkle tree stats (CASSANDRA-2698)
 * Switch from crc32 to adler32 for compressed sstable checksums (CASSANDRA-5862)
 * Improve offheap memcpy performance (CASSANDRA-5884)
 * Use a range aware scanner for cleanup (CASSANDRA-2524)
 * Cleanup doesn't need to inspect sstables that contain only local data
   (CASSANDRA-5722)
 * Add ability for CQL3 to list partition keys (CASSANDRA-4536)
 * Improve native protocol serialization (CASSANDRA-5664)
 * Upgrade Thrift to 0.9.1 (CASSANDRA-5923)
 * Require superuser status for adding triggers (CASSANDRA-5963)
 * Make standalone scrubber handle old and new style leveled manifest
   (CASSANDRA-6005)
 * Fix paxos bugs (CASSANDRA-6012, 6013, 6023)
 * Fix paged ranges with multiple replicas (CASSANDRA-6004)
 * Fix potential AssertionError during tracing (CASSANDRA-6041)
 * Fix NPE in sstablesplit (CASSANDRA-6027)
 * Migrate pre-2.0 key/value/column aliases to system.schema_columns
   (CASSANDRA-6009)
 * Paging filter empty rows too agressively (CASSANDRA-6040)
 * Support variadic parameters for IN clauses (CASSANDRA-4210)
 * cqlsh: return the result of CAS writes (CASSANDRA-5796)
 * Fix validation of IN clauses with 2ndary indexes (CASSANDRA-6050)
 * Support named bind variables in CQL (CASSANDRA-6033)
Merged from 1.2:
 * Allow cache-keys-to-save to be set at runtime (CASSANDRA-5980)
 * Avoid second-guessing out-of-space state (CASSANDRA-5605)
 * Tuning knobs for dealing with large blobs and many CFs (CASSANDRA-5982)
 * (Hadoop) Fix CQLRW for thrift tables (CASSANDRA-6002)
 * Fix possible divide-by-zero in HHOM (CASSANDRA-5990)
 * Allow local batchlog writes for CL.ANY (CASSANDRA-5967)
 * Upgrade metrics-core to version 2.2.0 (CASSANDRA-5947)
 * Fix CqlRecordWriter with composite keys (CASSANDRA-5949)
 * Add snitch, schema version, cluster, partitioner to JMX (CASSANDRA-5881)
 * Allow disabling SlabAllocator (CASSANDRA-5935)
 * Make user-defined compaction JMX blocking (CASSANDRA-4952)
 * Fix streaming does not transfer wrapped range (CASSANDRA-5948)
 * Fix loading index summary containing empty key (CASSANDRA-5965)
 * Correctly handle limits in CompositesSearcher (CASSANDRA-5975)
 * Pig: handle CQL collections (CASSANDRA-5867)
 * Pass the updated cf to the PRSI index() method (CASSANDRA-5999)
 * Allow empty CQL3 batches (as no-op) (CASSANDRA-5994)
 * Support null in CQL3 functions (CASSANDRA-5910)
 * Replace the deprecated MapMaker with CacheLoader (CASSANDRA-6007)
 * Add SSTableDeletingNotification to DataTracker (CASSANDRA-6010)
 * Fix snapshots in use get deleted during snapshot repair (CASSANDRA-6011)
 * Move hints and exception count to o.a.c.metrics (CASSANDRA-6017)
 * Fix memory leak in snapshot repair (CASSANDRA-6047)
 * Fix sstable2sjon for CQL3 tables (CASSANDRA-5852)


2.0.0
 * Fix thrift validation when inserting into CQL3 tables (CASSANDRA-5138)
 * Fix periodic memtable flushing behavior with clean memtables (CASSANDRA-5931)
 * Fix dateOf() function for pre-2.0 timestamp columns (CASSANDRA-5928)
 * Fix SSTable unintentionally loads BF when opened for batch (CASSANDRA-5938)
 * Add stream session progress to JMX (CASSANDRA-4757)
 * Fix NPE during CAS operation (CASSANDRA-5925)
Merged from 1.2:
 * Fix getBloomFilterDiskSpaceUsed for AlwaysPresentFilter (CASSANDRA-5900)
 * Don't announce schema version until we've loaded the changes locally
   (CASSANDRA-5904)
 * Fix to support off heap bloom filters size greater than 2 GB (CASSANDRA-5903)
 * Properly handle parsing huge map and set literals (CASSANDRA-5893)


2.0.0-rc2
 * enable vnodes by default (CASSANDRA-5869)
 * fix CAS contention timeout (CASSANDRA-5830)
 * fix HsHa to respect max frame size (CASSANDRA-4573)
 * Fix (some) 2i on composite components omissions (CASSANDRA-5851)
 * cqlsh: add DESCRIBE FULL SCHEMA variant (CASSANDRA-5880)
Merged from 1.2:
 * Correctly validate sparse composite cells in scrub (CASSANDRA-5855)
 * Add KeyCacheHitRate metric to CF metrics (CASSANDRA-5868)
 * cqlsh: add support for multiline comments (CASSANDRA-5798)
 * Handle CQL3 SELECT duplicate IN restrictions on clustering columns
   (CASSANDRA-5856)


2.0.0-rc1
 * improve DecimalSerializer performance (CASSANDRA-5837)
 * fix potential spurious wakeup in AsyncOneResponse (CASSANDRA-5690)
 * fix schema-related trigger issues (CASSANDRA-5774)
 * Better validation when accessing CQL3 table from thrift (CASSANDRA-5138)
 * Fix assertion error during repair (CASSANDRA-5801)
 * Fix range tombstone bug (CASSANDRA-5805)
 * DC-local CAS (CASSANDRA-5797)
 * Add a native_protocol_version column to the system.local table (CASSANRDA-5819)
 * Use index_interval from cassandra.yaml when upgraded (CASSANDRA-5822)
 * Fix buffer underflow on socket close (CASSANDRA-5792)
Merged from 1.2:
 * Fix reading DeletionTime from 1.1-format sstables (CASSANDRA-5814)
 * cqlsh: add collections support to COPY (CASSANDRA-5698)
 * retry important messages for any IOException (CASSANDRA-5804)
 * Allow empty IN relations in SELECT/UPDATE/DELETE statements (CASSANDRA-5626)
 * cqlsh: fix crashing on Windows due to libedit detection (CASSANDRA-5812)
 * fix bulk-loading compressed sstables (CASSANDRA-5820)
 * (Hadoop) fix quoting in CqlPagingRecordReader and CqlRecordWriter 
   (CASSANDRA-5824)
 * update default LCS sstable size to 160MB (CASSANDRA-5727)
 * Allow compacting 2Is via nodetool (CASSANDRA-5670)
 * Hex-encode non-String keys in OPP (CASSANDRA-5793)
 * nodetool history logging (CASSANDRA-5823)
 * (Hadoop) fix support for Thrift tables in CqlPagingRecordReader 
   (CASSANDRA-5752)
 * add "all time blocked" to StatusLogger output (CASSANDRA-5825)
 * Future-proof inter-major-version schema migrations (CASSANDRA-5845)
 * (Hadoop) add CqlPagingRecordReader support for ReversedType in Thrift table
   (CASSANDRA-5718)
 * Add -no-snapshot option to scrub (CASSANDRA-5891)
 * Fix to support off heap bloom filters size greater than 2 GB (CASSANDRA-5903)
 * Properly handle parsing huge map and set literals (CASSANDRA-5893)
 * Fix LCS L0 compaction may overlap in L1 (CASSANDRA-5907)
 * New sstablesplit tool to split large sstables offline (CASSANDRA-4766)
 * Fix potential deadlock in native protocol server (CASSANDRA-5926)
 * Disallow incompatible type change in CQL3 (CASSANDRA-5882)
Merged from 1.1:
 * Correctly validate sparse composite cells in scrub (CASSANDRA-5855)


2.0.0-beta2
 * Replace countPendingHints with Hints Created metric (CASSANDRA-5746)
 * Allow nodetool with no args, and with help to run without a server (CASSANDRA-5734)
 * Cleanup AbstractType/TypeSerializer classes (CASSANDRA-5744)
 * Remove unimplemented cli option schema-mwt (CASSANDRA-5754)
 * Support range tombstones in thrift (CASSANDRA-5435)
 * Normalize table-manipulating CQL3 statements' class names (CASSANDRA-5759)
 * cqlsh: add missing table options to DESCRIBE output (CASSANDRA-5749)
 * Fix assertion error during repair (CASSANDRA-5757)
 * Fix bulkloader (CASSANDRA-5542)
 * Add LZ4 compression to the native protocol (CASSANDRA-5765)
 * Fix bugs in the native protocol v2 (CASSANDRA-5770)
 * CAS on 'primary key only' table (CASSANDRA-5715)
 * Support streaming SSTables of old versions (CASSANDRA-5772)
 * Always respect protocol version in native protocol (CASSANDRA-5778)
 * Fix ConcurrentModificationException during streaming (CASSANDRA-5782)
 * Update deletion timestamp in Commit#updatesWithPaxosTime (CASSANDRA-5787)
 * Thrift cas() method crashes if input columns are not sorted (CASSANDRA-5786)
 * Order columns names correctly when querying for CAS (CASSANDRA-5788)
 * Fix streaming retry (CASSANDRA-5775)
Merged from 1.2:
 * if no seeds can be a reached a node won't start in a ring by itself (CASSANDRA-5768)
 * add cassandra.unsafesystem property (CASSANDRA-5704)
 * (Hadoop) quote identifiers in CqlPagingRecordReader (CASSANDRA-5763)
 * Add replace_node functionality for vnodes (CASSANDRA-5337)
 * Add timeout events to query traces (CASSANDRA-5520)
 * Fix serialization of the LEFT gossip value (CASSANDRA-5696)
 * Pig: support for cql3 tables (CASSANDRA-5234)
 * Fix skipping range tombstones with reverse queries (CASSANDRA-5712)
 * Expire entries out of ThriftSessionManager (CASSANDRA-5719)
 * Don't keep ancestor information in memory (CASSANDRA-5342)
 * Expose native protocol server status in nodetool info (CASSANDRA-5735)
 * Fix pathetic performance of range tombstones (CASSANDRA-5677)
 * Fix querying with an empty (impossible) range (CASSANDRA-5573)
 * cqlsh: handle CUSTOM 2i in DESCRIBE output (CASSANDRA-5760)
 * Fix minor bug in Range.intersects(Bound) (CASSANDRA-5771)
 * cqlsh: handle disabled compression in DESCRIBE output (CASSANDRA-5766)
 * Ensure all UP events are notified on the native protocol (CASSANDRA-5769)
 * Fix formatting of sstable2json with multiple -k arguments (CASSANDRA-5781)
 * Don't rely on row marker for queries in general to hide lost markers
   after TTL expires (CASSANDRA-5762)
 * Sort nodetool help output (CASSANDRA-5776)
 * Fix column expiring during 2 phases compaction (CASSANDRA-5799)
 * now() is being rejected in INSERTs when inside collections (CASSANDRA-5795)


2.0.0-beta1
 * Add support for indexing clustered columns (CASSANDRA-5125)
 * Removed on-heap row cache (CASSANDRA-5348)
 * use nanotime consistently for node-local timeouts (CASSANDRA-5581)
 * Avoid unnecessary second pass on name-based queries (CASSANDRA-5577)
 * Experimental triggers (CASSANDRA-1311)
 * JEMalloc support for off-heap allocation (CASSANDRA-3997)
 * Single-pass compaction (CASSANDRA-4180)
 * Removed token range bisection (CASSANDRA-5518)
 * Removed compatibility with pre-1.2.5 sstables and network messages
   (CASSANDRA-5511)
 * removed PBSPredictor (CASSANDRA-5455)
 * CAS support (CASSANDRA-5062, 5441, 5442, 5443, 5619, 5667)
 * Leveled compaction performs size-tiered compactions in L0 
   (CASSANDRA-5371, 5439)
 * Add yaml network topology snitch for mixed ec2/other envs (CASSANDRA-5339)
 * Log when a node is down longer than the hint window (CASSANDRA-4554)
 * Optimize tombstone creation for ExpiringColumns (CASSANDRA-4917)
 * Improve LeveledScanner work estimation (CASSANDRA-5250, 5407)
 * Replace compaction lock with runWithCompactionsDisabled (CASSANDRA-3430)
 * Change Message IDs to ints (CASSANDRA-5307)
 * Move sstable level information into the Stats component, removing the
   need for a separate Manifest file (CASSANDRA-4872)
 * avoid serializing to byte[] on commitlog append (CASSANDRA-5199)
 * make index_interval configurable per columnfamily (CASSANDRA-3961, CASSANDRA-5650)
 * add default_time_to_live (CASSANDRA-3974)
 * add memtable_flush_period_in_ms (CASSANDRA-4237)
 * replace supercolumns internally by composites (CASSANDRA-3237, 5123)
 * upgrade thrift to 0.9.0 (CASSANDRA-3719)
 * drop unnecessary keyspace parameter from user-defined compaction API 
   (CASSANDRA-5139)
 * more robust solution to incomplete compactions + counters (CASSANDRA-5151)
 * Change order of directory searching for c*.in.sh (CASSANDRA-3983)
 * Add tool to reset SSTable compaction level for LCS (CASSANDRA-5271)
 * Allow custom configuration loader (CASSANDRA-5045)
 * Remove memory emergency pressure valve logic (CASSANDRA-3534)
 * Reduce request latency with eager retry (CASSANDRA-4705)
 * cqlsh: Remove ASSUME command (CASSANDRA-5331)
 * Rebuild BF when loading sstables if bloom_filter_fp_chance
   has changed since compaction (CASSANDRA-5015)
 * remove row-level bloom filters (CASSANDRA-4885)
 * Change Kernel Page Cache skipping into row preheating (disabled by default)
   (CASSANDRA-4937)
 * Improve repair by deciding on a gcBefore before sending
   out TreeRequests (CASSANDRA-4932)
 * Add an official way to disable compactions (CASSANDRA-5074)
 * Reenable ALTER TABLE DROP with new semantics (CASSANDRA-3919)
 * Add binary protocol versioning (CASSANDRA-5436)
 * Swap THshaServer for TThreadedSelectorServer (CASSANDRA-5530)
 * Add alias support to SELECT statement (CASSANDRA-5075)
 * Don't create empty RowMutations in CommitLogReplayer (CASSANDRA-5541)
 * Use range tombstones when dropping cfs/columns from schema (CASSANDRA-5579)
 * cqlsh: drop CQL2/CQL3-beta support (CASSANDRA-5585)
 * Track max/min column names in sstables to be able to optimize slice
   queries (CASSANDRA-5514, CASSANDRA-5595, CASSANDRA-5600)
 * Binary protocol: allow batching already prepared statements (CASSANDRA-4693)
 * Allow preparing timestamp, ttl and limit in CQL3 queries (CASSANDRA-4450)
 * Support native link w/o JNA in Java7 (CASSANDRA-3734)
 * Use SASL authentication in binary protocol v2 (CASSANDRA-5545)
 * Replace Thrift HsHa with LMAX Disruptor based implementation (CASSANDRA-5582)
 * cqlsh: Add row count to SELECT output (CASSANDRA-5636)
 * Include a timestamp with all read commands to determine column expiration
   (CASSANDRA-5149)
 * Streaming 2.0 (CASSANDRA-5286, 5699)
 * Conditional create/drop ks/table/index statements in CQL3 (CASSANDRA-2737)
 * more pre-table creation property validation (CASSANDRA-5693)
 * Redesign repair messages (CASSANDRA-5426)
 * Fix ALTER RENAME post-5125 (CASSANDRA-5702)
 * Disallow renaming a 2ndary indexed column (CASSANDRA-5705)
 * Rename Table to Keyspace (CASSANDRA-5613)
 * Ensure changing column_index_size_in_kb on different nodes don't corrupt the
   sstable (CASSANDRA-5454)
 * Move resultset type information into prepare, not execute (CASSANDRA-5649)
 * Auto paging in binary protocol (CASSANDRA-4415, 5714)
 * Don't tie client side use of AbstractType to JDBC (CASSANDRA-4495)
 * Adds new TimestampType to replace DateType (CASSANDRA-5723, CASSANDRA-5729)
Merged from 1.2:
 * make starting native protocol server idempotent (CASSANDRA-5728)
 * Fix loading key cache when a saved entry is no longer valid (CASSANDRA-5706)
 * Fix serialization of the LEFT gossip value (CASSANDRA-5696)
 * cqlsh: Don't show 'null' in place of empty values (CASSANDRA-5675)
 * Race condition in detecting version on a mixed 1.1/1.2 cluster
   (CASSANDRA-5692)
 * Fix skipping range tombstones with reverse queries (CASSANDRA-5712)
 * Expire entries out of ThriftSessionManager (CASSANRDA-5719)
 * Don't keep ancestor information in memory (CASSANDRA-5342)
 * cqlsh: fix handling of semicolons inside BATCH queries (CASSANDRA-5697)


1.2.6
 * Fix tracing when operation completes before all responses arrive 
   (CASSANDRA-5668)
 * Fix cross-DC mutation forwarding (CASSANDRA-5632)
 * Reduce SSTableLoader memory usage (CASSANDRA-5555)
 * Scale hinted_handoff_throttle_in_kb to cluster size (CASSANDRA-5272)
 * (Hadoop) Add CQL3 input/output formats (CASSANDRA-4421, 5622)
 * (Hadoop) Fix InputKeyRange in CFIF (CASSANDRA-5536)
 * Fix dealing with ridiculously large max sstable sizes in LCS (CASSANDRA-5589)
 * Ignore pre-truncate hints (CASSANDRA-4655)
 * Move System.exit on OOM into a separate thread (CASSANDRA-5273)
 * Write row markers when serializing schema (CASSANDRA-5572)
 * Check only SSTables for the requested range when streaming (CASSANDRA-5569)
 * Improve batchlog replay behavior and hint ttl handling (CASSANDRA-5314)
 * Exclude localTimestamp from validation for tombstones (CASSANDRA-5398)
 * cqlsh: add custom prompt support (CASSANDRA-5539)
 * Reuse prepared statements in hot auth queries (CASSANDRA-5594)
 * cqlsh: add vertical output option (see EXPAND) (CASSANDRA-5597)
 * Add a rate limit option to stress (CASSANDRA-5004)
 * have BulkLoader ignore snapshots directories (CASSANDRA-5587) 
 * fix SnitchProperties logging context (CASSANDRA-5602)
 * Expose whether jna is enabled and memory is locked via JMX (CASSANDRA-5508)
 * cqlsh: fix COPY FROM with ReversedType (CASSANDRA-5610)
 * Allow creating CUSTOM indexes on collections (CASSANDRA-5615)
 * Evaluate now() function at execution time (CASSANDRA-5616)
 * Expose detailed read repair metrics (CASSANDRA-5618)
 * Correct blob literal + ReversedType parsing (CASSANDRA-5629)
 * Allow GPFS to prefer the internal IP like EC2MRS (CASSANDRA-5630)
 * fix help text for -tspw cassandra-cli (CASSANDRA-5643)
 * don't throw away initial causes exceptions for internode encryption issues 
   (CASSANDRA-5644)
 * Fix message spelling errors for cql select statements (CASSANDRA-5647)
 * Suppress custom exceptions thru jmx (CASSANDRA-5652)
 * Update CREATE CUSTOM INDEX syntax (CASSANDRA-5639)
 * Fix PermissionDetails.equals() method (CASSANDRA-5655)
 * Never allow partition key ranges in CQL3 without token() (CASSANDRA-5666)
 * Gossiper incorrectly drops AppState for an upgrading node (CASSANDRA-5660)
 * Connection thrashing during multi-region ec2 during upgrade, due to 
   messaging version (CASSANDRA-5669)
 * Avoid over reconnecting in EC2MRS (CASSANDRA-5678)
 * Fix ReadResponseSerializer.serializedSize() for digest reads (CASSANDRA-5476)
 * allow sstable2json on 2i CFs (CASSANDRA-5694)
Merged from 1.1:
 * Remove buggy thrift max message length option (CASSANDRA-5529)
 * Fix NPE in Pig's widerow mode (CASSANDRA-5488)
 * Add split size parameter to Pig and disable split combination (CASSANDRA-5544)


1.2.5
 * make BytesToken.toString only return hex bytes (CASSANDRA-5566)
 * Ensure that submitBackground enqueues at least one task (CASSANDRA-5554)
 * fix 2i updates with identical values and timestamps (CASSANDRA-5540)
 * fix compaction throttling bursty-ness (CASSANDRA-4316)
 * reduce memory consumption of IndexSummary (CASSANDRA-5506)
 * remove per-row column name bloom filters (CASSANDRA-5492)
 * Include fatal errors in trace events (CASSANDRA-5447)
 * Ensure that PerRowSecondaryIndex is notified of row-level deletes
   (CASSANDRA-5445)
 * Allow empty blob literals in CQL3 (CASSANDRA-5452)
 * Fix streaming RangeTombstones at column index boundary (CASSANDRA-5418)
 * Fix preparing statements when current keyspace is not set (CASSANDRA-5468)
 * Fix SemanticVersion.isSupportedBy minor/patch handling (CASSANDRA-5496)
 * Don't provide oldCfId for post-1.1 system cfs (CASSANDRA-5490)
 * Fix primary range ignores replication strategy (CASSANDRA-5424)
 * Fix shutdown of binary protocol server (CASSANDRA-5507)
 * Fix repair -snapshot not working (CASSANDRA-5512)
 * Set isRunning flag later in binary protocol server (CASSANDRA-5467)
 * Fix use of CQL3 functions with descending clustering order (CASSANDRA-5472)
 * Disallow renaming columns one at a time for thrift table in CQL3
   (CASSANDRA-5531)
 * cqlsh: add CLUSTERING ORDER BY support to DESCRIBE (CASSANDRA-5528)
 * Add custom secondary index support to CQL3 (CASSANDRA-5484)
 * Fix repair hanging silently on unexpected error (CASSANDRA-5229)
 * Fix Ec2Snitch regression introduced by CASSANDRA-5171 (CASSANDRA-5432)
 * Add nodetool enablebackup/disablebackup (CASSANDRA-5556)
 * cqlsh: fix DESCRIBE after case insensitive USE (CASSANDRA-5567)
Merged from 1.1
 * Add retry mechanism to OTC for non-droppable_verbs (CASSANDRA-5393)
 * Use allocator information to improve memtable memory usage estimate
   (CASSANDRA-5497)
 * Fix trying to load deleted row into row cache on startup (CASSANDRA-4463)
 * fsync leveled manifest to avoid corruption (CASSANDRA-5535)
 * Fix Bound intersection computation (CASSANDRA-5551)
 * sstablescrub now respects max memory size in cassandra.in.sh (CASSANDRA-5562)


1.2.4
 * Ensure that PerRowSecondaryIndex updates see the most recent values
   (CASSANDRA-5397)
 * avoid duplicate index entries ind PrecompactedRow and 
   ParallelCompactionIterable (CASSANDRA-5395)
 * remove the index entry on oldColumn when new column is a tombstone 
   (CASSANDRA-5395)
 * Change default stream throughput from 400 to 200 mbps (CASSANDRA-5036)
 * Gossiper logs DOWN for symmetry with UP (CASSANDRA-5187)
 * Fix mixing prepared statements between keyspaces (CASSANDRA-5352)
 * Fix consistency level during bootstrap - strike 3 (CASSANDRA-5354)
 * Fix transposed arguments in AlreadyExistsException (CASSANDRA-5362)
 * Improve asynchronous hint delivery (CASSANDRA-5179)
 * Fix Guava dependency version (12.0 -> 13.0.1) for Maven (CASSANDRA-5364)
 * Validate that provided CQL3 collection value are < 64K (CASSANDRA-5355)
 * Make upgradeSSTable skip current version sstables by default (CASSANDRA-5366)
 * Optimize min/max timestamp collection (CASSANDRA-5373)
 * Invalid streamId in cql binary protocol when using invalid CL 
   (CASSANDRA-5164)
 * Fix validation for IN where clauses with collections (CASSANDRA-5376)
 * Copy resultSet on count query to avoid ConcurrentModificationException 
   (CASSANDRA-5382)
 * Correctly typecheck in CQL3 even with ReversedType (CASSANDRA-5386)
 * Fix streaming compressed files when using encryption (CASSANDRA-5391)
 * cassandra-all 1.2.0 pom missing netty dependency (CASSANDRA-5392)
 * Fix writetime/ttl functions on null values (CASSANDRA-5341)
 * Fix NPE during cql3 select with token() (CASSANDRA-5404)
 * IndexHelper.skipBloomFilters won't skip non-SHA filters (CASSANDRA-5385)
 * cqlsh: Print maps ordered by key, sort sets (CASSANDRA-5413)
 * Add null syntax support in CQL3 for inserts (CASSANDRA-3783)
 * Allow unauthenticated set_keyspace() calls (CASSANDRA-5423)
 * Fix potential incremental backups race (CASSANDRA-5410)
 * Fix prepared BATCH statements with batch-level timestamps (CASSANDRA-5415)
 * Allow overriding superuser setup delay (CASSANDRA-5430)
 * cassandra-shuffle with JMX usernames and passwords (CASSANDRA-5431)
Merged from 1.1:
 * cli: Quote ks and cf names in schema output when needed (CASSANDRA-5052)
 * Fix bad default for min/max timestamp in SSTableMetadata (CASSANDRA-5372)
 * Fix cf name extraction from manifest in Directories.migrateFile() 
   (CASSANDRA-5242)
 * Support pluggable internode authentication (CASSANDRA-5401)


1.2.3
 * add check for sstable overlap within a level on startup (CASSANDRA-5327)
 * replace ipv6 colons in jmx object names (CASSANDRA-5298, 5328)
 * Avoid allocating SSTableBoundedScanner during repair when the range does 
   not intersect the sstable (CASSANDRA-5249)
 * Don't lowercase property map keys (this breaks NTS) (CASSANDRA-5292)
 * Fix composite comparator with super columns (CASSANDRA-5287)
 * Fix insufficient validation of UPDATE queries against counter cfs
   (CASSANDRA-5300)
 * Fix PropertyFileSnitch default DC/Rack behavior (CASSANDRA-5285)
 * Handle null values when executing prepared statement (CASSANDRA-5081)
 * Add netty to pom dependencies (CASSANDRA-5181)
 * Include type arguments in Thrift CQLPreparedResult (CASSANDRA-5311)
 * Fix compaction not removing columns when bf_fp_ratio is 1 (CASSANDRA-5182)
 * cli: Warn about missing CQL3 tables in schema descriptions (CASSANDRA-5309)
 * Re-enable unknown option in replication/compaction strategies option for
   backward compatibility (CASSANDRA-4795)
 * Add binary protocol support to stress (CASSANDRA-4993)
 * cqlsh: Fix COPY FROM value quoting and null handling (CASSANDRA-5305)
 * Fix repair -pr for vnodes (CASSANDRA-5329)
 * Relax CL for auth queries for non-default users (CASSANDRA-5310)
 * Fix AssertionError during repair (CASSANDRA-5245)
 * Don't announce migrations to pre-1.2 nodes (CASSANDRA-5334)
Merged from 1.1:
 * Update offline scrub for 1.0 -> 1.1 directory structure (CASSANDRA-5195)
 * add tmp flag to Descriptor hashcode (CASSANDRA-4021)
 * fix logging of "Found table data in data directories" when only system tables
   are present (CASSANDRA-5289)
 * cli: Add JMX authentication support (CASSANDRA-5080)
 * nodetool: ability to repair specific range (CASSANDRA-5280)
 * Fix possible assertion triggered in SliceFromReadCommand (CASSANDRA-5284)
 * cqlsh: Add inet type support on Windows (ipv4-only) (CASSANDRA-4801)
 * Fix race when initializing ColumnFamilyStore (CASSANDRA-5350)
 * Add UseTLAB JVM flag (CASSANDRA-5361)


1.2.2
 * fix potential for multiple concurrent compactions of the same sstables
   (CASSANDRA-5256)
 * avoid no-op caching of byte[] on commitlog append (CASSANDRA-5199)
 * fix symlinks under data dir not working (CASSANDRA-5185)
 * fix bug in compact storage metadata handling (CASSANDRA-5189)
 * Validate login for USE queries (CASSANDRA-5207)
 * cli: remove default username and password (CASSANDRA-5208)
 * configure populate_io_cache_on_flush per-CF (CASSANDRA-4694)
 * allow configuration of internode socket buffer (CASSANDRA-3378)
 * Make sstable directory picking blacklist-aware again (CASSANDRA-5193)
 * Correctly expire gossip states for edge cases (CASSANDRA-5216)
 * Improve handling of directory creation failures (CASSANDRA-5196)
 * Expose secondary indicies to the rest of nodetool (CASSANDRA-4464)
 * Binary protocol: avoid sending notification for 0.0.0.0 (CASSANDRA-5227)
 * add UseCondCardMark XX jvm settings on jdk 1.7 (CASSANDRA-4366)
 * CQL3 refactor to allow conversion function (CASSANDRA-5226)
 * Fix drop of sstables in some circumstance (CASSANDRA-5232)
 * Implement caching of authorization results (CASSANDRA-4295)
 * Add support for LZ4 compression (CASSANDRA-5038)
 * Fix missing columns in wide rows queries (CASSANDRA-5225)
 * Simplify auth setup and make system_auth ks alterable (CASSANDRA-5112)
 * Stop compactions from hanging during bootstrap (CASSANDRA-5244)
 * fix compressed streaming sending extra chunk (CASSANDRA-5105)
 * Add CQL3-based implementations of IAuthenticator and IAuthorizer
   (CASSANDRA-4898)
 * Fix timestamp-based tomstone removal logic (CASSANDRA-5248)
 * cli: Add JMX authentication support (CASSANDRA-5080)
 * Fix forceFlush behavior (CASSANDRA-5241)
 * cqlsh: Add username autocompletion (CASSANDRA-5231)
 * Fix CQL3 composite partition key error (CASSANDRA-5240)
 * Allow IN clause on last clustering key (CASSANDRA-5230)
Merged from 1.1:
 * fix start key/end token validation for wide row iteration (CASSANDRA-5168)
 * add ConfigHelper support for Thrift frame and max message sizes (CASSANDRA-5188)
 * fix nodetool repair not fail on node down (CASSANDRA-5203)
 * always collect tombstone hints (CASSANDRA-5068)
 * Fix error when sourcing file in cqlsh (CASSANDRA-5235)


1.2.1
 * stream undelivered hints on decommission (CASSANDRA-5128)
 * GossipingPropertyFileSnitch loads saved dc/rack info if needed (CASSANDRA-5133)
 * drain should flush system CFs too (CASSANDRA-4446)
 * add inter_dc_tcp_nodelay setting (CASSANDRA-5148)
 * re-allow wrapping ranges for start_token/end_token range pairitspwng (CASSANDRA-5106)
 * fix validation compaction of empty rows (CASSANDRA-5136)
 * nodetool methods to enable/disable hint storage/delivery (CASSANDRA-4750)
 * disallow bloom filter false positive chance of 0 (CASSANDRA-5013)
 * add threadpool size adjustment methods to JMXEnabledThreadPoolExecutor and 
   CompactionManagerMBean (CASSANDRA-5044)
 * fix hinting for dropped local writes (CASSANDRA-4753)
 * off-heap cache doesn't need mutable column container (CASSANDRA-5057)
 * apply disk_failure_policy to bad disks on initial directory creation 
   (CASSANDRA-4847)
 * Optimize name-based queries to use ArrayBackedSortedColumns (CASSANDRA-5043)
 * Fall back to old manifest if most recent is unparseable (CASSANDRA-5041)
 * pool [Compressed]RandomAccessReader objects on the partitioned read path
   (CASSANDRA-4942)
 * Add debug logging to list filenames processed by Directories.migrateFile 
   method (CASSANDRA-4939)
 * Expose black-listed directories via JMX (CASSANDRA-4848)
 * Log compaction merge counts (CASSANDRA-4894)
 * Minimize byte array allocation by AbstractData{Input,Output} (CASSANDRA-5090)
 * Add SSL support for the binary protocol (CASSANDRA-5031)
 * Allow non-schema system ks modification for shuffle to work (CASSANDRA-5097)
 * cqlsh: Add default limit to SELECT statements (CASSANDRA-4972)
 * cqlsh: fix DESCRIBE for 1.1 cfs in CQL3 (CASSANDRA-5101)
 * Correctly gossip with nodes >= 1.1.7 (CASSANDRA-5102)
 * Ensure CL guarantees on digest mismatch (CASSANDRA-5113)
 * Validate correctly selects on composite partition key (CASSANDRA-5122)
 * Fix exception when adding collection (CASSANDRA-5117)
 * Handle states for non-vnode clusters correctly (CASSANDRA-5127)
 * Refuse unrecognized replication and compaction strategy options (CASSANDRA-4795)
 * Pick the correct value validator in sstable2json for cql3 tables (CASSANDRA-5134)
 * Validate login for describe_keyspace, describe_keyspaces and set_keyspace
   (CASSANDRA-5144)
 * Fix inserting empty maps (CASSANDRA-5141)
 * Don't remove tokens from System table for node we know (CASSANDRA-5121)
 * fix streaming progress report for compresed files (CASSANDRA-5130)
 * Coverage analysis for low-CL queries (CASSANDRA-4858)
 * Stop interpreting dates as valid timeUUID value (CASSANDRA-4936)
 * Adds E notation for floating point numbers (CASSANDRA-4927)
 * Detect (and warn) unintentional use of the cql2 thrift methods when cql3 was
   intended (CASSANDRA-5172)
 * cli: Quote ks and cf names in schema output when needed (CASSANDRA-5052)
 * Fix cf name extraction from manifest in Directories.migrateFile() (CASSANDRA-5242)
 * Replace mistaken usage of commons-logging with slf4j (CASSANDRA-5464)
 * Ensure Jackson dependency matches lib (CASSANDRA-5126)
 * Expose droppable tombstone ratio stats over JMX (CASSANDRA-5159)
Merged from 1.1:
 * Simplify CompressedRandomAccessReader to work around JDK FD bug (CASSANDRA-5088)
 * Improve handling a changing target throttle rate mid-compaction (CASSANDRA-5087)
 * Pig: correctly decode row keys in widerow mode (CASSANDRA-5098)
 * nodetool repair command now prints progress (CASSANDRA-4767)
 * fix user defined compaction to run against 1.1 data directory (CASSANDRA-5118)
 * Fix CQL3 BATCH authorization caching (CASSANDRA-5145)
 * fix get_count returns incorrect value with TTL (CASSANDRA-5099)
 * better handling for mid-compaction failure (CASSANDRA-5137)
 * convert default marshallers list to map for better readability (CASSANDRA-5109)
 * fix ConcurrentModificationException in getBootstrapSource (CASSANDRA-5170)
 * fix sstable maxtimestamp for row deletes and pre-1.1.1 sstables (CASSANDRA-5153)
 * Fix thread growth on node removal (CASSANDRA-5175)
 * Make Ec2Region's datacenter name configurable (CASSANDRA-5155)


1.2.0
 * Disallow counters in collections (CASSANDRA-5082)
 * cqlsh: add unit tests (CASSANDRA-3920)
 * fix default bloom_filter_fp_chance for LeveledCompactionStrategy (CASSANDRA-5093)
Merged from 1.1:
 * add validation for get_range_slices with start_key and end_token (CASSANDRA-5089)


1.2.0-rc2
 * fix nodetool ownership display with vnodes (CASSANDRA-5065)
 * cqlsh: add DESCRIBE KEYSPACES command (CASSANDRA-5060)
 * Fix potential infinite loop when reloading CFS (CASSANDRA-5064)
 * Fix SimpleAuthorizer example (CASSANDRA-5072)
 * cqlsh: force CL.ONE for tracing and system.schema* queries (CASSANDRA-5070)
 * Includes cassandra-shuffle in the debian package (CASSANDRA-5058)
Merged from 1.1:
 * fix multithreaded compaction deadlock (CASSANDRA-4492)
 * fix temporarily missing schema after upgrade from pre-1.1.5 (CASSANDRA-5061)
 * Fix ALTER TABLE overriding compression options with defaults
   (CASSANDRA-4996, 5066)
 * fix specifying and altering crc_check_chance (CASSANDRA-5053)
 * fix Murmur3Partitioner ownership% calculation (CASSANDRA-5076)
 * Don't expire columns sooner than they should in 2ndary indexes (CASSANDRA-5079)


1.2-rc1
 * rename rpc_timeout settings to request_timeout (CASSANDRA-5027)
 * add BF with 0.1 FP to LCS by default (CASSANDRA-5029)
 * Fix preparing insert queries (CASSANDRA-5016)
 * Fix preparing queries with counter increment (CASSANDRA-5022)
 * Fix preparing updates with collections (CASSANDRA-5017)
 * Don't generate UUID based on other node address (CASSANDRA-5002)
 * Fix message when trying to alter a clustering key type (CASSANDRA-5012)
 * Update IAuthenticator to match the new IAuthorizer (CASSANDRA-5003)
 * Fix inserting only a key in CQL3 (CASSANDRA-5040)
 * Fix CQL3 token() function when used with strings (CASSANDRA-5050)
Merged from 1.1:
 * reduce log spam from invalid counter shards (CASSANDRA-5026)
 * Improve schema propagation performance (CASSANDRA-5025)
 * Fix for IndexHelper.IndexFor throws OOB Exception (CASSANDRA-5030)
 * cqlsh: make it possible to describe thrift CFs (CASSANDRA-4827)
 * cqlsh: fix timestamp formatting on some platforms (CASSANDRA-5046)


1.2-beta3
 * make consistency level configurable in cqlsh (CASSANDRA-4829)
 * fix cqlsh rendering of blob fields (CASSANDRA-4970)
 * fix cqlsh DESCRIBE command (CASSANDRA-4913)
 * save truncation position in system table (CASSANDRA-4906)
 * Move CompressionMetadata off-heap (CASSANDRA-4937)
 * allow CLI to GET cql3 columnfamily data (CASSANDRA-4924)
 * Fix rare race condition in getExpireTimeForEndpoint (CASSANDRA-4402)
 * acquire references to overlapping sstables during compaction so bloom filter
   doesn't get free'd prematurely (CASSANDRA-4934)
 * Don't share slice query filter in CQL3 SelectStatement (CASSANDRA-4928)
 * Separate tracing from Log4J (CASSANDRA-4861)
 * Exclude gcable tombstones from merkle-tree computation (CASSANDRA-4905)
 * Better printing of AbstractBounds for tracing (CASSANDRA-4931)
 * Optimize mostRecentTombstone check in CC.collectAllData (CASSANDRA-4883)
 * Change stream session ID to UUID to avoid collision from same node (CASSANDRA-4813)
 * Use Stats.db when bulk loading if present (CASSANDRA-4957)
 * Skip repair on system_trace and keyspaces with RF=1 (CASSANDRA-4956)
 * (cql3) Remove arbitrary SELECT limit (CASSANDRA-4918)
 * Correctly handle prepared operation on collections (CASSANDRA-4945)
 * Fix CQL3 LIMIT (CASSANDRA-4877)
 * Fix Stress for CQL3 (CASSANDRA-4979)
 * Remove cassandra specific exceptions from JMX interface (CASSANDRA-4893)
 * (CQL3) Force using ALLOW FILTERING on potentially inefficient queries (CASSANDRA-4915)
 * (cql3) Fix adding column when the table has collections (CASSANDRA-4982)
 * (cql3) Fix allowing collections with compact storage (CASSANDRA-4990)
 * (cql3) Refuse ttl/writetime function on collections (CASSANDRA-4992)
 * Replace IAuthority with new IAuthorizer (CASSANDRA-4874)
 * clqsh: fix KEY pseudocolumn escaping when describing Thrift tables
   in CQL3 mode (CASSANDRA-4955)
 * add basic authentication support for Pig CassandraStorage (CASSANDRA-3042)
 * fix CQL2 ALTER TABLE compaction_strategy_class altering (CASSANDRA-4965)
Merged from 1.1:
 * Fall back to old describe_splits if d_s_ex is not available (CASSANDRA-4803)
 * Improve error reporting when streaming ranges fail (CASSANDRA-5009)
 * Fix cqlsh timestamp formatting of timezone info (CASSANDRA-4746)
 * Fix assertion failure with leveled compaction (CASSANDRA-4799)
 * Check for null end_token in get_range_slice (CASSANDRA-4804)
 * Remove all remnants of removed nodes (CASSANDRA-4840)
 * Add aut-reloading of the log4j file in debian package (CASSANDRA-4855)
 * Fix estimated row cache entry size (CASSANDRA-4860)
 * reset getRangeSlice filter after finishing a row for get_paged_slice
   (CASSANDRA-4919)
 * expunge row cache post-truncate (CASSANDRA-4940)
 * Allow static CF definition with compact storage (CASSANDRA-4910)
 * Fix endless loop/compaction of schema_* CFs due to broken timestamps (CASSANDRA-4880)
 * Fix 'wrong class type' assertion in CounterColumn (CASSANDRA-4976)


1.2-beta2
 * fp rate of 1.0 disables BF entirely; LCS defaults to 1.0 (CASSANDRA-4876)
 * off-heap bloom filters for row keys (CASSANDRA_4865)
 * add extension point for sstable components (CASSANDRA-4049)
 * improve tracing output (CASSANDRA-4852, 4862)
 * make TRACE verb droppable (CASSANDRA-4672)
 * fix BulkLoader recognition of CQL3 columnfamilies (CASSANDRA-4755)
 * Sort commitlog segments for replay by id instead of mtime (CASSANDRA-4793)
 * Make hint delivery asynchronous (CASSANDRA-4761)
 * Pluggable Thrift transport factories for CLI and cqlsh (CASSANDRA-4609, 4610)
 * cassandra-cli: allow Double value type to be inserted to a column (CASSANDRA-4661)
 * Add ability to use custom TServerFactory implementations (CASSANDRA-4608)
 * optimize batchlog flushing to skip successful batches (CASSANDRA-4667)
 * include metadata for system keyspace itself in schema tables (CASSANDRA-4416)
 * add check to PropertyFileSnitch to verify presence of location for
   local node (CASSANDRA-4728)
 * add PBSPredictor consistency modeler (CASSANDRA-4261)
 * remove vestiges of Thrift unframed mode (CASSANDRA-4729)
 * optimize single-row PK lookups (CASSANDRA-4710)
 * adjust blockFor calculation to account for pending ranges due to node 
   movement (CASSANDRA-833)
 * Change CQL version to 3.0.0 and stop accepting 3.0.0-beta1 (CASSANDRA-4649)
 * (CQL3) Make prepared statement global instead of per connection 
   (CASSANDRA-4449)
 * Fix scrubbing of CQL3 created tables (CASSANDRA-4685)
 * (CQL3) Fix validation when using counter and regular columns in the same 
   table (CASSANDRA-4706)
 * Fix bug starting Cassandra with simple authentication (CASSANDRA-4648)
 * Add support for batchlog in CQL3 (CASSANDRA-4545, 4738)
 * Add support for multiple column family outputs in CFOF (CASSANDRA-4208)
 * Support repairing only the local DC nodes (CASSANDRA-4747)
 * Use rpc_address for binary protocol and change default port (CASSANDRA-4751)
 * Fix use of collections in prepared statements (CASSANDRA-4739)
 * Store more information into peers table (CASSANDRA-4351, 4814)
 * Configurable bucket size for size tiered compaction (CASSANDRA-4704)
 * Run leveled compaction in parallel (CASSANDRA-4310)
 * Fix potential NPE during CFS reload (CASSANDRA-4786)
 * Composite indexes may miss results (CASSANDRA-4796)
 * Move consistency level to the protocol level (CASSANDRA-4734, 4824)
 * Fix Subcolumn slice ends not respected (CASSANDRA-4826)
 * Fix Assertion error in cql3 select (CASSANDRA-4783)
 * Fix list prepend logic (CQL3) (CASSANDRA-4835)
 * Add booleans as literals in CQL3 (CASSANDRA-4776)
 * Allow renaming PK columns in CQL3 (CASSANDRA-4822)
 * Fix binary protocol NEW_NODE event (CASSANDRA-4679)
 * Fix potential infinite loop in tombstone compaction (CASSANDRA-4781)
 * Remove system tables accounting from schema (CASSANDRA-4850)
 * (cql3) Force provided columns in clustering key order in 
   'CLUSTERING ORDER BY' (CASSANDRA-4881)
 * Fix composite index bug (CASSANDRA-4884)
 * Fix short read protection for CQL3 (CASSANDRA-4882)
 * Add tracing support to the binary protocol (CASSANDRA-4699)
 * (cql3) Don't allow prepared marker inside collections (CASSANDRA-4890)
 * Re-allow order by on non-selected columns (CASSANDRA-4645)
 * Bug when composite index is created in a table having collections (CASSANDRA-4909)
 * log index scan subject in CompositesSearcher (CASSANDRA-4904)
Merged from 1.1:
 * add get[Row|Key]CacheEntries to CacheServiceMBean (CASSANDRA-4859)
 * fix get_paged_slice to wrap to next row correctly (CASSANDRA-4816)
 * fix indexing empty column values (CASSANDRA-4832)
 * allow JdbcDate to compose null Date objects (CASSANDRA-4830)
 * fix possible stackoverflow when compacting 1000s of sstables
   (CASSANDRA-4765)
 * fix wrong leveled compaction progress calculation (CASSANDRA-4807)
 * add a close() method to CRAR to prevent leaking file descriptors (CASSANDRA-4820)
 * fix potential infinite loop in get_count (CASSANDRA-4833)
 * fix compositeType.{get/from}String methods (CASSANDRA-4842)
 * (CQL) fix CREATE COLUMNFAMILY permissions check (CASSANDRA-4864)
 * Fix DynamicCompositeType same type comparison (CASSANDRA-4711)
 * Fix duplicate SSTable reference when stream session failed (CASSANDRA-3306)
 * Allow static CF definition with compact storage (CASSANDRA-4910)
 * Fix endless loop/compaction of schema_* CFs due to broken timestamps (CASSANDRA-4880)
 * Fix 'wrong class type' assertion in CounterColumn (CASSANDRA-4976)


1.2-beta1
 * add atomic_batch_mutate (CASSANDRA-4542, -4635)
 * increase default max_hint_window_in_ms to 3h (CASSANDRA-4632)
 * include message initiation time to replicas so they can more
   accurately drop timed-out requests (CASSANDRA-2858)
 * fix clientutil.jar dependencies (CASSANDRA-4566)
 * optimize WriteResponse (CASSANDRA-4548)
 * new metrics (CASSANDRA-4009)
 * redesign KEYS indexes to avoid read-before-write (CASSANDRA-2897)
 * debug tracing (CASSANDRA-1123)
 * parallelize row cache loading (CASSANDRA-4282)
 * Make compaction, flush JBOD-aware (CASSANDRA-4292)
 * run local range scans on the read stage (CASSANDRA-3687)
 * clean up ioexceptions (CASSANDRA-2116)
 * add disk_failure_policy (CASSANDRA-2118)
 * Introduce new json format with row level deletion (CASSANDRA-4054)
 * remove redundant "name" column from schema_keyspaces (CASSANDRA-4433)
 * improve "nodetool ring" handling of multi-dc clusters (CASSANDRA-3047)
 * update NTS calculateNaturalEndpoints to be O(N log N) (CASSANDRA-3881)
 * split up rpc timeout by operation type (CASSANDRA-2819)
 * rewrite key cache save/load to use only sequential i/o (CASSANDRA-3762)
 * update MS protocol with a version handshake + broadcast address id
   (CASSANDRA-4311)
 * multithreaded hint replay (CASSANDRA-4189)
 * add inter-node message compression (CASSANDRA-3127)
 * remove COPP (CASSANDRA-2479)
 * Track tombstone expiration and compact when tombstone content is
   higher than a configurable threshold, default 20% (CASSANDRA-3442, 4234)
 * update MurmurHash to version 3 (CASSANDRA-2975)
 * (CLI) track elapsed time for `delete' operation (CASSANDRA-4060)
 * (CLI) jline version is bumped to 1.0 to properly  support
   'delete' key function (CASSANDRA-4132)
 * Save IndexSummary into new SSTable 'Summary' component (CASSANDRA-2392, 4289)
 * Add support for range tombstones (CASSANDRA-3708)
 * Improve MessagingService efficiency (CASSANDRA-3617)
 * Avoid ID conflicts from concurrent schema changes (CASSANDRA-3794)
 * Set thrift HSHA server thread limit to unlimited by default (CASSANDRA-4277)
 * Avoids double serialization of CF id in RowMutation messages
   (CASSANDRA-4293)
 * stream compressed sstables directly with java nio (CASSANDRA-4297)
 * Support multiple ranges in SliceQueryFilter (CASSANDRA-3885)
 * Add column metadata to system column families (CASSANDRA-4018)
 * (cql3) Always use composite types by default (CASSANDRA-4329)
 * (cql3) Add support for set, map and list (CASSANDRA-3647)
 * Validate date type correctly (CASSANDRA-4441)
 * (cql3) Allow definitions with only a PK (CASSANDRA-4361)
 * (cql3) Add support for row key composites (CASSANDRA-4179)
 * improve DynamicEndpointSnitch by using reservoir sampling (CASSANDRA-4038)
 * (cql3) Add support for 2ndary indexes (CASSANDRA-3680)
 * (cql3) fix defining more than one PK to be invalid (CASSANDRA-4477)
 * remove schema agreement checking from all external APIs (Thrift, CQL and CQL3) (CASSANDRA-4487)
 * add Murmur3Partitioner and make it default for new installations (CASSANDRA-3772, 4621)
 * (cql3) update pseudo-map syntax to use map syntax (CASSANDRA-4497)
 * Finer grained exceptions hierarchy and provides error code with exceptions (CASSANDRA-3979)
 * Adds events push to binary protocol (CASSANDRA-4480)
 * Rewrite nodetool help (CASSANDRA-2293)
 * Make CQL3 the default for CQL (CASSANDRA-4640)
 * update stress tool to be able to use CQL3 (CASSANDRA-4406)
 * Accept all thrift update on CQL3 cf but don't expose their metadata (CASSANDRA-4377)
 * Replace Throttle with Guava's RateLimiter for HintedHandOff (CASSANDRA-4541)
 * fix counter add/get using CQL2 and CQL3 in stress tool (CASSANDRA-4633)
 * Add sstable count per level to cfstats (CASSANDRA-4537)
 * (cql3) Add ALTER KEYSPACE statement (CASSANDRA-4611)
 * (cql3) Allow defining default consistency levels (CASSANDRA-4448)
 * (cql3) Fix queries using LIMIT missing results (CASSANDRA-4579)
 * fix cross-version gossip messaging (CASSANDRA-4576)
 * added inet data type (CASSANDRA-4627)


1.1.6
 * Wait for writes on synchronous read digest mismatch (CASSANDRA-4792)
 * fix commitlog replay for nanotime-infected sstables (CASSANDRA-4782)
 * preflight check ttl for maximum of 20 years (CASSANDRA-4771)
 * (Pig) fix widerow input with single column rows (CASSANDRA-4789)
 * Fix HH to compact with correct gcBefore, which avoids wiping out
   undelivered hints (CASSANDRA-4772)
 * LCS will merge up to 32 L0 sstables as intended (CASSANDRA-4778)
 * NTS will default unconfigured DC replicas to zero (CASSANDRA-4675)
 * use default consistency level in counter validation if none is
   explicitly provide (CASSANDRA-4700)
 * Improve IAuthority interface by introducing fine-grained
   access permissions and grant/revoke commands (CASSANDRA-4490, 4644)
 * fix assumption error in CLI when updating/describing keyspace 
   (CASSANDRA-4322)
 * Adds offline sstablescrub to debian packaging (CASSANDRA-4642)
 * Automatic fixing of overlapping leveled sstables (CASSANDRA-4644)
 * fix error when using ORDER BY with extended selections (CASSANDRA-4689)
 * (CQL3) Fix validation for IN queries for non-PK cols (CASSANDRA-4709)
 * fix re-created keyspace disappering after 1.1.5 upgrade 
   (CASSANDRA-4698, 4752)
 * (CLI) display elapsed time in 2 fraction digits (CASSANDRA-3460)
 * add authentication support to sstableloader (CASSANDRA-4712)
 * Fix CQL3 'is reversed' logic (CASSANDRA-4716, 4759)
 * (CQL3) Don't return ReversedType in result set metadata (CASSANDRA-4717)
 * Backport adding AlterKeyspace statement (CASSANDRA-4611)
 * (CQL3) Correcty accept upper-case data types (CASSANDRA-4770)
 * Add binary protocol events for schema changes (CASSANDRA-4684)
Merged from 1.0:
 * Switch from NBHM to CHM in MessagingService's callback map, which
   prevents OOM in long-running instances (CASSANDRA-4708)


1.1.5
 * add SecondaryIndex.reload API (CASSANDRA-4581)
 * use millis + atomicint for commitlog segment creation instead of
   nanotime, which has issues under some hypervisors (CASSANDRA-4601)
 * fix FD leak in slice queries (CASSANDRA-4571)
 * avoid recursion in leveled compaction (CASSANDRA-4587)
 * increase stack size under Java7 to 180K
 * Log(info) schema changes (CASSANDRA-4547)
 * Change nodetool setcachecapcity to manipulate global caches (CASSANDRA-4563)
 * (cql3) fix setting compaction strategy (CASSANDRA-4597)
 * fix broken system.schema_* timestamps on system startup (CASSANDRA-4561)
 * fix wrong skip of cache saving (CASSANDRA-4533)
 * Avoid NPE when lost+found is in data dir (CASSANDRA-4572)
 * Respect five-minute flush moratorium after initial CL replay (CASSANDRA-4474)
 * Adds ntp as recommended in debian packaging (CASSANDRA-4606)
 * Configurable transport in CF Record{Reader|Writer} (CASSANDRA-4558)
 * (cql3) fix potential NPE with both equal and unequal restriction (CASSANDRA-4532)
 * (cql3) improves ORDER BY validation (CASSANDRA-4624)
 * Fix potential deadlock during counter writes (CASSANDRA-4578)
 * Fix cql error with ORDER BY when using IN (CASSANDRA-4612)
Merged from 1.0:
 * increase Xss to 160k to accomodate latest 1.6 JVMs (CASSANDRA-4602)
 * fix toString of hint destination tokens (CASSANDRA-4568)
 * Fix multiple values for CurrentLocal NodeID (CASSANDRA-4626)


1.1.4
 * fix offline scrub to catch >= out of order rows (CASSANDRA-4411)
 * fix cassandra-env.sh on RHEL and other non-dash-based systems 
   (CASSANDRA-4494)
Merged from 1.0:
 * (Hadoop) fix setting key length for old-style mapred api (CASSANDRA-4534)
 * (Hadoop) fix iterating through a resultset consisting entirely
   of tombstoned rows (CASSANDRA-4466)


1.1.3
 * (cqlsh) add COPY TO (CASSANDRA-4434)
 * munmap commitlog segments before rename (CASSANDRA-4337)
 * (JMX) rename getRangeKeySample to sampleKeyRange to avoid returning
   multi-MB results as an attribute (CASSANDRA-4452)
 * flush based on data size, not throughput; overwritten columns no 
   longer artificially inflate liveRatio (CASSANDRA-4399)
 * update default commitlog segment size to 32MB and total commitlog
   size to 32/1024 MB for 32/64 bit JVMs, respectively (CASSANDRA-4422)
 * avoid using global partitioner to estimate ranges in index sstables
   (CASSANDRA-4403)
 * restore pre-CASSANDRA-3862 approach to removing expired tombstones
   from row cache during compaction (CASSANDRA-4364)
 * (stress) support for CQL prepared statements (CASSANDRA-3633)
 * Correctly catch exception when Snappy cannot be loaded (CASSANDRA-4400)
 * (cql3) Support ORDER BY when IN condition is given in WHERE clause (CASSANDRA-4327)
 * (cql3) delete "component_index" column on DROP TABLE call (CASSANDRA-4420)
 * change nanoTime() to currentTimeInMillis() in schema related code (CASSANDRA-4432)
 * add a token generation tool (CASSANDRA-3709)
 * Fix LCS bug with sstable containing only 1 row (CASSANDRA-4411)
 * fix "Can't Modify Index Name" problem on CF update (CASSANDRA-4439)
 * Fix assertion error in getOverlappingSSTables during repair (CASSANDRA-4456)
 * fix nodetool's setcompactionthreshold command (CASSANDRA-4455)
 * Ensure compacted files are never used, to avoid counter overcount (CASSANDRA-4436)
Merged from 1.0:
 * Push the validation of secondary index values to the SecondaryIndexManager (CASSANDRA-4240)
 * allow dropping columns shadowed by not-yet-expired supercolumn or row
   tombstones in PrecompactedRow (CASSANDRA-4396)


1.1.2
 * Fix cleanup not deleting index entries (CASSANDRA-4379)
 * Use correct partitioner when saving + loading caches (CASSANDRA-4331)
 * Check schema before trying to export sstable (CASSANDRA-2760)
 * Raise a meaningful exception instead of NPE when PFS encounters
   an unconfigured node + no default (CASSANDRA-4349)
 * fix bug in sstable blacklisting with LCS (CASSANDRA-4343)
 * LCS no longer promotes tiny sstables out of L0 (CASSANDRA-4341)
 * skip tombstones during hint replay (CASSANDRA-4320)
 * fix NPE in compactionstats (CASSANDRA-4318)
 * enforce 1m min keycache for auto (CASSANDRA-4306)
 * Have DeletedColumn.isMFD always return true (CASSANDRA-4307)
 * (cql3) exeption message for ORDER BY constraints said primary filter can be
    an IN clause, which is misleading (CASSANDRA-4319)
 * (cql3) Reject (not yet supported) creation of 2ndardy indexes on tables with
   composite primary keys (CASSANDRA-4328)
 * Set JVM stack size to 160k for java 7 (CASSANDRA-4275)
 * cqlsh: add COPY command to load data from CSV flat files (CASSANDRA-4012)
 * CFMetaData.fromThrift to throw ConfigurationException upon error (CASSANDRA-4353)
 * Use CF comparator to sort indexed columns in SecondaryIndexManager
   (CASSANDRA-4365)
 * add strategy_options to the KSMetaData.toString() output (CASSANDRA-4248)
 * (cql3) fix range queries containing unqueried results (CASSANDRA-4372)
 * (cql3) allow updating column_alias types (CASSANDRA-4041)
 * (cql3) Fix deletion bug (CASSANDRA-4193)
 * Fix computation of overlapping sstable for leveled compaction (CASSANDRA-4321)
 * Improve scrub and allow to run it offline (CASSANDRA-4321)
 * Fix assertionError in StorageService.bulkLoad (CASSANDRA-4368)
 * (cqlsh) add option to authenticate to a keyspace at startup (CASSANDRA-4108)
 * (cqlsh) fix ASSUME functionality (CASSANDRA-4352)
 * Fix ColumnFamilyRecordReader to not return progress > 100% (CASSANDRA-3942)
Merged from 1.0:
 * Set gc_grace on index CF to 0 (CASSANDRA-4314)


1.1.1
 * add populate_io_cache_on_flush option (CASSANDRA-2635)
 * allow larger cache capacities than 2GB (CASSANDRA-4150)
 * add getsstables command to nodetool (CASSANDRA-4199)
 * apply parent CF compaction settings to secondary index CFs (CASSANDRA-4280)
 * preserve commitlog size cap when recycling segments at startup
   (CASSANDRA-4201)
 * (Hadoop) fix split generation regression (CASSANDRA-4259)
 * ignore min/max compactions settings in LCS, while preserving
   behavior that min=max=0 disables autocompaction (CASSANDRA-4233)
 * log number of rows read from saved cache (CASSANDRA-4249)
 * calculate exact size required for cleanup operations (CASSANDRA-1404)
 * avoid blocking additional writes during flush when the commitlog
   gets behind temporarily (CASSANDRA-1991)
 * enable caching on index CFs based on data CF cache setting (CASSANDRA-4197)
 * warn on invalid replication strategy creation options (CASSANDRA-4046)
 * remove [Freeable]Memory finalizers (CASSANDRA-4222)
 * include tombstone size in ColumnFamily.size, which can prevent OOM
   during sudden mass delete operations by yielding a nonzero liveRatio
   (CASSANDRA-3741)
 * Open 1 sstableScanner per level for leveled compaction (CASSANDRA-4142)
 * Optimize reads when row deletion timestamps allow us to restrict
   the set of sstables we check (CASSANDRA-4116)
 * add support for commitlog archiving and point-in-time recovery
   (CASSANDRA-3690)
 * avoid generating redundant compaction tasks during streaming
   (CASSANDRA-4174)
 * add -cf option to nodetool snapshot, and takeColumnFamilySnapshot to
   StorageService mbean (CASSANDRA-556)
 * optimize cleanup to drop entire sstables where possible (CASSANDRA-4079)
 * optimize truncate when autosnapshot is disabled (CASSANDRA-4153)
 * update caches to use byte[] keys to reduce memory overhead (CASSANDRA-3966)
 * add column limit to cli (CASSANDRA-3012, 4098)
 * clean up and optimize DataOutputBuffer, used by CQL compression and
   CompositeType (CASSANDRA-4072)
 * optimize commitlog checksumming (CASSANDRA-3610)
 * identify and blacklist corrupted SSTables from future compactions 
   (CASSANDRA-2261)
 * Move CfDef and KsDef validation out of thrift (CASSANDRA-4037)
 * Expose API to repair a user provided range (CASSANDRA-3912)
 * Add way to force the cassandra-cli to refresh its schema (CASSANDRA-4052)
 * Avoid having replicate on write tasks stacking up at CL.ONE (CASSANDRA-2889)
 * (cql3) Backwards compatibility for composite comparators in non-cql3-aware
   clients (CASSANDRA-4093)
 * (cql3) Fix order by for reversed queries (CASSANDRA-4160)
 * (cql3) Add ReversedType support (CASSANDRA-4004)
 * (cql3) Add timeuuid type (CASSANDRA-4194)
 * (cql3) Minor fixes (CASSANDRA-4185)
 * (cql3) Fix prepared statement in BATCH (CASSANDRA-4202)
 * (cql3) Reduce the list of reserved keywords (CASSANDRA-4186)
 * (cql3) Move max/min compaction thresholds to compaction strategy options
   (CASSANDRA-4187)
 * Fix exception during move when localhost is the only source (CASSANDRA-4200)
 * (cql3) Allow paging through non-ordered partitioner results (CASSANDRA-3771)
 * (cql3) Fix drop index (CASSANDRA-4192)
 * (cql3) Don't return range ghosts anymore (CASSANDRA-3982)
 * fix re-creating Keyspaces/ColumnFamilies with the same name as dropped
   ones (CASSANDRA-4219)
 * fix SecondaryIndex LeveledManifest save upon snapshot (CASSANDRA-4230)
 * fix missing arrayOffset in FBUtilities.hash (CASSANDRA-4250)
 * (cql3) Add name of parameters in CqlResultSet (CASSANDRA-4242)
 * (cql3) Correctly validate order by queries (CASSANDRA-4246)
 * rename stress to cassandra-stress for saner packaging (CASSANDRA-4256)
 * Fix exception on colum metadata with non-string comparator (CASSANDRA-4269)
 * Check for unknown/invalid compression options (CASSANDRA-4266)
 * (cql3) Adds simple access to column timestamp and ttl (CASSANDRA-4217)
 * (cql3) Fix range queries with secondary indexes (CASSANDRA-4257)
 * Better error messages from improper input in cli (CASSANDRA-3865)
 * Try to stop all compaction upon Keyspace or ColumnFamily drop (CASSANDRA-4221)
 * (cql3) Allow keyspace properties to contain hyphens (CASSANDRA-4278)
 * (cql3) Correctly validate keyspace access in create table (CASSANDRA-4296)
 * Avoid deadlock in migration stage (CASSANDRA-3882)
 * Take supercolumn names and deletion info into account in memtable throughput
   (CASSANDRA-4264)
 * Add back backward compatibility for old style replication factor (CASSANDRA-4294)
 * Preserve compatibility with pre-1.1 index queries (CASSANDRA-4262)
Merged from 1.0:
 * Fix super columns bug where cache is not updated (CASSANDRA-4190)
 * fix maxTimestamp to include row tombstones (CASSANDRA-4116)
 * (CLI) properly handle quotes in create/update keyspace commands (CASSANDRA-4129)
 * Avoids possible deadlock during bootstrap (CASSANDRA-4159)
 * fix stress tool that hangs forever on timeout or error (CASSANDRA-4128)
 * stress tool to return appropriate exit code on failure (CASSANDRA-4188)
 * fix compaction NPE when out of disk space and assertions disabled
   (CASSANDRA-3985)
 * synchronize LCS getEstimatedTasks to avoid CME (CASSANDRA-4255)
 * ensure unique streaming session id's (CASSANDRA-4223)
 * kick off background compaction when min/max thresholds change 
   (CASSANDRA-4279)
 * improve ability of STCS.getBuckets to deal with 100s of 1000s of
   sstables, such as when convertinb back from LCS (CASSANDRA-4287)
 * Oversize integer in CQL throws NumberFormatException (CASSANDRA-4291)
 * fix 1.0.x node join to mixed version cluster, other nodes >= 1.1 (CASSANDRA-4195)
 * Fix LCS splitting sstable base on uncompressed size (CASSANDRA-4419)
 * Push the validation of secondary index values to the SecondaryIndexManager (CASSANDRA-4240)
 * Don't purge columns during upgradesstables (CASSANDRA-4462)
 * Make cqlsh work with piping (CASSANDRA-4113)
 * Validate arguments for nodetool decommission (CASSANDRA-4061)
 * Report thrift status in nodetool info (CASSANDRA-4010)


1.1.0-final
 * average a reduced liveRatio estimate with the previous one (CASSANDRA-4065)
 * Allow KS and CF names up to 48 characters (CASSANDRA-4157)
 * fix stress build (CASSANDRA-4140)
 * add time remaining estimate to nodetool compactionstats (CASSANDRA-4167)
 * (cql) fix NPE in cql3 ALTER TABLE (CASSANDRA-4163)
 * (cql) Add support for CL.TWO and CL.THREE in CQL (CASSANDRA-4156)
 * (cql) Fix type in CQL3 ALTER TABLE preventing update (CASSANDRA-4170)
 * (cql) Throw invalid exception from CQL3 on obsolete options (CASSANDRA-4171)
 * (cqlsh) fix recognizing uppercase SELECT keyword (CASSANDRA-4161)
 * Pig: wide row support (CASSANDRA-3909)
Merged from 1.0:
 * avoid streaming empty files with bulk loader if sstablewriter errors out
   (CASSANDRA-3946)


1.1-rc1
 * Include stress tool in binary builds (CASSANDRA-4103)
 * (Hadoop) fix wide row iteration when last row read was deleted
   (CASSANDRA-4154)
 * fix read_repair_chance to really default to 0.1 in the cli (CASSANDRA-4114)
 * Adds caching and bloomFilterFpChange to CQL options (CASSANDRA-4042)
 * Adds posibility to autoconfigure size of the KeyCache (CASSANDRA-4087)
 * fix KEYS index from skipping results (CASSANDRA-3996)
 * Remove sliced_buffer_size_in_kb dead option (CASSANDRA-4076)
 * make loadNewSStable preserve sstable version (CASSANDRA-4077)
 * Respect 1.0 cache settings as much as possible when upgrading 
   (CASSANDRA-4088)
 * relax path length requirement for sstable files when upgrading on 
   non-Windows platforms (CASSANDRA-4110)
 * fix terminination of the stress.java when errors were encountered
   (CASSANDRA-4128)
 * Move CfDef and KsDef validation out of thrift (CASSANDRA-4037)
 * Fix get_paged_slice (CASSANDRA-4136)
 * CQL3: Support slice with exclusive start and stop (CASSANDRA-3785)
Merged from 1.0:
 * support PropertyFileSnitch in bulk loader (CASSANDRA-4145)
 * add auto_snapshot option allowing disabling snapshot before drop/truncate
   (CASSANDRA-3710)
 * allow short snitch names (CASSANDRA-4130)


1.1-beta2
 * rename loaded sstables to avoid conflicts with local snapshots
   (CASSANDRA-3967)
 * start hint replay as soon as FD notifies that the target is back up
   (CASSANDRA-3958)
 * avoid unproductive deserializing of cached rows during compaction
   (CASSANDRA-3921)
 * fix concurrency issues with CQL keyspace creation (CASSANDRA-3903)
 * Show Effective Owership via Nodetool ring <keyspace> (CASSANDRA-3412)
 * Update ORDER BY syntax for CQL3 (CASSANDRA-3925)
 * Fix BulkRecordWriter to not throw NPE if reducer gets no map data from Hadoop (CASSANDRA-3944)
 * Fix bug with counters in super columns (CASSANDRA-3821)
 * Remove deprecated merge_shard_chance (CASSANDRA-3940)
 * add a convenient way to reset a node's schema (CASSANDRA-2963)
 * fix for intermittent SchemaDisagreementException (CASSANDRA-3884)
 * CLI `list <CF>` to limit number of columns and their order (CASSANDRA-3012)
 * ignore deprecated KsDef/CfDef/ColumnDef fields in native schema (CASSANDRA-3963)
 * CLI to report when unsupported column_metadata pair was given (CASSANDRA-3959)
 * reincarnate removed and deprecated KsDef/CfDef attributes (CASSANDRA-3953)
 * Fix race between writes and read for cache (CASSANDRA-3862)
 * perform static initialization of StorageProxy on start-up (CASSANDRA-3797)
 * support trickling fsync() on writes (CASSANDRA-3950)
 * expose counters for unavailable/timeout exceptions given to thrift clients (CASSANDRA-3671)
 * avoid quadratic startup time in LeveledManifest (CASSANDRA-3952)
 * Add type information to new schema_ columnfamilies and remove thrift
   serialization for schema (CASSANDRA-3792)
 * add missing column validator options to the CLI help (CASSANDRA-3926)
 * skip reading saved key cache if CF's caching strategy is NONE or ROWS_ONLY (CASSANDRA-3954)
 * Unify migration code (CASSANDRA-4017)
Merged from 1.0:
 * cqlsh: guess correct version of Python for Arch Linux (CASSANDRA-4090)
 * (CLI) properly handle quotes in create/update keyspace commands (CASSANDRA-4129)
 * Avoids possible deadlock during bootstrap (CASSANDRA-4159)
 * fix stress tool that hangs forever on timeout or error (CASSANDRA-4128)
 * Fix super columns bug where cache is not updated (CASSANDRA-4190)
 * stress tool to return appropriate exit code on failure (CASSANDRA-4188)


1.0.9
 * improve index sampling performance (CASSANDRA-4023)
 * always compact away deleted hints immediately after handoff (CASSANDRA-3955)
 * delete hints from dropped ColumnFamilies on handoff instead of
   erroring out (CASSANDRA-3975)
 * add CompositeType ref to the CLI doc for create/update column family (CASSANDRA-3980)
 * Pig: support Counter ColumnFamilies (CASSANDRA-3973)
 * Pig: Composite column support (CASSANDRA-3684)
 * Avoid NPE during repair when a keyspace has no CFs (CASSANDRA-3988)
 * Fix division-by-zero error on get_slice (CASSANDRA-4000)
 * don't change manifest level for cleanup, scrub, and upgradesstables
   operations under LeveledCompactionStrategy (CASSANDRA-3989, 4112)
 * fix race leading to super columns assertion failure (CASSANDRA-3957)
 * fix NPE on invalid CQL delete command (CASSANDRA-3755)
 * allow custom types in CLI's assume command (CASSANDRA-4081)
 * fix totalBytes count for parallel compactions (CASSANDRA-3758)
 * fix intermittent NPE in get_slice (CASSANDRA-4095)
 * remove unnecessary asserts in native code interfaces (CASSANDRA-4096)
 * Validate blank keys in CQL to avoid assertion errors (CASSANDRA-3612)
 * cqlsh: fix bad decoding of some column names (CASSANDRA-4003)
 * cqlsh: fix incorrect padding with unicode chars (CASSANDRA-4033)
 * Fix EC2 snitch incorrectly reporting region (CASSANDRA-4026)
 * Shut down thrift during decommission (CASSANDRA-4086)
 * Expose nodetool cfhistograms for 2ndary indexes (CASSANDRA-4063)
Merged from 0.8:
 * Fix ConcurrentModificationException in gossiper (CASSANDRA-4019)


1.1-beta1
 * (cqlsh)
   + add SOURCE and CAPTURE commands, and --file option (CASSANDRA-3479)
   + add ALTER COLUMNFAMILY WITH (CASSANDRA-3523)
   + bundle Python dependencies with Cassandra (CASSANDRA-3507)
   + added to Debian package (CASSANDRA-3458)
   + display byte data instead of erroring out on decode failure 
     (CASSANDRA-3874)
 * add nodetool rebuild_index (CASSANDRA-3583)
 * add nodetool rangekeysample (CASSANDRA-2917)
 * Fix streaming too much data during move operations (CASSANDRA-3639)
 * Nodetool and CLI connect to localhost by default (CASSANDRA-3568)
 * Reduce memory used by primary index sample (CASSANDRA-3743)
 * (Hadoop) separate input/output configurations (CASSANDRA-3197, 3765)
 * avoid returning internal Cassandra classes over JMX (CASSANDRA-2805)
 * add row-level isolation via SnapTree (CASSANDRA-2893)
 * Optimize key count estimation when opening sstable on startup
   (CASSANDRA-2988)
 * multi-dc replication optimization supporting CL > ONE (CASSANDRA-3577)
 * add command to stop compactions (CASSANDRA-1740, 3566, 3582)
 * multithreaded streaming (CASSANDRA-3494)
 * removed in-tree redhat spec (CASSANDRA-3567)
 * "defragment" rows for name-based queries under STCS, again (CASSANDRA-2503)
 * Recycle commitlog segments for improved performance 
   (CASSANDRA-3411, 3543, 3557, 3615)
 * update size-tiered compaction to prioritize small tiers (CASSANDRA-2407)
 * add message expiration logic to OutboundTcpConnection (CASSANDRA-3005)
 * off-heap cache to use sun.misc.Unsafe instead of JNA (CASSANDRA-3271)
 * EACH_QUORUM is only supported for writes (CASSANDRA-3272)
 * replace compactionlock use in schema migration by checking CFS.isValid
   (CASSANDRA-3116)
 * recognize that "SELECT first ... *" isn't really "SELECT *" (CASSANDRA-3445)
 * Use faster bytes comparison (CASSANDRA-3434)
 * Bulk loader is no longer a fat client, (HADOOP) bulk load output format
   (CASSANDRA-3045)
 * (Hadoop) add support for KeyRange.filter
 * remove assumption that keys and token are in bijection
   (CASSANDRA-1034, 3574, 3604)
 * always remove endpoints from delevery queue in HH (CASSANDRA-3546)
 * fix race between cf flush and its 2ndary indexes flush (CASSANDRA-3547)
 * fix potential race in AES when a repair fails (CASSANDRA-3548)
 * Remove columns shadowed by a deleted container even when we cannot purge
   (CASSANDRA-3538)
 * Improve memtable slice iteration performance (CASSANDRA-3545)
 * more efficient allocation of small bloom filters (CASSANDRA-3618)
 * Use separate writer thread in SSTableSimpleUnsortedWriter (CASSANDRA-3619)
 * fsync the directory after new sstable or commitlog segment are created (CASSANDRA-3250)
 * fix minor issues reported by FindBugs (CASSANDRA-3658)
 * global key/row caches (CASSANDRA-3143, 3849)
 * optimize memtable iteration during range scan (CASSANDRA-3638)
 * introduce 'crc_check_chance' in CompressionParameters to support
   a checksum percentage checking chance similarly to read-repair (CASSANDRA-3611)
 * a way to deactivate global key/row cache on per-CF basis (CASSANDRA-3667)
 * fix LeveledCompactionStrategy broken because of generation pre-allocation
   in LeveledManifest (CASSANDRA-3691)
 * finer-grained control over data directories (CASSANDRA-2749)
 * Fix ClassCastException during hinted handoff (CASSANDRA-3694)
 * Upgrade Thrift to 0.7 (CASSANDRA-3213)
 * Make stress.java insert operation to use microseconds (CASSANDRA-3725)
 * Allows (internally) doing a range query with a limit of columns instead of
   rows (CASSANDRA-3742)
 * Allow rangeSlice queries to be start/end inclusive/exclusive (CASSANDRA-3749)
 * Fix BulkLoader to support new SSTable layout and add stream
   throttling to prevent an NPE when there is no yaml config (CASSANDRA-3752)
 * Allow concurrent schema migrations (CASSANDRA-1391, 3832)
 * Add SnapshotCommand to trigger snapshot on remote node (CASSANDRA-3721)
 * Make CFMetaData conversions to/from thrift/native schema inverses
   (CASSANDRA_3559)
 * Add initial code for CQL 3.0-beta (CASSANDRA-2474, 3781, 3753)
 * Add wide row support for ColumnFamilyInputFormat (CASSANDRA-3264)
 * Allow extending CompositeType comparator (CASSANDRA-3657)
 * Avoids over-paging during get_count (CASSANDRA-3798)
 * Add new command to rebuild a node without (repair) merkle tree calculations
   (CASSANDRA-3483, 3922)
 * respect not only row cache capacity but caching mode when
   trying to read data (CASSANDRA-3812)
 * fix system tests (CASSANDRA-3827)
 * CQL support for altering row key type in ALTER TABLE (CASSANDRA-3781)
 * turn compression on by default (CASSANDRA-3871)
 * make hexToBytes refuse invalid input (CASSANDRA-2851)
 * Make secondary indexes CF inherit compression and compaction from their
   parent CF (CASSANDRA-3877)
 * Finish cleanup up tombstone purge code (CASSANDRA-3872)
 * Avoid NPE on aboarted stream-out sessions (CASSANDRA-3904)
 * BulkRecordWriter throws NPE for counter columns (CASSANDRA-3906)
 * Support compression using BulkWriter (CASSANDRA-3907)


1.0.8
 * fix race between cleanup and flush on secondary index CFSes (CASSANDRA-3712)
 * avoid including non-queried nodes in rangeslice read repair
   (CASSANDRA-3843)
 * Only snapshot CF being compacted for snapshot_before_compaction 
   (CASSANDRA-3803)
 * Log active compactions in StatusLogger (CASSANDRA-3703)
 * Compute more accurate compaction score per level (CASSANDRA-3790)
 * Return InvalidRequest when using a keyspace that doesn't exist
   (CASSANDRA-3764)
 * disallow user modification of System keyspace (CASSANDRA-3738)
 * allow using sstable2json on secondary index data (CASSANDRA-3738)
 * (cqlsh) add DESCRIBE COLUMNFAMILIES (CASSANDRA-3586)
 * (cqlsh) format blobs correctly and use colors to improve output
   readability (CASSANDRA-3726)
 * synchronize BiMap of bootstrapping tokens (CASSANDRA-3417)
 * show index options in CLI (CASSANDRA-3809)
 * add optional socket timeout for streaming (CASSANDRA-3838)
 * fix truncate not to leave behind non-CFS backed secondary indexes
   (CASSANDRA-3844)
 * make CLI `show schema` to use output stream directly instead
   of StringBuilder (CASSANDRA-3842)
 * remove the wait on hint future during write (CASSANDRA-3870)
 * (cqlsh) ignore missing CfDef opts (CASSANDRA-3933)
 * (cqlsh) look for cqlshlib relative to realpath (CASSANDRA-3767)
 * Fix short read protection (CASSANDRA-3934)
 * Make sure infered and actual schema match (CASSANDRA-3371)
 * Fix NPE during HH delivery (CASSANDRA-3677)
 * Don't put boostrapping node in 'hibernate' status (CASSANDRA-3737)
 * Fix double quotes in windows bat files (CASSANDRA-3744)
 * Fix bad validator lookup (CASSANDRA-3789)
 * Fix soft reset in EC2MultiRegionSnitch (CASSANDRA-3835)
 * Don't leave zombie connections with THSHA thrift server (CASSANDRA-3867)
 * (cqlsh) fix deserialization of data (CASSANDRA-3874)
 * Fix removetoken force causing an inconsistent state (CASSANDRA-3876)
 * Fix ahndling of some types with Pig (CASSANDRA-3886)
 * Don't allow to drop the system keyspace (CASSANDRA-3759)
 * Make Pig deletes disabled by default and configurable (CASSANDRA-3628)
Merged from 0.8:
 * (Pig) fix CassandraStorage to use correct comparator in Super ColumnFamily
   case (CASSANDRA-3251)
 * fix thread safety issues in commitlog replay, primarily affecting
   systems with many (100s) of CF definitions (CASSANDRA-3751)
 * Fix relevant tombstone ignored with super columns (CASSANDRA-3875)


1.0.7
 * fix regression in HH page size calculation (CASSANDRA-3624)
 * retry failed stream on IOException (CASSANDRA-3686)
 * allow configuring bloom_filter_fp_chance (CASSANDRA-3497)
 * attempt hint delivery every ten minutes, or when failure detector
   notifies us that a node is back up, whichever comes first.  hint
   handoff throttle delay default changed to 1ms, from 50 (CASSANDRA-3554)
 * add nodetool setstreamthroughput (CASSANDRA-3571)
 * fix assertion when dropping a columnfamily with no sstables (CASSANDRA-3614)
 * more efficient allocation of small bloom filters (CASSANDRA-3618)
 * CLibrary.createHardLinkWithExec() to check for errors (CASSANDRA-3101)
 * Avoid creating empty and non cleaned writer during compaction (CASSANDRA-3616)
 * stop thrift service in shutdown hook so we can quiesce MessagingService
   (CASSANDRA-3335)
 * (CQL) compaction_strategy_options and compression_parameters for
   CREATE COLUMNFAMILY statement (CASSANDRA-3374)
 * Reset min/max compaction threshold when creating size tiered compaction
   strategy (CASSANDRA-3666)
 * Don't ignore IOException during compaction (CASSANDRA-3655)
 * Fix assertion error for CF with gc_grace=0 (CASSANDRA-3579)
 * Shutdown ParallelCompaction reducer executor after use (CASSANDRA-3711)
 * Avoid < 0 value for pending tasks in leveled compaction (CASSANDRA-3693)
 * (Hadoop) Support TimeUUID in Pig CassandraStorage (CASSANDRA-3327)
 * Check schema is ready before continuing boostrapping (CASSANDRA-3629)
 * Catch overflows during parsing of chunk_length_kb (CASSANDRA-3644)
 * Improve stream protocol mismatch errors (CASSANDRA-3652)
 * Avoid multiple thread doing HH to the same target (CASSANDRA-3681)
 * Add JMX property for rp_timeout_in_ms (CASSANDRA-2940)
 * Allow DynamicCompositeType to compare component of different types
   (CASSANDRA-3625)
 * Flush non-cfs backed secondary indexes (CASSANDRA-3659)
 * Secondary Indexes should report memory consumption (CASSANDRA-3155)
 * fix for SelectStatement start/end key are not set correctly
   when a key alias is involved (CASSANDRA-3700)
 * fix CLI `show schema` command insert of an extra comma in
   column_metadata (CASSANDRA-3714)
Merged from 0.8:
 * avoid logging (harmless) exception when GC takes < 1ms (CASSANDRA-3656)
 * prevent new nodes from thinking down nodes are up forever (CASSANDRA-3626)
 * use correct list of replicas for LOCAL_QUORUM reads when read repair
   is disabled (CASSANDRA-3696)
 * block on flush before compacting hints (may prevent OOM) (CASSANDRA-3733)


1.0.6
 * (CQL) fix cqlsh support for replicate_on_write (CASSANDRA-3596)
 * fix adding to leveled manifest after streaming (CASSANDRA-3536)
 * filter out unavailable cipher suites when using encryption (CASSANDRA-3178)
 * (HADOOP) add old-style api support for CFIF and CFRR (CASSANDRA-2799)
 * Support TimeUUIDType column names in Stress.java tool (CASSANDRA-3541)
 * (CQL) INSERT/UPDATE/DELETE/TRUNCATE commands should allow CF names to
   be qualified by keyspace (CASSANDRA-3419)
 * always remove endpoints from delevery queue in HH (CASSANDRA-3546)
 * fix race between cf flush and its 2ndary indexes flush (CASSANDRA-3547)
 * fix potential race in AES when a repair fails (CASSANDRA-3548)
 * fix default value validation usage in CLI SET command (CASSANDRA-3553)
 * Optimize componentsFor method for compaction and startup time
   (CASSANDRA-3532)
 * (CQL) Proper ColumnFamily metadata validation on CREATE COLUMNFAMILY 
   (CASSANDRA-3565)
 * fix compression "chunk_length_kb" option to set correct kb value for 
   thrift/avro (CASSANDRA-3558)
 * fix missing response during range slice repair (CASSANDRA-3551)
 * 'describe ring' moved from CLI to nodetool and available through JMX (CASSANDRA-3220)
 * add back partitioner to sstable metadata (CASSANDRA-3540)
 * fix NPE in get_count for counters (CASSANDRA-3601)
Merged from 0.8:
 * remove invalid assertion that table was opened before dropping it
   (CASSANDRA-3580)
 * range and index scans now only send requests to enough replicas to
   satisfy requested CL + RR (CASSANDRA-3598)
 * use cannonical host for local node in nodetool info (CASSANDRA-3556)
 * remove nonlocal DC write optimization since it only worked with
   CL.ONE or CL.LOCAL_QUORUM (CASSANDRA-3577, 3585)
 * detect misuses of CounterColumnType (CASSANDRA-3422)
 * turn off string interning in json2sstable, take 2 (CASSANDRA-2189)
 * validate compression parameters on add/update of the ColumnFamily 
   (CASSANDRA-3573)
 * Check for 0.0.0.0 is incorrect in CFIF (CASSANDRA-3584)
 * Increase vm.max_map_count in debian packaging (CASSANDRA-3563)
 * gossiper will never add itself to saved endpoints (CASSANDRA-3485)


1.0.5
 * revert CASSANDRA-3407 (see CASSANDRA-3540)
 * fix assertion error while forwarding writes to local nodes (CASSANDRA-3539)


1.0.4
 * fix self-hinting of timed out read repair updates and make hinted handoff
   less prone to OOMing a coordinator (CASSANDRA-3440)
 * expose bloom filter sizes via JMX (CASSANDRA-3495)
 * enforce RP tokens 0..2**127 (CASSANDRA-3501)
 * canonicalize paths exposed through JMX (CASSANDRA-3504)
 * fix "liveSize" stat when sstables are removed (CASSANDRA-3496)
 * add bloom filter FP rates to nodetool cfstats (CASSANDRA-3347)
 * record partitioner in sstable metadata component (CASSANDRA-3407)
 * add new upgradesstables nodetool command (CASSANDRA-3406)
 * skip --debug requirement to see common exceptions in CLI (CASSANDRA-3508)
 * fix incorrect query results due to invalid max timestamp (CASSANDRA-3510)
 * make sstableloader recognize compressed sstables (CASSANDRA-3521)
 * avoids race in OutboundTcpConnection in multi-DC setups (CASSANDRA-3530)
 * use SETLOCAL in cassandra.bat (CASSANDRA-3506)
 * fix ConcurrentModificationException in Table.all() (CASSANDRA-3529)
Merged from 0.8:
 * fix concurrence issue in the FailureDetector (CASSANDRA-3519)
 * fix array out of bounds error in counter shard removal (CASSANDRA-3514)
 * avoid dropping tombstones when they might still be needed to shadow
   data in a different sstable (CASSANDRA-2786)


1.0.3
 * revert name-based query defragmentation aka CASSANDRA-2503 (CASSANDRA-3491)
 * fix invalidate-related test failures (CASSANDRA-3437)
 * add next-gen cqlsh to bin/ (CASSANDRA-3188, 3131, 3493)
 * (CQL) fix handling of rows with no columns (CASSANDRA-3424, 3473)
 * fix querying supercolumns by name returning only a subset of
   subcolumns or old subcolumn versions (CASSANDRA-3446)
 * automatically compute sha1 sum for uncompressed data files (CASSANDRA-3456)
 * fix reading metadata/statistics component for version < h (CASSANDRA-3474)
 * add sstable forward-compatibility (CASSANDRA-3478)
 * report compression ratio in CFSMBean (CASSANDRA-3393)
 * fix incorrect size exception during streaming of counters (CASSANDRA-3481)
 * (CQL) fix for counter decrement syntax (CASSANDRA-3418)
 * Fix race introduced by CASSANDRA-2503 (CASSANDRA-3482)
 * Fix incomplete deletion of delivered hints (CASSANDRA-3466)
 * Avoid rescheduling compactions when no compaction was executed 
   (CASSANDRA-3484)
 * fix handling of the chunk_length_kb compression options (CASSANDRA-3492)
Merged from 0.8:
 * fix updating CF row_cache_provider (CASSANDRA-3414)
 * CFMetaData.convertToThrift method to set RowCacheProvider (CASSANDRA-3405)
 * acquire compactionlock during truncate (CASSANDRA-3399)
 * fix displaying cfdef entries for super columnfamilies (CASSANDRA-3415)
 * Make counter shard merging thread safe (CASSANDRA-3178)
 * Revert CASSANDRA-2855
 * Fix bug preventing the use of efficient cross-DC writes (CASSANDRA-3472)
 * `describe ring` command for CLI (CASSANDRA-3220)
 * (Hadoop) skip empty rows when entire row is requested, redux (CASSANDRA-2855)


1.0.2
 * "defragment" rows for name-based queries under STCS (CASSANDRA-2503)
 * Add timing information to cassandra-cli GET/SET/LIST queries (CASSANDRA-3326)
 * Only create one CompressionMetadata object per sstable (CASSANDRA-3427)
 * cleanup usage of StorageService.setMode() (CASSANDRA-3388)
 * Avoid large array allocation for compressed chunk offsets (CASSANDRA-3432)
 * fix DecimalType bytebuffer marshalling (CASSANDRA-3421)
 * fix bug that caused first column in per row indexes to be ignored 
   (CASSANDRA-3441)
 * add JMX call to clean (failed) repair sessions (CASSANDRA-3316)
 * fix sstableloader reference acquisition bug (CASSANDRA-3438)
 * fix estimated row size regression (CASSANDRA-3451)
 * make sure we don't return more columns than asked (CASSANDRA-3303, 3395)
Merged from 0.8:
 * acquire compactionlock during truncate (CASSANDRA-3399)
 * fix displaying cfdef entries for super columnfamilies (CASSANDRA-3415)


1.0.1
 * acquire references during index build to prevent delete problems
   on Windows (CASSANDRA-3314)
 * describe_ring should include datacenter/topology information (CASSANDRA-2882)
 * Thrift sockets are not properly buffered (CASSANDRA-3261)
 * performance improvement for bytebufferutil compare function (CASSANDRA-3286)
 * add system.versions ColumnFamily (CASSANDRA-3140)
 * reduce network copies (CASSANDRA-3333, 3373)
 * limit nodetool to 32MB of heap (CASSANDRA-3124)
 * (CQL) update parser to accept "timestamp" instead of "date" (CASSANDRA-3149)
 * Fix CLI `show schema` to include "compression_options" (CASSANDRA-3368)
 * Snapshot to include manifest under LeveledCompactionStrategy (CASSANDRA-3359)
 * (CQL) SELECT query should allow CF name to be qualified by keyspace (CASSANDRA-3130)
 * (CQL) Fix internal application error specifying 'using consistency ...'
   in lower case (CASSANDRA-3366)
 * fix Deflate compression when compression actually makes the data bigger
   (CASSANDRA-3370)
 * optimize UUIDGen to avoid lock contention on InetAddress.getLocalHost 
   (CASSANDRA-3387)
 * tolerate index being dropped mid-mutation (CASSANDRA-3334, 3313)
 * CompactionManager is now responsible for checking for new candidates
   post-task execution, enabling more consistent leveled compaction 
   (CASSANDRA-3391)
 * Cache HSHA threads (CASSANDRA-3372)
 * use CF/KS names as snapshot prefix for drop + truncate operations
   (CASSANDRA-2997)
 * Break bloom filters up to avoid heap fragmentation (CASSANDRA-2466)
 * fix cassandra hanging on jsvc stop (CASSANDRA-3302)
 * Avoid leveled compaction getting blocked on errors (CASSANDRA-3408)
 * Make reloading the compaction strategy safe (CASSANDRA-3409)
 * ignore 0.8 hints even if compaction begins before we try to purge
   them (CASSANDRA-3385)
 * remove procrun (bin\daemon) from Cassandra source tree and 
   artifacts (CASSANDRA-3331)
 * make cassandra compile under JDK7 (CASSANDRA-3275)
 * remove dependency of clientutil.jar to FBUtilities (CASSANDRA-3299)
 * avoid truncation errors by using long math on long values (CASSANDRA-3364)
 * avoid clock drift on some Windows machine (CASSANDRA-3375)
 * display cache provider in cli 'describe keyspace' command (CASSANDRA-3384)
 * fix incomplete topology information in describe_ring (CASSANDRA-3403)
 * expire dead gossip states based on time (CASSANDRA-2961)
 * improve CompactionTask extensibility (CASSANDRA-3330)
 * Allow one leveled compaction task to kick off another (CASSANDRA-3363)
 * allow encryption only between datacenters (CASSANDRA-2802)
Merged from 0.8:
 * fix truncate allowing data to be replayed post-restart (CASSANDRA-3297)
 * make iwriter final in IndexWriter to avoid NPE (CASSANDRA-2863)
 * (CQL) update grammar to require key clause in DELETE statement
   (CASSANDRA-3349)
 * (CQL) allow numeric keyspace names in USE statement (CASSANDRA-3350)
 * (Hadoop) skip empty rows when slicing the entire row (CASSANDRA-2855)
 * Fix handling of tombstone by SSTableExport/Import (CASSANDRA-3357)
 * fix ColumnIndexer to use long offsets (CASSANDRA-3358)
 * Improved CLI exceptions (CASSANDRA-3312)
 * Fix handling of tombstone by SSTableExport/Import (CASSANDRA-3357)
 * Only count compaction as active (for throttling) when they have
   successfully acquired the compaction lock (CASSANDRA-3344)
 * Display CLI version string on startup (CASSANDRA-3196)
 * (Hadoop) make CFIF try rpc_address or fallback to listen_address
   (CASSANDRA-3214)
 * (Hadoop) accept comma delimited lists of initial thrift connections
   (CASSANDRA-3185)
 * ColumnFamily min_compaction_threshold should be >= 2 (CASSANDRA-3342)
 * (Pig) add 0.8+ types and key validation type in schema (CASSANDRA-3280)
 * Fix completely removing column metadata using CLI (CASSANDRA-3126)
 * CLI `describe cluster;` output should be on separate lines for separate versions
   (CASSANDRA-3170)
 * fix changing durable_writes keyspace option during CF creation
   (CASSANDRA-3292)
 * avoid locking on update when no indexes are involved (CASSANDRA-3386)
 * fix assertionError during repair with ordered partitioners (CASSANDRA-3369)
 * correctly serialize key_validation_class for avro (CASSANDRA-3391)
 * don't expire counter tombstone after streaming (CASSANDRA-3394)
 * prevent nodes that failed to join from hanging around forever 
   (CASSANDRA-3351)
 * remove incorrect optimization from slice read path (CASSANDRA-3390)
 * Fix race in AntiEntropyService (CASSANDRA-3400)


1.0.0-final
 * close scrubbed sstable fd before deleting it (CASSANDRA-3318)
 * fix bug preventing obsolete commitlog segments from being removed
   (CASSANDRA-3269)
 * tolerate whitespace in seed CDL (CASSANDRA-3263)
 * Change default heap thresholds to max(min(1/2 ram, 1G), min(1/4 ram, 8GB))
   (CASSANDRA-3295)
 * Fix broken CompressedRandomAccessReaderTest (CASSANDRA-3298)
 * (CQL) fix type information returned for wildcard queries (CASSANDRA-3311)
 * add estimated tasks to LeveledCompactionStrategy (CASSANDRA-3322)
 * avoid including compaction cache-warming in keycache stats (CASSANDRA-3325)
 * run compaction and hinted handoff threads at MIN_PRIORITY (CASSANDRA-3308)
 * default hsha thrift server to cpu core count in rpc pool (CASSANDRA-3329)
 * add bin\daemon to binary tarball for Windows service (CASSANDRA-3331)
 * Fix places where uncompressed size of sstables was use in place of the
   compressed one (CASSANDRA-3338)
 * Fix hsha thrift server (CASSANDRA-3346)
 * Make sure repair only stream needed sstables (CASSANDRA-3345)


1.0.0-rc2
 * Log a meaningful warning when a node receives a message for a repair session
   that doesn't exist anymore (CASSANDRA-3256)
 * test for NUMA policy support as well as numactl presence (CASSANDRA-3245)
 * Fix FD leak when internode encryption is enabled (CASSANDRA-3257)
 * Remove incorrect assertion in mergeIterator (CASSANDRA-3260)
 * FBUtilities.hexToBytes(String) to throw NumberFormatException when string
   contains non-hex characters (CASSANDRA-3231)
 * Keep SimpleSnitch proximity ordering unchanged from what the Strategy
   generates, as intended (CASSANDRA-3262)
 * remove Scrub from compactionstats when finished (CASSANDRA-3255)
 * fix counter entry in jdbc TypesMap (CASSANDRA-3268)
 * fix full queue scenario for ParallelCompactionIterator (CASSANDRA-3270)
 * fix bootstrap process (CASSANDRA-3285)
 * don't try delivering hints if when there isn't any (CASSANDRA-3176)
 * CLI documentation change for ColumnFamily `compression_options` (CASSANDRA-3282)
 * ignore any CF ids sent by client for adding CF/KS (CASSANDRA-3288)
 * remove obsolete hints on first startup (CASSANDRA-3291)
 * use correct ISortedColumns for time-optimized reads (CASSANDRA-3289)
 * Evict gossip state immediately when a token is taken over by a new IP 
   (CASSANDRA-3259)


1.0.0-rc1
 * Update CQL to generate microsecond timestamps by default (CASSANDRA-3227)
 * Fix counting CFMetadata towards Memtable liveRatio (CASSANDRA-3023)
 * Kill server on wrapped OOME such as from FileChannel.map (CASSANDRA-3201)
 * remove unnecessary copy when adding to row cache (CASSANDRA-3223)
 * Log message when a full repair operation completes (CASSANDRA-3207)
 * Fix streamOutSession keeping sstables references forever if the remote end
   dies (CASSANDRA-3216)
 * Remove dynamic_snitch boolean from example configuration (defaulting to 
   true) and set default badness threshold to 0.1 (CASSANDRA-3229)
 * Base choice of random or "balanced" token on bootstrap on whether
   schema definitions were found (CASSANDRA-3219)
 * Fixes for LeveledCompactionStrategy score computation, prioritization,
   scheduling, and performance (CASSANDRA-3224, 3234)
 * parallelize sstable open at server startup (CASSANDRA-2988)
 * fix handling of exceptions writing to OutboundTcpConnection (CASSANDRA-3235)
 * Allow using quotes in "USE <keyspace>;" CLI command (CASSANDRA-3208)
 * Don't allow any cache loading exceptions to halt startup (CASSANDRA-3218)
 * Fix sstableloader --ignores option (CASSANDRA-3247)
 * File descriptor limit increased in packaging (CASSANDRA-3206)
 * Fix deadlock in commit log during flush (CASSANDRA-3253) 


1.0.0-beta1
 * removed binarymemtable (CASSANDRA-2692)
 * add commitlog_total_space_in_mb to prevent fragmented logs (CASSANDRA-2427)
 * removed commitlog_rotation_threshold_in_mb configuration (CASSANDRA-2771)
 * make AbstractBounds.normalize de-overlapp overlapping ranges (CASSANDRA-2641)
 * replace CollatingIterator, ReducingIterator with MergeIterator 
   (CASSANDRA-2062)
 * Fixed the ability to set compaction strategy in cli using create column 
   family command (CASSANDRA-2778)
 * clean up tmp files after failed compaction (CASSANDRA-2468)
 * restrict repair streaming to specific columnfamilies (CASSANDRA-2280)
 * don't bother persisting columns shadowed by a row tombstone (CASSANDRA-2589)
 * reset CF and SC deletion times after gc_grace (CASSANDRA-2317)
 * optimize away seek when compacting wide rows (CASSANDRA-2879)
 * single-pass streaming (CASSANDRA-2677, 2906, 2916, 3003)
 * use reference counting for deleting sstables instead of relying on GC
   (CASSANDRA-2521, 3179)
 * store hints as serialized mutations instead of pointers to data row
   (CASSANDRA-2045)
 * store hints in the coordinator node instead of in the closest replica 
   (CASSANDRA-2914)
 * add row_cache_keys_to_save CF option (CASSANDRA-1966)
 * check column family validity in nodetool repair (CASSANDRA-2933)
 * use lazy initialization instead of class initialization in NodeId
   (CASSANDRA-2953)
 * add paging to get_count (CASSANDRA-2894)
 * fix "short reads" in [multi]get (CASSANDRA-2643, 3157, 3192)
 * add optional compression for sstables (CASSANDRA-47, 2994, 3001, 3128)
 * add scheduler JMX metrics (CASSANDRA-2962)
 * add block level checksum for compressed data (CASSANDRA-1717)
 * make column family backed column map pluggable and introduce unsynchronized
   ArrayList backed one to speedup reads (CASSANDRA-2843, 3165, 3205)
 * refactoring of the secondary index api (CASSANDRA-2982)
 * make CL > ONE reads wait for digest reconciliation before returning
   (CASSANDRA-2494)
 * fix missing logging for some exceptions (CASSANDRA-2061)
 * refactor and optimize ColumnFamilyStore.files(...) and Descriptor.fromFilename(String)
   and few other places responsible for work with SSTable files (CASSANDRA-3040)
 * Stop reading from sstables once we know we have the most recent columns,
   for query-by-name requests (CASSANDRA-2498)
 * Add query-by-column mode to stress.java (CASSANDRA-3064)
 * Add "install" command to cassandra.bat (CASSANDRA-292)
 * clean up KSMetadata, CFMetadata from unnecessary
   Thrift<->Avro conversion methods (CASSANDRA-3032)
 * Add timeouts to client request schedulers (CASSANDRA-3079, 3096)
 * Cli to use hashes rather than array of hashes for strategy options (CASSANDRA-3081)
 * LeveledCompactionStrategy (CASSANDRA-1608, 3085, 3110, 3087, 3145, 3154, 3182)
 * Improvements of the CLI `describe` command (CASSANDRA-2630)
 * reduce window where dropped CF sstables may not be deleted (CASSANDRA-2942)
 * Expose gossip/FD info to JMX (CASSANDRA-2806)
 * Fix streaming over SSL when compressed SSTable involved (CASSANDRA-3051)
 * Add support for pluggable secondary index implementations (CASSANDRA-3078)
 * remove compaction_thread_priority setting (CASSANDRA-3104)
 * generate hints for replicas that timeout, not just replicas that are known
   to be down before starting (CASSANDRA-2034)
 * Add throttling for internode streaming (CASSANDRA-3080)
 * make the repair of a range repair all replica (CASSANDRA-2610, 3194)
 * expose the ability to repair the first range (as returned by the
   partitioner) of a node (CASSANDRA-2606)
 * Streams Compression (CASSANDRA-3015)
 * add ability to use multiple threads during a single compaction
   (CASSANDRA-2901)
 * make AbstractBounds.normalize support overlapping ranges (CASSANDRA-2641)
 * fix of the CQL count() behavior (CASSANDRA-3068)
 * use TreeMap backed column families for the SSTable simple writers
   (CASSANDRA-3148)
 * fix inconsistency of the CLI syntax when {} should be used instead of [{}]
   (CASSANDRA-3119)
 * rename CQL type names to match expected SQL behavior (CASSANDRA-3149, 3031)
 * Arena-based allocation for memtables (CASSANDRA-2252, 3162, 3163, 3168)
 * Default RR chance to 0.1 (CASSANDRA-3169)
 * Add RowLevel support to secondary index API (CASSANDRA-3147)
 * Make SerializingCacheProvider the default if JNA is available (CASSANDRA-3183)
 * Fix backwards compatibilty for CQL memtable properties (CASSANDRA-3190)
 * Add five-minute delay before starting compactions on a restarted server
   (CASSANDRA-3181)
 * Reduce copies done for intra-host messages (CASSANDRA-1788, 3144)
 * support of compaction strategy option for stress.java (CASSANDRA-3204)
 * make memtable throughput and column count thresholds no-ops (CASSANDRA-2449)
 * Return schema information along with the resultSet in CQL (CASSANDRA-2734)
 * Add new DecimalType (CASSANDRA-2883)
 * Fix assertion error in RowRepairResolver (CASSANDRA-3156)
 * Reduce unnecessary high buffer sizes (CASSANDRA-3171)
 * Pluggable compaction strategy (CASSANDRA-1610)
 * Add new broadcast_address config option (CASSANDRA-2491)


0.8.7
 * Kill server on wrapped OOME such as from FileChannel.map (CASSANDRA-3201)
 * Allow using quotes in "USE <keyspace>;" CLI command (CASSANDRA-3208)
 * Log message when a full repair operation completes (CASSANDRA-3207)
 * Don't allow any cache loading exceptions to halt startup (CASSANDRA-3218)
 * Fix sstableloader --ignores option (CASSANDRA-3247)
 * File descriptor limit increased in packaging (CASSANDRA-3206)
 * Log a meaningfull warning when a node receive a message for a repair session
   that doesn't exist anymore (CASSANDRA-3256)
 * Fix FD leak when internode encryption is enabled (CASSANDRA-3257)
 * FBUtilities.hexToBytes(String) to throw NumberFormatException when string
   contains non-hex characters (CASSANDRA-3231)
 * Keep SimpleSnitch proximity ordering unchanged from what the Strategy
   generates, as intended (CASSANDRA-3262)
 * remove Scrub from compactionstats when finished (CASSANDRA-3255)
 * Fix tool .bat files when CASSANDRA_HOME contains spaces (CASSANDRA-3258)
 * Force flush of status table when removing/updating token (CASSANDRA-3243)
 * Evict gossip state immediately when a token is taken over by a new IP (CASSANDRA-3259)
 * Fix bug where the failure detector can take too long to mark a host
   down (CASSANDRA-3273)
 * (Hadoop) allow wrapping ranges in queries (CASSANDRA-3137)
 * (Hadoop) check all interfaces for a match with split location
   before falling back to random replica (CASSANDRA-3211)
 * (Hadoop) Make Pig storage handle implements LoadMetadata (CASSANDRA-2777)
 * (Hadoop) Fix exception during PIG 'dump' (CASSANDRA-2810)
 * Fix stress COUNTER_GET option (CASSANDRA-3301)
 * Fix missing fields in CLI `show schema` output (CASSANDRA-3304)
 * Nodetool no longer leaks threads and closes JMX connections (CASSANDRA-3309)
 * fix truncate allowing data to be replayed post-restart (CASSANDRA-3297)
 * Move SimpleAuthority and SimpleAuthenticator to examples (CASSANDRA-2922)
 * Fix handling of tombstone by SSTableExport/Import (CASSANDRA-3357)
 * Fix transposition in cfHistograms (CASSANDRA-3222)
 * Allow using number as DC name when creating keyspace in CQL (CASSANDRA-3239)
 * Force flush of system table after updating/removing a token (CASSANDRA-3243)


0.8.6
 * revert CASSANDRA-2388
 * change TokenRange.endpoints back to listen/broadcast address to match
   pre-1777 behavior, and add TokenRange.rpc_endpoints instead (CASSANDRA-3187)
 * avoid trying to watch cassandra-topology.properties when loaded from jar
   (CASSANDRA-3138)
 * prevent users from creating keyspaces with LocalStrategy replication
   (CASSANDRA-3139)
 * fix CLI `show schema;` to output correct keyspace definition statement
   (CASSANDRA-3129)
 * CustomTThreadPoolServer to log TTransportException at DEBUG level
   (CASSANDRA-3142)
 * allow topology sort to work with non-unique rack names between 
   datacenters (CASSANDRA-3152)
 * Improve caching of same-version Messages on digest and repair paths
   (CASSANDRA-3158)
 * Randomize choice of first replica for counter increment (CASSANDRA-2890)
 * Fix using read_repair_chance instead of merge_shard_change (CASSANDRA-3202)
 * Avoid streaming data to nodes that already have it, on move as well as
   decommission (CASSANDRA-3041)
 * Fix divide by zero error in GCInspector (CASSANDRA-3164)
 * allow quoting of the ColumnFamily name in CLI `create column family`
   statement (CASSANDRA-3195)
 * Fix rolling upgrade from 0.7 to 0.8 problem (CASSANDRA-3166)
 * Accomodate missing encryption_options in IncomingTcpConnection.stream
   (CASSANDRA-3212)


0.8.5
 * fix NPE when encryption_options is unspecified (CASSANDRA-3007)
 * include column name in validation failure exceptions (CASSANDRA-2849)
 * make sure truncate clears out the commitlog so replay won't re-
   populate with truncated data (CASSANDRA-2950)
 * fix NPE when debug logging is enabled and dropped CF is present
   in a commitlog segment (CASSANDRA-3021)
 * fix cassandra.bat when CASSANDRA_HOME contains spaces (CASSANDRA-2952)
 * fix to SSTableSimpleUnsortedWriter bufferSize calculation (CASSANDRA-3027)
 * make cleanup and normal compaction able to skip empty rows
   (rows containing nothing but expired tombstones) (CASSANDRA-3039)
 * work around native memory leak in com.sun.management.GarbageCollectorMXBean
   (CASSANDRA-2868)
 * validate that column names in column_metadata are not equal to key_alias
   on create/update of the ColumnFamily and CQL 'ALTER' statement (CASSANDRA-3036)
 * return an InvalidRequestException if an indexed column is assigned
   a value larger than 64KB (CASSANDRA-3057)
 * fix of numeric-only and string column names handling in CLI "drop index" 
   (CASSANDRA-3054)
 * prune index scan resultset back to original request for lazy
   resultset expansion case (CASSANDRA-2964)
 * (Hadoop) fail jobs when Cassandra node has failed but TaskTracker
   has not (CASSANDRA-2388)
 * fix dynamic snitch ignoring nodes when read_repair_chance is zero
   (CASSANDRA-2662)
 * avoid retaining references to dropped CFS objects in 
   CompactionManager.estimatedCompactions (CASSANDRA-2708)
 * expose rpc timeouts per host in MessagingServiceMBean (CASSANDRA-2941)
 * avoid including cwd in classpath for deb and rpm packages (CASSANDRA-2881)
 * remove gossip state when a new IP takes over a token (CASSANDRA-3071)
 * allow sstable2json to work on index sstable files (CASSANDRA-3059)
 * always hint counters (CASSANDRA-3099)
 * fix log4j initialization in EmbeddedCassandraService (CASSANDRA-2857)
 * remove gossip state when a new IP takes over a token (CASSANDRA-3071)
 * work around native memory leak in com.sun.management.GarbageCollectorMXBean
    (CASSANDRA-2868)
 * fix UnavailableException with writes at CL.EACH_QUORM (CASSANDRA-3084)
 * fix parsing of the Keyspace and ColumnFamily names in numeric
   and string representations in CLI (CASSANDRA-3075)
 * fix corner cases in Range.differenceToFetch (CASSANDRA-3084)
 * fix ip address String representation in the ring cache (CASSANDRA-3044)
 * fix ring cache compatibility when mixing pre-0.8.4 nodes with post-
   in the same cluster (CASSANDRA-3023)
 * make repair report failure when a node participating dies (instead of
   hanging forever) (CASSANDRA-2433)
 * fix handling of the empty byte buffer by ReversedType (CASSANDRA-3111)
 * Add validation that Keyspace names are case-insensitively unique (CASSANDRA-3066)
 * catch invalid key_validation_class before instantiating UpdateColumnFamily (CASSANDRA-3102)
 * make Range and Bounds objects client-safe (CASSANDRA-3108)
 * optionally skip log4j configuration (CASSANDRA-3061)
 * bundle sstableloader with the debian package (CASSANDRA-3113)
 * don't try to build secondary indexes when there is none (CASSANDRA-3123)
 * improve SSTableSimpleUnsortedWriter speed for large rows (CASSANDRA-3122)
 * handle keyspace arguments correctly in nodetool snapshot (CASSANDRA-3038)
 * Fix SSTableImportTest on windows (CASSANDRA-3043)
 * expose compactionThroughputMbPerSec through JMX (CASSANDRA-3117)
 * log keyspace and CF of large rows being compacted


0.8.4
 * change TokenRing.endpoints to be a list of rpc addresses instead of 
   listen/broadcast addresses (CASSANDRA-1777)
 * include files-to-be-streamed in StreamInSession.getSources (CASSANDRA-2972)
 * use JAVA env var in cassandra-env.sh (CASSANDRA-2785, 2992)
 * avoid doing read for no-op replicate-on-write at CL=1 (CASSANDRA-2892)
 * refuse counter write for CL.ANY (CASSANDRA-2990)
 * switch back to only logging recent dropped messages (CASSANDRA-3004)
 * always deserialize RowMutation for counters (CASSANDRA-3006)
 * ignore saved replication_factor strategy_option for NTS (CASSANDRA-3011)
 * make sure pre-truncate CL segments are discarded (CASSANDRA-2950)


0.8.3
 * add ability to drop local reads/writes that are going to timeout
   (CASSANDRA-2943)
 * revamp token removal process, keep gossip states for 3 days (CASSANDRA-2496)
 * don't accept extra args for 0-arg nodetool commands (CASSANDRA-2740)
 * log unavailableexception details at debug level (CASSANDRA-2856)
 * expose data_dir though jmx (CASSANDRA-2770)
 * don't include tmp files as sstable when create cfs (CASSANDRA-2929)
 * log Java classpath on startup (CASSANDRA-2895)
 * keep gossipped version in sync with actual on migration coordinator 
   (CASSANDRA-2946)
 * use lazy initialization instead of class initialization in NodeId
   (CASSANDRA-2953)
 * check column family validity in nodetool repair (CASSANDRA-2933)
 * speedup bytes to hex conversions dramatically (CASSANDRA-2850)
 * Flush memtables on shutdown when durable writes are disabled 
   (CASSANDRA-2958)
 * improved POSIX compatibility of start scripts (CASsANDRA-2965)
 * add counter support to Hadoop InputFormat (CASSANDRA-2981)
 * fix bug where dirty commitlog segments were removed (and avoid keeping 
   segments with no post-flush activity permanently dirty) (CASSANDRA-2829)
 * fix throwing exception with batch mutation of counter super columns
   (CASSANDRA-2949)
 * ignore system tables during repair (CASSANDRA-2979)
 * throw exception when NTS is given replication_factor as an option
   (CASSANDRA-2960)
 * fix assertion error during compaction of counter CFs (CASSANDRA-2968)
 * avoid trying to create index names, when no index exists (CASSANDRA-2867)
 * don't sample the system table when choosing a bootstrap token
   (CASSANDRA-2825)
 * gossiper notifies of local state changes (CASSANDRA-2948)
 * add asynchronous and half-sync/half-async (hsha) thrift servers 
   (CASSANDRA-1405)
 * fix potential use of free'd native memory in SerializingCache 
   (CASSANDRA-2951)
 * prune index scan resultset back to original request for lazy
   resultset expansion case (CASSANDRA-2964)
 * (Hadoop) fail jobs when Cassandra node has failed but TaskTracker
    has not (CASSANDRA-2388)


0.8.2
 * CQL: 
   - include only one row per unique key for IN queries (CASSANDRA-2717)
   - respect client timestamp on full row deletions (CASSANDRA-2912)
 * improve thread-safety in StreamOutSession (CASSANDRA-2792)
 * allow deleting a row and updating indexed columns in it in the
   same mutation (CASSANDRA-2773)
 * Expose number of threads blocked on submitting memtable to flush
   in JMX (CASSANDRA-2817)
 * add ability to return "endpoints" to nodetool (CASSANDRA-2776)
 * Add support for multiple (comma-delimited) coordinator addresses
   to ColumnFamilyInputFormat (CASSANDRA-2807)
 * fix potential NPE while scheduling read repair for range slice
   (CASSANDRA-2823)
 * Fix race in SystemTable.getCurrentLocalNodeId (CASSANDRA-2824)
 * Correctly set default for replicate_on_write (CASSANDRA-2835)
 * improve nodetool compactionstats formatting (CASSANDRA-2844)
 * fix index-building status display (CASSANDRA-2853)
 * fix CLI perpetuating obsolete KsDef.replication_factor (CASSANDRA-2846)
 * improve cli treatment of multiline comments (CASSANDRA-2852)
 * handle row tombstones correctly in EchoedRow (CASSANDRA-2786)
 * add MessagingService.get[Recently]DroppedMessages and
   StorageService.getExceptionCount (CASSANDRA-2804)
 * fix possibility of spurious UnavailableException for LOCAL_QUORUM
   reads with dynamic snitch + read repair disabled (CASSANDRA-2870)
 * add ant-optional as dependence for the debian package (CASSANDRA-2164)
 * add option to specify limit for get_slice in the CLI (CASSANDRA-2646)
 * decrease HH page size (CASSANDRA-2832)
 * reset cli keyspace after dropping the current one (CASSANDRA-2763)
 * add KeyRange option to Hadoop inputformat (CASSANDRA-1125)
 * fix protocol versioning (CASSANDRA-2818, 2860)
 * support spaces in path to log4j configuration (CASSANDRA-2383)
 * avoid including inferred types in CF update (CASSANDRA-2809)
 * fix JMX bulkload call (CASSANDRA-2908)
 * fix updating KS with durable_writes=false (CASSANDRA-2907)
 * add simplified facade to SSTableWriter for bulk loading use
   (CASSANDRA-2911)
 * fix re-using index CF sstable names after drop/recreate (CASSANDRA-2872)
 * prepend CF to default index names (CASSANDRA-2903)
 * fix hint replay (CASSANDRA-2928)
 * Properly synchronize repair's merkle tree computation (CASSANDRA-2816)


0.8.1
 * CQL:
   - support for insert, delete in BATCH (CASSANDRA-2537)
   - support for IN to SELECT, UPDATE (CASSANDRA-2553)
   - timestamp support for INSERT, UPDATE, and BATCH (CASSANDRA-2555)
   - TTL support (CASSANDRA-2476)
   - counter support (CASSANDRA-2473)
   - ALTER COLUMNFAMILY (CASSANDRA-1709)
   - DROP INDEX (CASSANDRA-2617)
   - add SCHEMA/TABLE as aliases for KS/CF (CASSANDRA-2743)
   - server handles wait-for-schema-agreement (CASSANDRA-2756)
   - key alias support (CASSANDRA-2480)
 * add support for comparator parameters and a generic ReverseType
   (CASSANDRA-2355)
 * add CompositeType and DynamicCompositeType (CASSANDRA-2231)
 * optimize batches containing multiple updates to the same row
   (CASSANDRA-2583)
 * adjust hinted handoff page size to avoid OOM with large columns 
   (CASSANDRA-2652)
 * mark BRAF buffer invalid post-flush so we don't re-flush partial
   buffers again, especially on CL writes (CASSANDRA-2660)
 * add DROP INDEX support to CLI (CASSANDRA-2616)
 * don't perform HH to client-mode [storageproxy] nodes (CASSANDRA-2668)
 * Improve forceDeserialize/getCompactedRow encapsulation (CASSANDRA-2659)
 * Don't write CounterUpdateColumn to disk in tests (CASSANDRA-2650)
 * Add sstable bulk loading utility (CASSANDRA-1278)
 * avoid replaying hints to dropped columnfamilies (CASSANDRA-2685)
 * add placeholders for missing rows in range query pseudo-RR (CASSANDRA-2680)
 * remove no-op HHOM.renameHints (CASSANDRA-2693)
 * clone super columns to avoid modifying them during flush (CASSANDRA-2675)
 * allow writes to bypass the commitlog for certain keyspaces (CASSANDRA-2683)
 * avoid NPE when bypassing commitlog during memtable flush (CASSANDRA-2781)
 * Added support for making bootstrap retry if nodes flap (CASSANDRA-2644)
 * Added statusthrift to nodetool to report if thrift server is running (CASSANDRA-2722)
 * Fixed rows being cached if they do not exist (CASSANDRA-2723)
 * Support passing tableName and cfName to RowCacheProviders (CASSANDRA-2702)
 * close scrub file handles (CASSANDRA-2669)
 * throttle migration replay (CASSANDRA-2714)
 * optimize column serializer creation (CASSANDRA-2716)
 * Added support for making bootstrap retry if nodes flap (CASSANDRA-2644)
 * Added statusthrift to nodetool to report if thrift server is running
   (CASSANDRA-2722)
 * Fixed rows being cached if they do not exist (CASSANDRA-2723)
 * fix truncate/compaction race (CASSANDRA-2673)
 * workaround large resultsets causing large allocation retention
   by nio sockets (CASSANDRA-2654)
 * fix nodetool ring use with Ec2Snitch (CASSANDRA-2733)
 * fix removing columns and subcolumns that are supressed by a row or
   supercolumn tombstone during replica resolution (CASSANDRA-2590)
 * support sstable2json against snapshot sstables (CASSANDRA-2386)
 * remove active-pull schema requests (CASSANDRA-2715)
 * avoid marking entire list of sstables as actively being compacted
   in multithreaded compaction (CASSANDRA-2765)
 * seek back after deserializing a row to update cache with (CASSANDRA-2752)
 * avoid skipping rows in scrub for counter column family (CASSANDRA-2759)
 * fix ConcurrentModificationException in repair when dealing with 0.7 node
   (CASSANDRA-2767)
 * use threadsafe collections for StreamInSession (CASSANDRA-2766)
 * avoid infinite loop when creating merkle tree (CASSANDRA-2758)
 * avoids unmarking compacting sstable prematurely in cleanup (CASSANDRA-2769)
 * fix NPE when the commit log is bypassed (CASSANDRA-2718)
 * don't throw an exception in SS.isRPCServerRunning (CASSANDRA-2721)
 * make stress.jar executable (CASSANDRA-2744)
 * add daemon mode to java stress (CASSANDRA-2267)
 * expose the DC and rack of a node through JMX and nodetool ring (CASSANDRA-2531)
 * fix cache mbean getSize (CASSANDRA-2781)
 * Add Date, Float, Double, and Boolean types (CASSANDRA-2530)
 * Add startup flag to renew counter node id (CASSANDRA-2788)
 * add jamm agent to cassandra.bat (CASSANDRA-2787)
 * fix repair hanging if a neighbor has nothing to send (CASSANDRA-2797)
 * purge tombstone even if row is in only one sstable (CASSANDRA-2801)
 * Fix wrong purge of deleted cf during compaction (CASSANDRA-2786)
 * fix race that could result in Hadoop writer failing to throw an
   exception encountered after close() (CASSANDRA-2755)
 * fix scan wrongly throwing assertion error (CASSANDRA-2653)
 * Always use even distribution for merkle tree with RandomPartitionner
   (CASSANDRA-2841)
 * fix describeOwnership for OPP (CASSANDRA-2800)
 * ensure that string tokens do not contain commas (CASSANDRA-2762)


0.8.0-final
 * fix CQL grammar warning and cqlsh regression from CASSANDRA-2622
 * add ant generate-cql-html target (CASSANDRA-2526)
 * update CQL consistency levels (CASSANDRA-2566)
 * debian packaging fixes (CASSANDRA-2481, 2647)
 * fix UUIDType, IntegerType for direct buffers (CASSANDRA-2682, 2684)
 * switch to native Thrift for Hadoop map/reduce (CASSANDRA-2667)
 * fix StackOverflowError when building from eclipse (CASSANDRA-2687)
 * only provide replication_factor to strategy_options "help" for
   SimpleStrategy, OldNetworkTopologyStrategy (CASSANDRA-2678, 2713)
 * fix exception adding validators to non-string columns (CASSANDRA-2696)
 * avoid instantiating DatabaseDescriptor in JDBC (CASSANDRA-2694)
 * fix potential stack overflow during compaction (CASSANDRA-2626)
 * clone super columns to avoid modifying them during flush (CASSANDRA-2675)
 * reset underlying iterator in EchoedRow constructor (CASSANDRA-2653)


0.8.0-rc1
 * faster flushes and compaction from fixing excessively pessimistic 
   rebuffering in BRAF (CASSANDRA-2581)
 * fix returning null column values in the python cql driver (CASSANDRA-2593)
 * fix merkle tree splitting exiting early (CASSANDRA-2605)
 * snapshot_before_compaction directory name fix (CASSANDRA-2598)
 * Disable compaction throttling during bootstrap (CASSANDRA-2612) 
 * fix CQL treatment of > and < operators in range slices (CASSANDRA-2592)
 * fix potential double-application of counter updates on commitlog replay
   by moving replay position from header to sstable metadata (CASSANDRA-2419)
 * JDBC CQL driver exposes getColumn for access to timestamp
 * JDBC ResultSetMetadata properties added to AbstractType
 * r/m clustertool (CASSANDRA-2607)
 * add support for presenting row key as a column in CQL result sets 
   (CASSANDRA-2622)
 * Don't allow {LOCAL|EACH}_QUORUM unless strategy is NTS (CASSANDRA-2627)
 * validate keyspace strategy_options during CQL create (CASSANDRA-2624)
 * fix empty Result with secondary index when limit=1 (CASSANDRA-2628)
 * Fix regression where bootstrapping a node with no schema fails
   (CASSANDRA-2625)
 * Allow removing LocationInfo sstables (CASSANDRA-2632)
 * avoid attempting to replay mutations from dropped keyspaces (CASSANDRA-2631)
 * avoid using cached position of a key when GT is requested (CASSANDRA-2633)
 * fix counting bloom filter true positives (CASSANDRA-2637)
 * initialize local ep state prior to gossip startup if needed (CASSANDRA-2638)
 * fix counter increment lost after restart (CASSANDRA-2642)
 * add quote-escaping via backslash to CLI (CASSANDRA-2623)
 * fix pig example script (CASSANDRA-2487)
 * fix dynamic snitch race in adding latencies (CASSANDRA-2618)
 * Start/stop cassandra after more important services such as mdadm in
   debian packaging (CASSANDRA-2481)


0.8.0-beta2
 * fix NPE compacting index CFs (CASSANDRA-2528)
 * Remove checking all column families on startup for compaction candidates 
   (CASSANDRA-2444)
 * validate CQL create keyspace options (CASSANDRA-2525)
 * fix nodetool setcompactionthroughput (CASSANDRA-2550)
 * move	gossip heartbeat back to its own thread (CASSANDRA-2554)
 * validate cql TRUNCATE columnfamily before truncating (CASSANDRA-2570)
 * fix batch_mutate for mixed standard-counter mutations (CASSANDRA-2457)
 * disallow making schema changes to system keyspace (CASSANDRA-2563)
 * fix sending mutation messages multiple times (CASSANDRA-2557)
 * fix incorrect use of NBHM.size in ReadCallback that could cause
   reads to time out even when responses were received (CASSANDRA-2552)
 * trigger read repair correctly for LOCAL_QUORUM reads (CASSANDRA-2556)
 * Allow configuring the number of compaction thread (CASSANDRA-2558)
 * forceUserDefinedCompaction will attempt to compact what it is given
   even if the pessimistic estimate is that there is not enough disk space;
   automatic compactions will only compact 2 or more sstables (CASSANDRA-2575)
 * refuse to apply migrations with older timestamps than the current 
   schema (CASSANDRA-2536)
 * remove unframed Thrift transport option
 * include indexes in snapshots (CASSANDRA-2596)
 * improve ignoring of obsolete mutations in index maintenance (CASSANDRA-2401)
 * recognize attempt to drop just the index while leaving the column
   definition alone (CASSANDRA-2619)
  

0.8.0-beta1
 * remove Avro RPC support (CASSANDRA-926)
 * support for columns that act as incr/decr counters 
   (CASSANDRA-1072, 1937, 1944, 1936, 2101, 2093, 2288, 2105, 2384, 2236, 2342,
   2454)
 * CQL (CASSANDRA-1703, 1704, 1705, 1706, 1707, 1708, 1710, 1711, 1940, 
   2124, 2302, 2277, 2493)
 * avoid double RowMutation serialization on write path (CASSANDRA-1800)
 * make NetworkTopologyStrategy the default (CASSANDRA-1960)
 * configurable internode encryption (CASSANDRA-1567, 2152)
 * human readable column names in sstable2json output (CASSANDRA-1933)
 * change default JMX port to 7199 (CASSANDRA-2027)
 * backwards compatible internal messaging (CASSANDRA-1015)
 * atomic switch of memtables and sstables (CASSANDRA-2284)
 * add pluggable SeedProvider (CASSANDRA-1669)
 * Fix clustertool to not throw exception when calling get_endpoints (CASSANDRA-2437)
 * upgrade to thrift 0.6 (CASSANDRA-2412) 
 * repair works on a token range instead of full ring (CASSANDRA-2324)
 * purge tombstones from row cache (CASSANDRA-2305)
 * push replication_factor into strategy_options (CASSANDRA-1263)
 * give snapshots the same name on each node (CASSANDRA-1791)
 * remove "nodetool loadbalance" (CASSANDRA-2448)
 * multithreaded compaction (CASSANDRA-2191)
 * compaction throttling (CASSANDRA-2156)
 * add key type information and alias (CASSANDRA-2311, 2396)
 * cli no longer divides read_repair_chance by 100 (CASSANDRA-2458)
 * made CompactionInfo.getTaskType return an enum (CASSANDRA-2482)
 * add a server-wide cap on measured memtable memory usage and aggressively
   flush to keep under that threshold (CASSANDRA-2006)
 * add unified UUIDType (CASSANDRA-2233)
 * add off-heap row cache support (CASSANDRA-1969)


0.7.5
 * improvements/fixes to PIG driver (CASSANDRA-1618, CASSANDRA-2387,
   CASSANDRA-2465, CASSANDRA-2484)
 * validate index names (CASSANDRA-1761)
 * reduce contention on Table.flusherLock (CASSANDRA-1954)
 * try harder to detect failures during streaming, cleaning up temporary
   files more reliably (CASSANDRA-2088)
 * shut down server for OOM on a Thrift thread (CASSANDRA-2269)
 * fix tombstone handling in repair and sstable2json (CASSANDRA-2279)
 * preserve version when streaming data from old sstables (CASSANDRA-2283)
 * don't start repair if a neighboring node is marked as dead (CASSANDRA-2290)
 * purge tombstones from row cache (CASSANDRA-2305)
 * Avoid seeking when sstable2json exports the entire file (CASSANDRA-2318)
 * clear Built flag in system table when dropping an index (CASSANDRA-2320)
 * don't allow arbitrary argument for stress.java (CASSANDRA-2323)
 * validate values for index predicates in get_indexed_slice (CASSANDRA-2328)
 * queue secondary indexes for flush before the parent (CASSANDRA-2330)
 * allow job configuration to set the CL used in Hadoop jobs (CASSANDRA-2331)
 * add memtable_flush_queue_size defaulting to 4 (CASSANDRA-2333)
 * Allow overriding of initial_token, storage_port and rpc_port from system
   properties (CASSANDRA-2343)
 * fix comparator used for non-indexed secondary expressions in index scan
   (CASSANDRA-2347)
 * ensure size calculation and write phase of large-row compaction use
   the same threshold for TTL expiration (CASSANDRA-2349)
 * fix race when iterating CFs during add/drop (CASSANDRA-2350)
 * add ConsistencyLevel command to CLI (CASSANDRA-2354)
 * allow negative numbers in the cli (CASSANDRA-2358)
 * hard code serialVersionUID for tokens class (CASSANDRA-2361)
 * fix potential infinite loop in ByteBufferUtil.inputStream (CASSANDRA-2365)
 * fix encoding bugs in HintedHandoffManager, SystemTable when default
   charset is not UTF8 (CASSANDRA-2367)
 * avoids having removed node reappearing in Gossip (CASSANDRA-2371)
 * fix incorrect truncation of long to int when reading columns via block
   index (CASSANDRA-2376)
 * fix NPE during stream session (CASSANDRA-2377)
 * fix race condition that could leave orphaned data files when dropping CF or
   KS (CASSANDRA-2381)
 * fsync statistics component on write (CASSANDRA-2382)
 * fix duplicate results from CFS.scan (CASSANDRA-2406)
 * add IntegerType to CLI help (CASSANDRA-2414)
 * avoid caching token-only decoratedkeys (CASSANDRA-2416)
 * convert mmap assertion to if/throw so scrub can catch it (CASSANDRA-2417)
 * don't overwrite gc log (CASSANDR-2418)
 * invalidate row cache for streamed row to avoid inconsitencies
   (CASSANDRA-2420)
 * avoid copies in range/index scans (CASSANDRA-2425)
 * make sure we don't wipe data during cleanup if the node has not join
   the ring (CASSANDRA-2428)
 * Try harder to close files after compaction (CASSANDRA-2431)
 * re-set bootstrapped flag after move finishes (CASSANDRA-2435)
 * display validation_class in CLI 'describe keyspace' (CASSANDRA-2442)
 * make cleanup compactions cleanup the row cache (CASSANDRA-2451)
 * add column fields validation to scrub (CASSANDRA-2460)
 * use 64KB flush buffer instead of in_memory_compaction_limit (CASSANDRA-2463)
 * fix backslash substitutions in CLI (CASSANDRA-2492)
 * disable cache saving for system CFS (CASSANDRA-2502)
 * fixes for verifying destination availability under hinted conditions
   so UE can be thrown intead of timing out (CASSANDRA-2514)
 * fix update of validation class in column metadata (CASSANDRA-2512)
 * support LOCAL_QUORUM, EACH_QUORUM CLs outside of NTS (CASSANDRA-2516)
 * preserve version when streaming data from old sstables (CASSANDRA-2283)
 * fix backslash substitutions in CLI (CASSANDRA-2492)
 * count a row deletion as one operation towards memtable threshold 
   (CASSANDRA-2519)
 * support LOCAL_QUORUM, EACH_QUORUM CLs outside of NTS (CASSANDRA-2516)


0.7.4
 * add nodetool join command (CASSANDRA-2160)
 * fix secondary indexes on pre-existing or streamed data (CASSANDRA-2244)
 * initialize endpoint in gossiper earlier (CASSANDRA-2228)
 * add ability to write to Cassandra from Pig (CASSANDRA-1828)
 * add rpc_[min|max]_threads (CASSANDRA-2176)
 * add CL.TWO, CL.THREE (CASSANDRA-2013)
 * avoid exporting an un-requested row in sstable2json, when exporting 
   a key that does not exist (CASSANDRA-2168)
 * add incremental_backups option (CASSANDRA-1872)
 * add configurable row limit to Pig loadfunc (CASSANDRA-2276)
 * validate column values in batches as well as single-Column inserts
   (CASSANDRA-2259)
 * move sample schema from cassandra.yaml to schema-sample.txt,
   a cli scripts (CASSANDRA-2007)
 * avoid writing empty rows when scrubbing tombstoned rows (CASSANDRA-2296)
 * fix assertion error in range and index scans for CL < ALL
   (CASSANDRA-2282)
 * fix commitlog replay when flush position refers to data that didn't
   get synced before server died (CASSANDRA-2285)
 * fix fd leak in sstable2json with non-mmap'd i/o (CASSANDRA-2304)
 * reduce memory use during streaming of multiple sstables (CASSANDRA-2301)
 * purge tombstoned rows from cache after GCGraceSeconds (CASSANDRA-2305)
 * allow zero replicas in a NTS datacenter (CASSANDRA-1924)
 * make range queries respect snitch for local replicas (CASSANDRA-2286)
 * fix HH delivery when column index is larger than 2GB (CASSANDRA-2297)
 * make 2ary indexes use parent CF flush thresholds during initial build
   (CASSANDRA-2294)
 * update memtable_throughput to be a long (CASSANDRA-2158)


0.7.3
 * Keep endpoint state until aVeryLongTime (CASSANDRA-2115)
 * lower-latency read repair (CASSANDRA-2069)
 * add hinted_handoff_throttle_delay_in_ms option (CASSANDRA-2161)
 * fixes for cache save/load (CASSANDRA-2172, -2174)
 * Handle whole-row deletions in CFOutputFormat (CASSANDRA-2014)
 * Make memtable_flush_writers flush in parallel (CASSANDRA-2178)
 * Add compaction_preheat_key_cache option (CASSANDRA-2175)
 * refactor stress.py to have only one copy of the format string 
   used for creating row keys (CASSANDRA-2108)
 * validate index names for \w+ (CASSANDRA-2196)
 * Fix Cassandra cli to respect timeout if schema does not settle 
   (CASSANDRA-2187)
 * fix for compaction and cleanup writing old-format data into new-version 
   sstable (CASSANDRA-2211, -2216)
 * add nodetool scrub (CASSANDRA-2217, -2240)
 * fix sstable2json large-row pagination (CASSANDRA-2188)
 * fix EOFing on requests for the last bytes in a file (CASSANDRA-2213)
 * fix BufferedRandomAccessFile bugs (CASSANDRA-2218, -2241)
 * check for memtable flush_after_mins exceeded every 10s (CASSANDRA-2183)
 * fix cache saving on Windows (CASSANDRA-2207)
 * add validateSchemaAgreement call + synchronization to schema
   modification operations (CASSANDRA-2222)
 * fix for reversed slice queries on large rows (CASSANDRA-2212)
 * fat clients were writing local data (CASSANDRA-2223)
 * set DEFAULT_MEMTABLE_LIFETIME_IN_MINS to 24h
 * improve detection and cleanup of partially-written sstables 
   (CASSANDRA-2206)
 * fix supercolumn de/serialization when subcolumn comparator is different
   from supercolumn's (CASSANDRA-2104)
 * fix starting up on Windows when CASSANDRA_HOME contains whitespace
   (CASSANDRA-2237)
 * add [get|set][row|key]cacheSavePeriod to JMX (CASSANDRA-2100)
 * fix Hadoop ColumnFamilyOutputFormat dropping of mutations
   when batch fills up (CASSANDRA-2255)
 * move file deletions off of scheduledtasks executor (CASSANDRA-2253)


0.7.2
 * copy DecoratedKey.key when inserting into caches to avoid retaining
   a reference to the underlying buffer (CASSANDRA-2102)
 * format subcolumn names with subcomparator (CASSANDRA-2136)
 * fix column bloom filter deserialization (CASSANDRA-2165)


0.7.1
 * refactor MessageDigest creation code. (CASSANDRA-2107)
 * buffer network stack to avoid inefficient small TCP messages while avoiding
   the nagle/delayed ack problem (CASSANDRA-1896)
 * check log4j configuration for changes every 10s (CASSANDRA-1525, 1907)
 * more-efficient cross-DC replication (CASSANDRA-1530, -2051, -2138)
 * avoid polluting page cache with commitlog or sstable writes
   and seq scan operations (CASSANDRA-1470)
 * add RMI authentication options to nodetool (CASSANDRA-1921)
 * make snitches configurable at runtime (CASSANDRA-1374)
 * retry hadoop split requests on connection failure (CASSANDRA-1927)
 * implement describeOwnership for BOP, COPP (CASSANDRA-1928)
 * make read repair behave as expected for ConsistencyLevel > ONE
   (CASSANDRA-982, 2038)
 * distributed test harness (CASSANDRA-1859, 1964)
 * reduce flush lock contention (CASSANDRA-1930)
 * optimize supercolumn deserialization (CASSANDRA-1891)
 * fix CFMetaData.apply to only compare objects of the same class 
   (CASSANDRA-1962)
 * allow specifying specific SSTables to compact from JMX (CASSANDRA-1963)
 * fix race condition in MessagingService.targets (CASSANDRA-1959, 2094, 2081)
 * refuse to open sstables from a future version (CASSANDRA-1935)
 * zero-copy reads (CASSANDRA-1714)
 * fix copy bounds for word Text in wordcount demo (CASSANDRA-1993)
 * fixes for contrib/javautils (CASSANDRA-1979)
 * check more frequently for memtable expiration (CASSANDRA-2000)
 * fix writing SSTable column count statistics (CASSANDRA-1976)
 * fix streaming of multiple CFs during bootstrap (CASSANDRA-1992)
 * explicitly set JVM GC new generation size with -Xmn (CASSANDRA-1968)
 * add short options for CLI flags (CASSANDRA-1565)
 * make keyspace argument to "describe keyspace" in CLI optional
   when authenticated to keyspace already (CASSANDRA-2029)
 * added option to specify -Dcassandra.join_ring=false on startup
   to allow "warm spare" nodes or performing JMX maintenance before
   joining the ring (CASSANDRA-526)
 * log migrations at INFO (CASSANDRA-2028)
 * add CLI verbose option in file mode (CASSANDRA-2030)
 * add single-line "--" comments to CLI (CASSANDRA-2032)
 * message serialization tests (CASSANDRA-1923)
 * switch from ivy to maven-ant-tasks (CASSANDRA-2017)
 * CLI attempts to block for new schema to propagate (CASSANDRA-2044)
 * fix potential overflow in nodetool cfstats (CASSANDRA-2057)
 * add JVM shutdownhook to sync commitlog (CASSANDRA-1919)
 * allow nodes to be up without being part of  normal traffic (CASSANDRA-1951)
 * fix CLI "show keyspaces" with null options on NTS (CASSANDRA-2049)
 * fix possible ByteBuffer race conditions (CASSANDRA-2066)
 * reduce garbage generated by MessagingService to prevent load spikes
   (CASSANDRA-2058)
 * fix math in RandomPartitioner.describeOwnership (CASSANDRA-2071)
 * fix deletion of sstable non-data components (CASSANDRA-2059)
 * avoid blocking gossip while deleting handoff hints (CASSANDRA-2073)
 * ignore messages from newer versions, keep track of nodes in gossip 
   regardless of version (CASSANDRA-1970)
 * cache writing moved to CompactionManager to reduce i/o contention and
   updated to use non-cache-polluting writes (CASSANDRA-2053)
 * page through large rows when exporting to JSON (CASSANDRA-2041)
 * add flush_largest_memtables_at and reduce_cache_sizes_at options
   (CASSANDRA-2142)
 * add cli 'describe cluster' command (CASSANDRA-2127)
 * add cli support for setting username/password at 'connect' command 
   (CASSANDRA-2111)
 * add -D option to Stress.java to allow reading hosts from a file 
   (CASSANDRA-2149)
 * bound hints CF throughput between 32M and 256M (CASSANDRA-2148)
 * continue starting when invalid saved cache entries are encountered
   (CASSANDRA-2076)
 * add max_hint_window_in_ms option (CASSANDRA-1459)


0.7.0-final
 * fix offsets to ByteBuffer.get (CASSANDRA-1939)


0.7.0-rc4
 * fix cli crash after backgrounding (CASSANDRA-1875)
 * count timeouts in storageproxy latencies, and include latency 
   histograms in StorageProxyMBean (CASSANDRA-1893)
 * fix CLI get recognition of supercolumns (CASSANDRA-1899)
 * enable keepalive on intra-cluster sockets (CASSANDRA-1766)
 * count timeouts towards dynamicsnitch latencies (CASSANDRA-1905)
 * Expose index-building status in JMX + cli schema description
   (CASSANDRA-1871)
 * allow [LOCAL|EACH]_QUORUM to be used with non-NetworkTopology 
   replication Strategies
 * increased amount of index locks for faster commitlog replay
 * collect secondary index tombstones immediately (CASSANDRA-1914)
 * revert commitlog changes from #1780 (CASSANDRA-1917)
 * change RandomPartitioner min token to -1 to avoid collision w/
   tokens on actual nodes (CASSANDRA-1901)
 * examine the right nibble when validating TimeUUID (CASSANDRA-1910)
 * include secondary indexes in cleanup (CASSANDRA-1916)
 * CFS.scrubDataDirectories should also cleanup invalid secondary indexes
   (CASSANDRA-1904)
 * ability to disable/enable gossip on nodes to force them down
   (CASSANDRA-1108)


0.7.0-rc3
 * expose getNaturalEndpoints in StorageServiceMBean taking byte[]
   key; RMI cannot serialize ByteBuffer (CASSANDRA-1833)
 * infer org.apache.cassandra.locator for replication strategy classes
   when not otherwise specified
 * validation that generates less garbage (CASSANDRA-1814)
 * add TTL support to CLI (CASSANDRA-1838)
 * cli defaults to bytestype for subcomparator when creating
   column families (CASSANDRA-1835)
 * unregister index MBeans when index is dropped (CASSANDRA-1843)
 * make ByteBufferUtil.clone thread-safe (CASSANDRA-1847)
 * change exception for read requests during bootstrap from 
   InvalidRequest to Unavailable (CASSANDRA-1862)
 * respect row-level tombstones post-flush in range scans
   (CASSANDRA-1837)
 * ReadResponseResolver check digests against each other (CASSANDRA-1830)
 * return InvalidRequest when remove of subcolumn without supercolumn
   is requested (CASSANDRA-1866)
 * flush before repair (CASSANDRA-1748)
 * SSTableExport validates key order (CASSANDRA-1884)
 * large row support for SSTableExport (CASSANDRA-1867)
 * Re-cache hot keys post-compaction without hitting disk (CASSANDRA-1878)
 * manage read repair in coordinator instead of data source, to
   provide latency information to dynamic snitch (CASSANDRA-1873)


0.7.0-rc2
 * fix live-column-count of slice ranges including tombstoned supercolumn 
   with live subcolumn (CASSANDRA-1591)
 * rename o.a.c.internal.AntientropyStage -> AntiEntropyStage,
   o.a.c.request.Request_responseStage -> RequestResponseStage,
   o.a.c.internal.Internal_responseStage -> InternalResponseStage
 * add AbstractType.fromString (CASSANDRA-1767)
 * require index_type to be present when specifying index_name
   on ColumnDef (CASSANDRA-1759)
 * fix add/remove index bugs in CFMetadata (CASSANDRA-1768)
 * rebuild Strategy during system_update_keyspace (CASSANDRA-1762)
 * cli updates prompt to ... in continuation lines (CASSANDRA-1770)
 * support multiple Mutations per key in hadoop ColumnFamilyOutputFormat
   (CASSANDRA-1774)
 * improvements to Debian init script (CASSANDRA-1772)
 * use local classloader to check for version.properties (CASSANDRA-1778)
 * Validate that column names in column_metadata are valid for the
   defined comparator, and decode properly in cli (CASSANDRA-1773)
 * use cross-platform newlines in cli (CASSANDRA-1786)
 * add ExpiringColumn support to sstable import/export (CASSANDRA-1754)
 * add flush for each append to periodic commitlog mode; added
   periodic_without_flush option to disable this (CASSANDRA-1780)
 * close file handle used for post-flush truncate (CASSANDRA-1790)
 * various code cleanup (CASSANDRA-1793, -1794, -1795)
 * fix range queries against wrapped range (CASSANDRA-1781)
 * fix consistencylevel calculations for NetworkTopologyStrategy
   (CASSANDRA-1804)
 * cli support index type enum names (CASSANDRA-1810)
 * improved validation of column_metadata (CASSANDRA-1813)
 * reads at ConsistencyLevel > 1 throw UnavailableException
   immediately if insufficient live nodes exist (CASSANDRA-1803)
 * copy bytebuffers for local writes to avoid retaining the entire
   Thrift frame (CASSANDRA-1801)
 * fix NPE adding index to column w/o prior metadata (CASSANDRA-1764)
 * reduce fat client timeout (CASSANDRA-1730)
 * fix botched merge of CASSANDRA-1316


0.7.0-rc1
 * fix compaction and flush races with schema updates (CASSANDRA-1715)
 * add clustertool, config-converter, sstablekeys, and schematool 
   Windows .bat files (CASSANDRA-1723)
 * reject range queries received during bootstrap (CASSANDRA-1739)
 * fix wrapping-range queries on non-minimum token (CASSANDRA-1700)
 * add nodetool cfhistogram (CASSANDRA-1698)
 * limit repaired ranges to what the nodes have in common (CASSANDRA-1674)
 * index scan treats missing columns as not matching secondary
   expressions (CASSANDRA-1745)
 * Fix misuse of DataOutputBuffer.getData in AntiEntropyService
   (CASSANDRA-1729)
 * detect and warn when obsolete version of JNA is present (CASSANDRA-1760)
 * reduce fat client timeout (CASSANDRA-1730)
 * cleanup smallest CFs first to increase free temp space for larger ones
   (CASSANDRA-1811)
 * Update windows .bat files to work outside of main Cassandra
   directory (CASSANDRA-1713)
 * fix read repair regression from 0.6.7 (CASSANDRA-1727)
 * more-efficient read repair (CASSANDRA-1719)
 * fix hinted handoff replay (CASSANDRA-1656)
 * log type of dropped messages (CASSANDRA-1677)
 * upgrade to SLF4J 1.6.1
 * fix ByteBuffer bug in ExpiringColumn.updateDigest (CASSANDRA-1679)
 * fix IntegerType.getString (CASSANDRA-1681)
 * make -Djava.net.preferIPv4Stack=true the default (CASSANDRA-628)
 * add INTERNAL_RESPONSE verb to differentiate from responses related
   to client requests (CASSANDRA-1685)
 * log tpstats when dropping messages (CASSANDRA-1660)
 * include unreachable nodes in describeSchemaVersions (CASSANDRA-1678)
 * Avoid dropping messages off the client request path (CASSANDRA-1676)
 * fix jna errno reporting (CASSANDRA-1694)
 * add friendlier error for UnknownHostException on startup (CASSANDRA-1697)
 * include jna dependency in RPM package (CASSANDRA-1690)
 * add --skip-keys option to stress.py (CASSANDRA-1696)
 * improve cli handling of non-string keys and column names 
   (CASSANDRA-1701, -1693)
 * r/m extra subcomparator line in cli keyspaces output (CASSANDRA-1712)
 * add read repair chance to cli "show keyspaces"
 * upgrade to ConcurrentLinkedHashMap 1.1 (CASSANDRA-975)
 * fix index scan routing (CASSANDRA-1722)
 * fix tombstoning of supercolumns in range queries (CASSANDRA-1734)
 * clear endpoint cache after updating keyspace metadata (CASSANDRA-1741)
 * fix wrapping-range queries on non-minimum token (CASSANDRA-1700)
 * truncate includes secondary indexes (CASSANDRA-1747)
 * retain reference to PendingFile sstables (CASSANDRA-1749)
 * fix sstableimport regression (CASSANDRA-1753)
 * fix for bootstrap when no non-system tables are defined (CASSANDRA-1732)
 * handle replica unavailability in index scan (CASSANDRA-1755)
 * fix service initialization order deadlock (CASSANDRA-1756)
 * multi-line cli commands (CASSANDRA-1742)
 * fix race between snapshot and compaction (CASSANDRA-1736)
 * add listEndpointsPendingHints, deleteHintsForEndpoint JMX methods 
   (CASSANDRA-1551)


0.7.0-beta3
 * add strategy options to describe_keyspace output (CASSANDRA-1560)
 * log warning when using randomly generated token (CASSANDRA-1552)
 * re-organize JMX into .db, .net, .internal, .request (CASSANDRA-1217)
 * allow nodes to change IPs between restarts (CASSANDRA-1518)
 * remember ring state between restarts by default (CASSANDRA-1518)
 * flush index built flag so we can read it before log replay (CASSANDRA-1541)
 * lock row cache updates to prevent race condition (CASSANDRA-1293)
 * remove assertion causing rare (and harmless) error messages in
   commitlog (CASSANDRA-1330)
 * fix moving nodes with no keyspaces defined (CASSANDRA-1574)
 * fix unbootstrap when no data is present in a transfer range (CASSANDRA-1573)
 * take advantage of AVRO-495 to simplify our avro IDL (CASSANDRA-1436)
 * extend authorization hierarchy to column family (CASSANDRA-1554)
 * deletion support in secondary indexes (CASSANDRA-1571)
 * meaningful error message for invalid replication strategy class 
   (CASSANDRA-1566)
 * allow keyspace creation with RF > N (CASSANDRA-1428)
 * improve cli error handling (CASSANDRA-1580)
 * add cache save/load ability (CASSANDRA-1417, 1606, 1647)
 * add StorageService.getDrainProgress (CASSANDRA-1588)
 * Disallow bootstrap to an in-use token (CASSANDRA-1561)
 * Allow dynamic secondary index creation and destruction (CASSANDRA-1532)
 * log auto-guessed memtable thresholds (CASSANDRA-1595)
 * add ColumnDef support to cli (CASSANDRA-1583)
 * reduce index sample time by 75% (CASSANDRA-1572)
 * add cli support for column, strategy metadata (CASSANDRA-1578, 1612)
 * add cli support for schema modification (CASSANDRA-1584)
 * delete temp files on failed compactions (CASSANDRA-1596)
 * avoid blocking for dead nodes during removetoken (CASSANDRA-1605)
 * remove ConsistencyLevel.ZERO (CASSANDRA-1607)
 * expose in-progress compaction type in jmx (CASSANDRA-1586)
 * removed IClock & related classes from internals (CASSANDRA-1502)
 * fix removing tokens from SystemTable on decommission and removetoken
   (CASSANDRA-1609)
 * include CF metadata in cli 'show keyspaces' (CASSANDRA-1613)
 * switch from Properties to HashMap in PropertyFileSnitch to
   avoid synchronization bottleneck (CASSANDRA-1481)
 * PropertyFileSnitch configuration file renamed to 
   cassandra-topology.properties
 * add cli support for get_range_slices (CASSANDRA-1088, CASSANDRA-1619)
 * Make memtable flush thresholds per-CF instead of global 
   (CASSANDRA-1007, 1637)
 * add cli support for binary data without CfDef hints (CASSANDRA-1603)
 * fix building SSTable statistics post-stream (CASSANDRA-1620)
 * fix potential infinite loop in 2ary index queries (CASSANDRA-1623)
 * allow creating NTS keyspaces with no replicas configured (CASSANDRA-1626)
 * add jmx histogram of sstables accessed per read (CASSANDRA-1624)
 * remove system_rename_column_family and system_rename_keyspace from the
   client API until races can be fixed (CASSANDRA-1630, CASSANDRA-1585)
 * add cli sanity tests (CASSANDRA-1582)
 * update GC settings in cassandra.bat (CASSANDRA-1636)
 * cli support for index queries (CASSANDRA-1635)
 * cli support for updating schema memtable settings (CASSANDRA-1634)
 * cli --file option (CASSANDRA-1616)
 * reduce automatically chosen memtable sizes by 50% (CASSANDRA-1641)
 * move endpoint cache from snitch to strategy (CASSANDRA-1643)
 * fix commitlog recovery deleting the newly-created segment as well as
   the old ones (CASSANDRA-1644)
 * upgrade to Thrift 0.5 (CASSANDRA-1367)
 * renamed CL.DCQUORUM to LOCAL_QUORUM and DCQUORUMSYNC to EACH_QUORUM
 * cli truncate support (CASSANDRA-1653)
 * update GC settings in cassandra.bat (CASSANDRA-1636)
 * avoid logging when a node's ip/token is gossipped back to it (CASSANDRA-1666)


0.7-beta2
 * always use UTF-8 for hint keys (CASSANDRA-1439)
 * remove cassandra.yaml dependency from Hadoop and Pig (CASSADRA-1322)
 * expose CfDef metadata in describe_keyspaces (CASSANDRA-1363)
 * restore use of mmap_index_only option (CASSANDRA-1241)
 * dropping a keyspace with no column families generated an error 
   (CASSANDRA-1378)
 * rename RackAwareStrategy to OldNetworkTopologyStrategy, RackUnawareStrategy 
   to SimpleStrategy, DatacenterShardStrategy to NetworkTopologyStrategy,
   AbstractRackAwareSnitch to AbstractNetworkTopologySnitch (CASSANDRA-1392)
 * merge StorageProxy.mutate, mutateBlocking (CASSANDRA-1396)
 * faster UUIDType, LongType comparisons (CASSANDRA-1386, 1393)
 * fix setting read_repair_chance from CLI addColumnFamily (CASSANDRA-1399)
 * fix updates to indexed columns (CASSANDRA-1373)
 * fix race condition leaving to FileNotFoundException (CASSANDRA-1382)
 * fix sharded lock hash on index write path (CASSANDRA-1402)
 * add support for GT/E, LT/E in subordinate index clauses (CASSANDRA-1401)
 * cfId counter got out of sync when CFs were added (CASSANDRA-1403)
 * less chatty schema updates (CASSANDRA-1389)
 * rename column family mbeans. 'type' will now include either 
   'IndexColumnFamilies' or 'ColumnFamilies' depending on the CFS type.
   (CASSANDRA-1385)
 * disallow invalid keyspace and column family names. This includes name that
   matches a '^\w+' regex. (CASSANDRA-1377)
 * use JNA, if present, to take snapshots (CASSANDRA-1371)
 * truncate hints if starting 0.7 for the first time (CASSANDRA-1414)
 * fix FD leak in single-row slicepredicate queries (CASSANDRA-1416)
 * allow index expressions against columns that are not part of the 
   SlicePredicate (CASSANDRA-1410)
 * config-converter properly handles snitches and framed support 
   (CASSANDRA-1420)
 * remove keyspace argument from multiget_count (CASSANDRA-1422)
 * allow specifying cassandra.yaml location as (local or remote) URL
   (CASSANDRA-1126)
 * fix using DynamicEndpointSnitch with NetworkTopologyStrategy
   (CASSANDRA-1429)
 * Add CfDef.default_validation_class (CASSANDRA-891)
 * fix EstimatedHistogram.max (CASSANDRA-1413)
 * quorum read optimization (CASSANDRA-1622)
 * handle zero-length (or missing) rows during HH paging (CASSANDRA-1432)
 * include secondary indexes during schema migrations (CASSANDRA-1406)
 * fix commitlog header race during schema change (CASSANDRA-1435)
 * fix ColumnFamilyStoreMBeanIterator to use new type name (CASSANDRA-1433)
 * correct filename generated by xml->yaml converter (CASSANDRA-1419)
 * add CMSInitiatingOccupancyFraction=75 and UseCMSInitiatingOccupancyOnly
   to default JVM options
 * decrease jvm heap for cassandra-cli (CASSANDRA-1446)
 * ability to modify keyspaces and column family definitions on a live cluster
   (CASSANDRA-1285)
 * support for Hadoop Streaming [non-jvm map/reduce via stdin/out]
   (CASSANDRA-1368)
 * Move persistent sstable stats from the system table to an sstable component
   (CASSANDRA-1430)
 * remove failed bootstrap attempt from pending ranges when gossip times
   it out after 1h (CASSANDRA-1463)
 * eager-create tcp connections to other cluster members (CASSANDRA-1465)
 * enumerate stages and derive stage from message type instead of 
   transmitting separately (CASSANDRA-1465)
 * apply reversed flag during collation from different data sources
   (CASSANDRA-1450)
 * make failure to remove commitlog segment non-fatal (CASSANDRA-1348)
 * correct ordering of drain operations so CL.recover is no longer 
   necessary (CASSANDRA-1408)
 * removed keyspace from describe_splits method (CASSANDRA-1425)
 * rename check_schema_agreement to describe_schema_versions
   (CASSANDRA-1478)
 * fix QUORUM calculation for RF > 3 (CASSANDRA-1487)
 * remove tombstones during non-major compactions when bloom filter
   verifies that row does not exist in other sstables (CASSANDRA-1074)
 * nodes that coordinated a loadbalance in the past could not be seen by
   newly added nodes (CASSANDRA-1467)
 * exposed endpoint states (gossip details) via jmx (CASSANDRA-1467)
 * ensure that compacted sstables are not included when new readers are
   instantiated (CASSANDRA-1477)
 * by default, calculate heap size and memtable thresholds at runtime (CASSANDRA-1469)
 * fix races dealing with adding/dropping keyspaces and column families in
   rapid succession (CASSANDRA-1477)
 * clean up of Streaming system (CASSANDRA-1503, 1504, 1506)
 * add options to configure Thrift socket keepalive and buffer sizes (CASSANDRA-1426)
 * make contrib CassandraServiceDataCleaner recursive (CASSANDRA-1509)
 * min, max compaction threshold are configurable and persistent 
   per-ColumnFamily (CASSANDRA-1468)
 * fix replaying the last mutation in a commitlog unnecessarily 
   (CASSANDRA-1512)
 * invoke getDefaultUncaughtExceptionHandler from DTPE with the original
   exception rather than the ExecutionException wrapper (CASSANDRA-1226)
 * remove Clock from the Thrift (and Avro) API (CASSANDRA-1501)
 * Close intra-node sockets when connection is broken (CASSANDRA-1528)
 * RPM packaging spec file (CASSANDRA-786)
 * weighted request scheduler (CASSANDRA-1485)
 * treat expired columns as deleted (CASSANDRA-1539)
 * make IndexInterval configurable (CASSANDRA-1488)
 * add describe_snitch to Thrift API (CASSANDRA-1490)
 * MD5 authenticator compares plain text submitted password with MD5'd
   saved property, instead of vice versa (CASSANDRA-1447)
 * JMX MessagingService pending and completed counts (CASSANDRA-1533)
 * fix race condition processing repair responses (CASSANDRA-1511)
 * make repair blocking (CASSANDRA-1511)
 * create EndpointSnitchInfo and MBean to expose rack and DC (CASSANDRA-1491)
 * added option to contrib/word_count to output results back to Cassandra
   (CASSANDRA-1342)
 * rewrite Hadoop ColumnFamilyRecordWriter to pool connections, retry to
   multiple Cassandra nodes, and smooth impact on the Cassandra cluster
   by using smaller batch sizes (CASSANDRA-1434)
 * fix setting gc_grace_seconds via CLI (CASSANDRA-1549)
 * support TTL'd index values (CASSANDRA-1536)
 * make removetoken work like decommission (CASSANDRA-1216)
 * make cli comparator-aware and improve quote rules (CASSANDRA-1523,-1524)
 * make nodetool compact and cleanup blocking (CASSANDRA-1449)
 * add memtable, cache information to GCInspector logs (CASSANDRA-1558)
 * enable/disable HintedHandoff via JMX (CASSANDRA-1550)
 * Ignore stray files in the commit log directory (CASSANDRA-1547)
 * Disallow bootstrap to an in-use token (CASSANDRA-1561)


0.7-beta1
 * sstable versioning (CASSANDRA-389)
 * switched to slf4j logging (CASSANDRA-625)
 * add (optional) expiration time for column (CASSANDRA-699)
 * access levels for authentication/authorization (CASSANDRA-900)
 * add ReadRepairChance to CF definition (CASSANDRA-930)
 * fix heisenbug in system tests, especially common on OS X (CASSANDRA-944)
 * convert to byte[] keys internally and all public APIs (CASSANDRA-767)
 * ability to alter schema definitions on a live cluster (CASSANDRA-44)
 * renamed configuration file to cassandra.xml, and log4j.properties to
   log4j-server.properties, which must now be loaded from
   the classpath (which is how our scripts in bin/ have always done it)
   (CASSANDRA-971)
 * change get_count to require a SlicePredicate. create multi_get_count
   (CASSANDRA-744)
 * re-organized endpointsnitch implementations and added SimpleSnitch
   (CASSANDRA-994)
 * Added preload_row_cache option (CASSANDRA-946)
 * add CRC to commitlog header (CASSANDRA-999)
 * removed deprecated batch_insert and get_range_slice methods (CASSANDRA-1065)
 * add truncate thrift method (CASSANDRA-531)
 * http mini-interface using mx4j (CASSANDRA-1068)
 * optimize away copy of sliced row on memtable read path (CASSANDRA-1046)
 * replace constant-size 2GB mmaped segments and special casing for index 
   entries spanning segment boundaries, with SegmentedFile that computes 
   segments that always contain entire entries/rows (CASSANDRA-1117)
 * avoid reading large rows into memory during compaction (CASSANDRA-16)
 * added hadoop OutputFormat (CASSANDRA-1101)
 * efficient Streaming (no more anticompaction) (CASSANDRA-579)
 * split commitlog header into separate file and add size checksum to
   mutations (CASSANDRA-1179)
 * avoid allocating a new byte[] for each mutation on replay (CASSANDRA-1219)
 * revise HH schema to be per-endpoint (CASSANDRA-1142)
 * add joining/leaving status to nodetool ring (CASSANDRA-1115)
 * allow multiple repair sessions per node (CASSANDRA-1190)
 * optimize away MessagingService for local range queries (CASSANDRA-1261)
 * make framed transport the default so malformed requests can't OOM the 
   server (CASSANDRA-475)
 * significantly faster reads from row cache (CASSANDRA-1267)
 * take advantage of row cache during range queries (CASSANDRA-1302)
 * make GCGraceSeconds a per-ColumnFamily value (CASSANDRA-1276)
 * keep persistent row size and column count statistics (CASSANDRA-1155)
 * add IntegerType (CASSANDRA-1282)
 * page within a single row during hinted handoff (CASSANDRA-1327)
 * push DatacenterShardStrategy configuration into keyspace definition,
   eliminating datacenter.properties. (CASSANDRA-1066)
 * optimize forward slices starting with '' and single-index-block name 
   queries by skipping the column index (CASSANDRA-1338)
 * streaming refactor (CASSANDRA-1189)
 * faster comparison for UUID types (CASSANDRA-1043)
 * secondary index support (CASSANDRA-749 and subtasks)
 * make compaction buckets deterministic (CASSANDRA-1265)


0.6.6
 * Allow using DynamicEndpointSnitch with RackAwareStrategy (CASSANDRA-1429)
 * remove the remaining vestiges of the unfinished DatacenterShardStrategy 
   (replaced by NetworkTopologyStrategy in 0.7)
   

0.6.5
 * fix key ordering in range query results with RandomPartitioner
   and ConsistencyLevel > ONE (CASSANDRA-1145)
 * fix for range query starting with the wrong token range (CASSANDRA-1042)
 * page within a single row during hinted handoff (CASSANDRA-1327)
 * fix compilation on non-sun JDKs (CASSANDRA-1061)
 * remove String.trim() call on row keys in batch mutations (CASSANDRA-1235)
 * Log summary of dropped messages instead of spamming log (CASSANDRA-1284)
 * add dynamic endpoint snitch (CASSANDRA-981)
 * fix streaming for keyspaces with hyphens in their name (CASSANDRA-1377)
 * fix errors in hard-coded bloom filter optKPerBucket by computing it
   algorithmically (CASSANDRA-1220
 * remove message deserialization stage, and uncap read/write stages
   so slow reads/writes don't block gossip processing (CASSANDRA-1358)
 * add jmx port configuration to Debian package (CASSANDRA-1202)
 * use mlockall via JNA, if present, to prevent Linux from swapping
   out parts of the JVM (CASSANDRA-1214)


0.6.4
 * avoid queuing multiple hint deliveries for the same endpoint
   (CASSANDRA-1229)
 * better performance for and stricter checking of UTF8 column names
   (CASSANDRA-1232)
 * extend option to lower compaction priority to hinted handoff
   as well (CASSANDRA-1260)
 * log errors in gossip instead of re-throwing (CASSANDRA-1289)
 * avoid aborting commitlog replay prematurely if a flushed-but-
   not-removed commitlog segment is encountered (CASSANDRA-1297)
 * fix duplicate rows being read during mapreduce (CASSANDRA-1142)
 * failure detection wasn't closing command sockets (CASSANDRA-1221)
 * cassandra-cli.bat works on windows (CASSANDRA-1236)
 * pre-emptively drop requests that cannot be processed within RPCTimeout
   (CASSANDRA-685)
 * add ack to Binary write verb and update CassandraBulkLoader
   to wait for acks for each row (CASSANDRA-1093)
 * added describe_partitioner Thrift method (CASSANDRA-1047)
 * Hadoop jobs no longer require the Cassandra storage-conf.xml
   (CASSANDRA-1280, CASSANDRA-1047)
 * log thread pool stats when GC is excessive (CASSANDRA-1275)
 * remove gossip message size limit (CASSANDRA-1138)
 * parallelize local and remote reads during multiget, and respect snitch 
   when determining whether to do local read for CL.ONE (CASSANDRA-1317)
 * fix read repair to use requested consistency level on digest mismatch,
   rather than assuming QUORUM (CASSANDRA-1316)
 * process digest mismatch re-reads in parallel (CASSANDRA-1323)
 * switch hints CF comparator to BytesType (CASSANDRA-1274)


0.6.3
 * retry to make streaming connections up to 8 times. (CASSANDRA-1019)
 * reject describe_ring() calls on invalid keyspaces (CASSANDRA-1111)
 * fix cache size calculation for size of 100% (CASSANDRA-1129)
 * fix cache capacity only being recalculated once (CASSANDRA-1129)
 * remove hourly scan of all hints on the off chance that the gossiper
   missed a status change; instead, expose deliverHintsToEndpoint to JMX
   so it can be done manually, if necessary (CASSANDRA-1141)
 * don't reject reads at CL.ALL (CASSANDRA-1152)
 * reject deletions to supercolumns in CFs containing only standard
   columns (CASSANDRA-1139)
 * avoid preserving login information after client disconnects
   (CASSANDRA-1057)
 * prefer sun jdk to openjdk in debian init script (CASSANDRA-1174)
 * detect partioner config changes between restarts and fail fast 
   (CASSANDRA-1146)
 * use generation time to resolve node token reassignment disagreements
   (CASSANDRA-1118)
 * restructure the startup ordering of Gossiper and MessageService to avoid
   timing anomalies (CASSANDRA-1160)
 * detect incomplete commit log hearders (CASSANDRA-1119)
 * force anti-entropy service to stream files on the stream stage to avoid
   sending streams out of order (CASSANDRA-1169)
 * remove inactive stream managers after AES streams files (CASSANDRA-1169)
 * allow removing entire row through batch_mutate Deletion (CASSANDRA-1027)
 * add JMX metrics for row-level bloom filter false positives (CASSANDRA-1212)
 * added a redhat init script to contrib (CASSANDRA-1201)
 * use midpoint when bootstrapping a new machine into range with not
   much data yet instead of random token (CASSANDRA-1112)
 * kill server on OOM in executor stage as well as Thrift (CASSANDRA-1226)
 * remove opportunistic repairs, when two machines with overlapping replica
   responsibilities happen to finish major compactions of the same CF near
   the same time.  repairs are now fully manual (CASSANDRA-1190)
 * add ability to lower compaction priority (default is no change from 0.6.2)
   (CASSANDRA-1181)


0.6.2
 * fix contrib/word_count build. (CASSANDRA-992)
 * split CommitLogExecutorService into BatchCommitLogExecutorService and 
   PeriodicCommitLogExecutorService (CASSANDRA-1014)
 * add latency histograms to CFSMBean (CASSANDRA-1024)
 * make resolving timestamp ties deterministic by using value bytes
   as a tiebreaker (CASSANDRA-1039)
 * Add option to turn off Hinted Handoff (CASSANDRA-894)
 * fix windows startup (CASSANDRA-948)
 * make concurrent_reads, concurrent_writes configurable at runtime via JMX
   (CASSANDRA-1060)
 * disable GCInspector on non-Sun JVMs (CASSANDRA-1061)
 * fix tombstone handling in sstable rows with no other data (CASSANDRA-1063)
 * fix size of row in spanned index entries (CASSANDRA-1056)
 * install json2sstable, sstable2json, and sstablekeys to Debian package
 * StreamingService.StreamDestinations wouldn't empty itself after streaming
   finished (CASSANDRA-1076)
 * added Collections.shuffle(splits) before returning the splits in 
   ColumnFamilyInputFormat (CASSANDRA-1096)
 * do not recalculate cache capacity post-compaction if it's been manually 
   modified (CASSANDRA-1079)
 * better defaults for flush sorter + writer executor queue sizes
   (CASSANDRA-1100)
 * windows scripts for SSTableImport/Export (CASSANDRA-1051)
 * windows script for nodetool (CASSANDRA-1113)
 * expose PhiConvictThreshold (CASSANDRA-1053)
 * make repair of RF==1 a no-op (CASSANDRA-1090)
 * improve default JVM GC options (CASSANDRA-1014)
 * fix SlicePredicate serialization inside Hadoop jobs (CASSANDRA-1049)
 * close Thrift sockets in Hadoop ColumnFamilyRecordReader (CASSANDRA-1081)


0.6.1
 * fix NPE in sstable2json when no excluded keys are given (CASSANDRA-934)
 * keep the replica set constant throughout the read repair process
   (CASSANDRA-937)
 * allow querying getAllRanges with empty token list (CASSANDRA-933)
 * fix command line arguments inversion in clustertool (CASSANDRA-942)
 * fix race condition that could trigger a false-positive assertion
   during post-flush discard of old commitlog segments (CASSANDRA-936)
 * fix neighbor calculation for anti-entropy repair (CASSANDRA-924)
 * perform repair even for small entropy differences (CASSANDRA-924)
 * Use hostnames in CFInputFormat to allow Hadoop's naive string-based
   locality comparisons to work (CASSANDRA-955)
 * cache read-only BufferedRandomAccessFile length to avoid
   3 system calls per invocation (CASSANDRA-950)
 * nodes with IPv6 (and no IPv4) addresses could not join cluster
   (CASSANDRA-969)
 * Retrieve the correct number of undeleted columns, if any, from
   a supercolumn in a row that had been deleted previously (CASSANDRA-920)
 * fix index scans that cross the 2GB mmap boundaries for both mmap
   and standard i/o modes (CASSANDRA-866)
 * expose drain via nodetool (CASSANDRA-978)


0.6.0-RC1
 * JMX drain to flush memtables and run through commit log (CASSANDRA-880)
 * Bootstrapping can skip ranges under the right conditions (CASSANDRA-902)
 * fix merging row versions in range_slice for CL > ONE (CASSANDRA-884)
 * default write ConsistencyLeven chaned from ZERO to ONE
 * fix for index entries spanning mmap buffer boundaries (CASSANDRA-857)
 * use lexical comparison if time part of TimeUUIDs are the same 
   (CASSANDRA-907)
 * bound read, mutation, and response stages to fix possible OOM
   during log replay (CASSANDRA-885)
 * Use microseconds-since-epoch (UTC) in cli, instead of milliseconds
 * Treat batch_mutate Deletion with null supercolumn as "apply this predicate 
   to top level supercolumns" (CASSANDRA-834)
 * Streaming destination nodes do not update their JMX status (CASSANDRA-916)
 * Fix internal RPC timeout calculation (CASSANDRA-911)
 * Added Pig loadfunc to contrib/pig (CASSANDRA-910)


0.6.0-beta3
 * fix compaction bucketing bug (CASSANDRA-814)
 * update windows batch file (CASSANDRA-824)
 * deprecate KeysCachedFraction configuration directive in favor
   of KeysCached; move to unified-per-CF key cache (CASSANDRA-801)
 * add invalidateRowCache to ColumnFamilyStoreMBean (CASSANDRA-761)
 * send Handoff hints to natural locations to reduce load on
   remaining nodes in a failure scenario (CASSANDRA-822)
 * Add RowWarningThresholdInMB configuration option to warn before very 
   large rows get big enough to threaten node stability, and -x option to
   be able to remove them with sstable2json if the warning is unheeded
   until it's too late (CASSANDRA-843)
 * Add logging of GC activity (CASSANDRA-813)
 * fix ConcurrentModificationException in commitlog discard (CASSANDRA-853)
 * Fix hardcoded row count in Hadoop RecordReader (CASSANDRA-837)
 * Add a jmx status to the streaming service and change several DEBUG
   messages to INFO (CASSANDRA-845)
 * fix classpath in cassandra-cli.bat for Windows (CASSANDRA-858)
 * allow re-specifying host, port to cassandra-cli if invalid ones
   are first tried (CASSANDRA-867)
 * fix race condition handling rpc timeout in the coordinator
   (CASSANDRA-864)
 * Remove CalloutLocation and StagingFileDirectory from storage-conf files 
   since those settings are no longer used (CASSANDRA-878)
 * Parse a long from RowWarningThresholdInMB instead of an int (CASSANDRA-882)
 * Remove obsolete ControlPort code from DatabaseDescriptor (CASSANDRA-886)
 * move skipBytes side effect out of assert (CASSANDRA-899)
 * add "double getLoad" to StorageServiceMBean (CASSANDRA-898)
 * track row stats per CF at compaction time (CASSANDRA-870)
 * disallow CommitLogDirectory matching a DataFileDirectory (CASSANDRA-888)
 * default key cache size is 200k entries, changed from 10% (CASSANDRA-863)
 * add -Dcassandra-foreground=yes to cassandra.bat
 * exit if cluster name is changed unexpectedly (CASSANDRA-769)


0.6.0-beta1/beta2
 * add batch_mutate thrift command, deprecating batch_insert (CASSANDRA-336)
 * remove get_key_range Thrift API, deprecated in 0.5 (CASSANDRA-710)
 * add optional login() Thrift call for authentication (CASSANDRA-547)
 * support fat clients using gossiper and StorageProxy to perform
   replication in-process [jvm-only] (CASSANDRA-535)
 * support mmapped I/O for reads, on by default on 64bit JVMs 
   (CASSANDRA-408, CASSANDRA-669)
 * improve insert concurrency, particularly during Hinted Handoff
   (CASSANDRA-658)
 * faster network code (CASSANDRA-675)
 * stress.py moved to contrib (CASSANDRA-635)
 * row caching [must be explicitly enabled per-CF in config] (CASSANDRA-678)
 * present a useful measure of compaction progress in JMX (CASSANDRA-599)
 * add bin/sstablekeys (CASSNADRA-679)
 * add ConsistencyLevel.ANY (CASSANDRA-687)
 * make removetoken remove nodes from gossip entirely (CASSANDRA-644)
 * add ability to set cache sizes at runtime (CASSANDRA-708)
 * report latency and cache hit rate statistics with lifetime totals
   instead of average over the last minute (CASSANDRA-702)
 * support get_range_slice for RandomPartitioner (CASSANDRA-745)
 * per-keyspace replication factory and replication strategy (CASSANDRA-620)
 * track latency in microseconds (CASSANDRA-733)
 * add describe_ Thrift methods, deprecating get_string_property and 
   get_string_list_property
 * jmx interface for tracking operation mode and streams in general.
   (CASSANDRA-709)
 * keep memtables in sorted order to improve range query performance
   (CASSANDRA-799)
 * use while loop instead of recursion when trimming sstables compaction list 
   to avoid blowing stack in pathological cases (CASSANDRA-804)
 * basic Hadoop map/reduce support (CASSANDRA-342)


0.5.1
 * ensure all files for an sstable are streamed to the same directory.
   (CASSANDRA-716)
 * more accurate load estimate for bootstrapping (CASSANDRA-762)
 * tolerate dead or unavailable bootstrap target on write (CASSANDRA-731)
 * allow larger numbers of keys (> 140M) in a sstable bloom filter
   (CASSANDRA-790)
 * include jvm argument improvements from CASSANDRA-504 in debian package
 * change streaming chunk size to 32MB to accomodate Windows XP limitations
   (was 64MB) (CASSANDRA-795)
 * fix get_range_slice returning results in the wrong order (CASSANDRA-781)
 

0.5.0 final
 * avoid attempting to delete temporary bootstrap files twice (CASSANDRA-681)
 * fix bogus NaN in nodeprobe cfstats output (CASSANDRA-646)
 * provide a policy for dealing with single thread executors w/ a full queue
   (CASSANDRA-694)
 * optimize inner read in MessagingService, vastly improving multiple-node
   performance (CASSANDRA-675)
 * wait for table flush before streaming data back to a bootstrapping node.
   (CASSANDRA-696)
 * keep track of bootstrapping sources by table so that bootstrapping doesn't 
   give the indication of finishing early (CASSANDRA-673)


0.5.0 RC3
 * commit the correct version of the patch for CASSANDRA-663


0.5.0 RC2 (unreleased)
 * fix bugs in converting get_range_slice results to Thrift 
   (CASSANDRA-647, CASSANDRA-649)
 * expose java.util.concurrent.TimeoutException in StorageProxy methods
   (CASSANDRA-600)
 * TcpConnectionManager was holding on to disconnected connections, 
   giving the false indication they were being used. (CASSANDRA-651)
 * Remove duplicated write. (CASSANDRA-662)
 * Abort bootstrap if IP is already in the token ring (CASSANDRA-663)
 * increase default commitlog sync period, and wait for last sync to 
   finish before submitting another (CASSANDRA-668)


0.5.0 RC1
 * Fix potential NPE in get_range_slice (CASSANDRA-623)
 * add CRC32 to commitlog entries (CASSANDRA-605)
 * fix data streaming on windows (CASSANDRA-630)
 * GC compacted sstables after cleanup and compaction (CASSANDRA-621)
 * Speed up anti-entropy validation (CASSANDRA-629)
 * Fix anti-entropy assertion error (CASSANDRA-639)
 * Fix pending range conflicts when bootstapping or moving
   multiple nodes at once (CASSANDRA-603)
 * Handle obsolete gossip related to node movement in the case where
   one or more nodes is down when the movement occurs (CASSANDRA-572)
 * Include dead nodes in gossip to avoid a variety of problems
   and fix HH to removed nodes (CASSANDRA-634)
 * return an InvalidRequestException for mal-formed SlicePredicates
   (CASSANDRA-643)
 * fix bug determining closest neighbor for use in multiple datacenters
   (CASSANDRA-648)
 * Vast improvements in anticompaction speed (CASSANDRA-607)
 * Speed up log replay and writes by avoiding redundant serializations
   (CASSANDRA-652)


0.5.0 beta 2
 * Bootstrap improvements (several tickets)
 * add nodeprobe repair anti-entropy feature (CASSANDRA-193, CASSANDRA-520)
 * fix possibility of partition when many nodes restart at once
   in clusters with multiple seeds (CASSANDRA-150)
 * fix NPE in get_range_slice when no data is found (CASSANDRA-578)
 * fix potential NPE in hinted handoff (CASSANDRA-585)
 * fix cleanup of local "system" keyspace (CASSANDRA-576)
 * improve computation of cluster load balance (CASSANDRA-554)
 * added super column read/write, column count, and column/row delete to
   cassandra-cli (CASSANDRA-567, CASSANDRA-594)
 * fix returning live subcolumns of deleted supercolumns (CASSANDRA-583)
 * respect JAVA_HOME in bin/ scripts (several tickets)
 * add StorageService.initClient for fat clients on the JVM (CASSANDRA-535)
   (see contrib/client_only for an example of use)
 * make consistency_level functional in get_range_slice (CASSANDRA-568)
 * optimize key deserialization for RandomPartitioner (CASSANDRA-581)
 * avoid GCing tombstones except on major compaction (CASSANDRA-604)
 * increase failure conviction threshold, resulting in less nodes
   incorrectly (and temporarily) marked as down (CASSANDRA-610)
 * respect memtable thresholds during log replay (CASSANDRA-609)
 * support ConsistencyLevel.ALL on read (CASSANDRA-584)
 * add nodeprobe removetoken command (CASSANDRA-564)


0.5.0 beta
 * Allow multiple simultaneous flushes, improving flush throughput 
   on multicore systems (CASSANDRA-401)
 * Split up locks to improve write and read throughput on multicore systems
   (CASSANDRA-444, CASSANDRA-414)
 * More efficient use of memory during compaction (CASSANDRA-436)
 * autobootstrap option: when enabled, all non-seed nodes will attempt
   to bootstrap when started, until bootstrap successfully
   completes. -b option is removed.  (CASSANDRA-438)
 * Unless a token is manually specified in the configuration xml,
   a bootstraping node will use a token that gives it half the
   keys from the most-heavily-loaded node in the cluster,
   instead of generating a random token. 
   (CASSANDRA-385, CASSANDRA-517)
 * Miscellaneous bootstrap fixes (several tickets)
 * Ability to change a node's token even after it has data on it
   (CASSANDRA-541)
 * Ability to decommission a live node from the ring (CASSANDRA-435)
 * Semi-automatic loadbalancing via nodeprobe (CASSANDRA-192)
 * Add ability to set compaction thresholds at runtime via
   JMX / nodeprobe.  (CASSANDRA-465)
 * Add "comment" field to ColumnFamily definition. (CASSANDRA-481)
 * Additional JMX metrics (CASSANDRA-482)
 * JSON based export and import tools (several tickets)
 * Hinted Handoff fixes (several tickets)
 * Add key cache to improve read performance (CASSANDRA-423)
 * Simplified construction of custom ReplicationStrategy classes
   (CASSANDRA-497)
 * Graphical application (Swing) for ring integrity verification and 
   visualization was added to contrib (CASSANDRA-252)
 * Add DCQUORUM, DCQUORUMSYNC consistency levels and corresponding
   ReplicationStrategy / EndpointSnitch classes.  Experimental.
   (CASSANDRA-492)
 * Web client interface added to contrib (CASSANDRA-457)
 * More-efficient flush for Random, CollatedOPP partitioners 
   for normal writes (CASSANDRA-446) and bulk load (CASSANDRA-420)
 * Add MemtableFlushAfterMinutes, a global replacement for the old 
   per-CF FlushPeriodInMinutes setting (CASSANDRA-463)
 * optimizations to slice reading (CASSANDRA-350) and supercolumn
   queries (CASSANDRA-510)
 * force binding to given listenaddress for nodes with multiple
   interfaces (CASSANDRA-546)
 * stress.py benchmarking tool improvements (several tickets)
 * optimized replica placement code (CASSANDRA-525)
 * faster log replay on restart (CASSANDRA-539, CASSANDRA-540)
 * optimized local-node writes (CASSANDRA-558)
 * added get_range_slice, deprecating get_key_range (CASSANDRA-344)
 * expose TimedOutException to thrift (CASSANDRA-563)
 

0.4.2
 * Add validation disallowing null keys (CASSANDRA-486)
 * Fix race conditions in TCPConnectionManager (CASSANDRA-487)
 * Fix using non-utf8-aware comparison as a sanity check.
   (CASSANDRA-493)
 * Improve default garbage collector options (CASSANDRA-504)
 * Add "nodeprobe flush" (CASSANDRA-505)
 * remove NotFoundException from get_slice throws list (CASSANDRA-518)
 * fix get (not get_slice) of entire supercolumn (CASSANDRA-508)
 * fix null token during bootstrap (CASSANDRA-501)


0.4.1
 * Fix FlushPeriod columnfamily configuration regression
   (CASSANDRA-455)
 * Fix long column name support (CASSANDRA-460)
 * Fix for serializing a row that only contains tombstones
   (CASSANDRA-458)
 * Fix for discarding unneeded commitlog segments (CASSANDRA-459)
 * Add SnapshotBeforeCompaction configuration option (CASSANDRA-426)
 * Fix compaction abort under insufficient disk space (CASSANDRA-473)
 * Fix reading subcolumn slice from tombstoned CF (CASSANDRA-484)
 * Fix race condition in RVH causing occasional NPE (CASSANDRA-478)


0.4.0
 * fix get_key_range problems when a node is down (CASSANDRA-440)
   and add UnavailableException to more Thrift methods
 * Add example EndPointSnitch contrib code (several tickets)


0.4.0 RC2
 * fix SSTable generation clash during compaction (CASSANDRA-418)
 * reject method calls with null parameters (CASSANDRA-308)
 * properly order ranges in nodeprobe output (CASSANDRA-421)
 * fix logging of certain errors on executor threads (CASSANDRA-425)


0.4.0 RC1
 * Bootstrap feature is live; use -b on startup (several tickets)
 * Added multiget api (CASSANDRA-70)
 * fix Deadlock with SelectorManager.doProcess and TcpConnection.write
   (CASSANDRA-392)
 * remove key cache b/c of concurrency bugs in third-party
   CLHM library (CASSANDRA-405)
 * update non-major compaction logic to use two threshold values
   (CASSANDRA-407)
 * add periodic / batch commitlog sync modes (several tickets)
 * inline BatchMutation into batch_insert params (CASSANDRA-403)
 * allow setting the logging level at runtime via mbean (CASSANDRA-402)
 * change default comparator to BytesType (CASSANDRA-400)
 * add forwards-compatible ConsistencyLevel parameter to get_key_range
   (CASSANDRA-322)
 * r/m special case of blocking for local destination when writing with 
   ConsistencyLevel.ZERO (CASSANDRA-399)
 * Fixes to make BinaryMemtable [bulk load interface] useful (CASSANDRA-337);
   see contrib/bmt_example for an example of using it.
 * More JMX properties added (several tickets)
 * Thrift changes (several tickets)
    - Merged _super get methods with the normal ones; return values
      are now of ColumnOrSuperColumn.
    - Similarly, merged batch_insert_super into batch_insert.



0.4.0 beta
 * On-disk data format has changed to allow billions of keys/rows per
   node instead of only millions
 * Multi-keyspace support
 * Scan all sstables for all queries to avoid situations where
   different types of operation on the same ColumnFamily could
   disagree on what data was present
 * Snapshot support via JMX
 * Thrift API has changed a _lot_:
    - removed time-sorted CFs; instead, user-defined comparators
      may be defined on the column names, which are now byte arrays.
      Default comparators are provided for UTF8, Bytes, Ascii, Long (i64),
      and UUID types.
    - removed colon-delimited strings in thrift api in favor of explicit
      structs such as ColumnPath, ColumnParent, etc.  Also normalized
      thrift struct and argument naming.
    - Added columnFamily argument to get_key_range.
    - Change signature of get_slice to accept starting and ending
      columns as well as an offset.  (This allows use of indexes.)
      Added "ascending" flag to allow reasonably-efficient reverse
      scans as well.  Removed get_slice_by_range as redundant.
    - get_key_range operates on one CF at a time
    - changed `block` boolean on insert methods to ConsistencyLevel enum,
      with options of NONE, ONE, QUORUM, and ALL.
    - added similar consistency_level parameter to read methods
    - column-name-set slice with no names given now returns zero columns
      instead of all of them.  ("all" can run your server out of memory.
      use a range-based slice with a high max column count instead.)
 * Removed the web interface. Node information can now be obtained by 
   using the newly introduced nodeprobe utility.
 * More JMX stats
 * Remove magic values from internals (e.g. special key to indicate
   when to flush memtables)
 * Rename configuration "table" to "keyspace"
 * Moved to crash-only design; no more shutdown (just kill the process)
 * Lots of bug fixes

Full list of issues resolved in 0.4 is at https://issues.apache.org/jira/secure/IssueNavigator.jspa?reset=true&&pid=12310865&fixfor=12313862&resolution=1&sorter/field=issuekey&sorter/order=DESC


0.3.0 RC3
 * Fix potential deadlock under load in TCPConnection.
   (CASSANDRA-220)


0.3.0 RC2
 * Fix possible data loss when server is stopped after replaying
   log but before new inserts force memtable flush.
   (CASSANDRA-204)
 * Added BUGS file


0.3.0 RC1
 * Range queries on keys, including user-defined key collation
 * Remove support
 * Workarounds for a weird bug in JDK select/register that seems
   particularly common on VM environments. Cassandra should deploy
   fine on EC2 now
 * Much improved infrastructure: the beginnings of a decent test suite
   ("ant test" for unit tests; "nosetests" for system tests), code
   coverage reporting, etc.
 * Expanded node status reporting via JMX
 * Improved error reporting/logging on both server and client
 * Reduced memory footprint in default configuration
 * Combined blocking and non-blocking versions of insert APIs
 * Added FlushPeriodInMinutes configuration parameter to force
   flushing of infrequently-updated ColumnFamilies<|MERGE_RESOLUTION|>--- conflicted
+++ resolved
@@ -1,4 +1,3 @@
-<<<<<<< HEAD
 2.1.4
  * Fix commitlog getPendingTasks to not increment (CASSANDRA-8856)
  * Fix parallelism adjustment in range and secondary index queries
@@ -20,10 +19,7 @@
  * cqlsh: Fix keys() and full() collection indexes in DESCRIBE output
    (CASSANDRA-8154)
 Merged from 2.0:
-=======
-2.0.13:
  * Add offline tool to relevel sstables (CASSANDRA-8301)
->>>>>>> 33a3a09c
  * Preserve stream ID for more protocol errors (CASSANDRA-8848)
  * Fix combining token() function with multi-column relations on
    clustering columns (CASSANDRA-8797)
