--- conflicted
+++ resolved
@@ -991,19 +991,6 @@
                 self.writeresult(' ' + " | ".join([column, value]))
             self.writeresult('')
 
-<<<<<<< HEAD
-=======
-    def print_dynamic_result(self, cursor):
-        for row in cursor.result:
-            cursor.fetchone()
-            colnames = [d[0] for d in cursor.description]
-            colnames_t = [(name, self.get_nametype(cursor, n)) for (n, name) in enumerate(colnames)]
-            colnames = [self.myformat_colname(name, nametype) for (name, nametype) in colnames_t]
-            colvals = map(self.myformat_value, self.decode_row(cursor, row), cursor.column_types)
-            line = ' | '.join('%s,%s' % (n.coloredval, v.coloredval) for (n, v) in zip(colnames, colvals))
-            self.writeresult(' ' + line)
-
->>>>>>> 340a6689
     def emptyline(self):
         pass
 
