/*
* Licensed to the Apache Software Foundation (ASF) under one
* or more contributor license agreements.  See the NOTICE file
* distributed with this work for additional information
* regarding copyright ownership.  The ASF licenses this file
* to you under the Apache License, Version 2.0 (the
* "License"); you may not use this file except in compliance
* with the License.  You may obtain a copy of the License at
*
*    http://www.apache.org/licenses/LICENSE-2.0
*
* Unless required by applicable law or agreed to in writing,
* software distributed under the License is distributed on an
* "AS IS" BASIS, WITHOUT WARRANTIES OR CONDITIONS OF ANY
* KIND, either express or implied.  See the License for the
* specific language governing permissions and limitations
* under the License.
*/

package org.apache.cassandra.db;

import static org.apache.cassandra.utils.ByteBufferUtil.bytes;

import java.io.ByteArrayOutputStream;
import java.io.DataOutputStream;
import java.io.File;
import java.io.FileOutputStream;
import java.io.IOException;
import java.io.OutputStream;
import java.nio.ByteBuffer;
import java.util.HashMap;
import java.util.Map;
import java.util.UUID;
import java.util.zip.CRC32;
import java.util.zip.Checksum;

import com.google.common.collect.ImmutableMap;

import org.junit.Assert;
import org.junit.BeforeClass;
import org.junit.Test;
import org.apache.cassandra.SchemaLoader;
import org.apache.cassandra.Util;
import org.apache.cassandra.config.DatabaseDescriptor;
import org.apache.cassandra.config.KSMetaData;
import org.apache.cassandra.config.ParameterizedClass;
import org.apache.cassandra.db.commitlog.CommitLog;
import org.apache.cassandra.db.commitlog.CommitLogDescriptor;
<<<<<<< HEAD
=======
import org.apache.cassandra.db.commitlog.CommitLogSegmentManager;
import org.apache.cassandra.db.commitlog.ReplayPosition;
>>>>>>> 3b7934f1
import org.apache.cassandra.db.commitlog.CommitLogSegment;
import org.apache.cassandra.db.commitlog.ReplayPosition;
import org.apache.cassandra.db.compaction.CompactionManager;
import org.apache.cassandra.db.composites.CellName;
import org.apache.cassandra.db.composites.CellNameType;
import org.apache.cassandra.db.filter.NamesQueryFilter;
import org.apache.cassandra.exceptions.ConfigurationException;
import org.apache.cassandra.io.util.ByteBufferDataInput;
import org.apache.cassandra.io.util.FileDataInput;
import org.apache.cassandra.locator.SimpleStrategy;
import org.apache.cassandra.net.MessagingService;
<<<<<<< HEAD
=======
import org.apache.cassandra.service.CassandraDaemon;
import org.apache.cassandra.service.StorageService;
>>>>>>> 3b7934f1
import org.apache.cassandra.utils.ByteBufferUtil;
import org.apache.cassandra.utils.FBUtilities;

public class CommitLogTest
{
    private static final String KEYSPACE1 = "CommitLogTest";
    private static final String KEYSPACE2 = "CommitLogTestNonDurable";
    private static final String CF1 = "Standard1";
    private static final String CF2 = "Standard2";

    @BeforeClass
    public static void defineSchema() throws ConfigurationException
    {
        SchemaLoader.prepareServer();
        SchemaLoader.createKeyspace(KEYSPACE1,
                                    SimpleStrategy.class,
                                    KSMetaData.optsWithRF(1),
                                    SchemaLoader.standardCFMD(KEYSPACE1, CF1),
                                    SchemaLoader.standardCFMD(KEYSPACE1, CF2));
        SchemaLoader.createKeyspace(KEYSPACE2,
                                    false,
                                    true,
                                    SimpleStrategy.class,
                                    KSMetaData.optsWithRF(1),
                                    SchemaLoader.standardCFMD(KEYSPACE1, CF1),
                                    SchemaLoader.standardCFMD(KEYSPACE1, CF2));
        System.setProperty("cassandra.commitlog.stop_on_errors", "true");
        CompactionManager.instance.disableAutoCompaction();
    }

    @Test
    public void testRecoveryWithEmptyLog() throws Exception
    {
        CommitLog.instance.recover(new File[]{ tmpFile() });
    }

    @Test
    public void testRecoveryWithShortLog() throws Exception
    {
        // force EOF while reading log
        testRecoveryWithBadSizeArgument(100, 10);
    }

    @Test
    public void testRecoveryWithShortSize() throws Exception
    {
        testRecovery(new byte[2]);
    }

    @Test
    public void testRecoveryWithShortCheckSum() throws Exception
    {
        testRecovery(new byte[6]);
    }

    @Test
    public void testRecoveryWithGarbageLog() throws Exception
    {
        byte[] garbage = new byte[100];
        (new java.util.Random()).nextBytes(garbage);
        testRecovery(garbage);
    }

    @Test
    public void testRecoveryWithBadSizeChecksum() throws Exception
    {
        Checksum checksum = new CRC32();
        checksum.update(100);
        testRecoveryWithBadSizeArgument(100, 100, ~checksum.getValue());
    }

    @Test
    public void testRecoveryWithZeroSegmentSizeArgument() throws Exception
    {
        // many different combinations of 4 bytes (garbage) will be read as zero by readInt()
        testRecoveryWithBadSizeArgument(0, 10); // zero size, but no EOF
    }

    @Test
    public void testRecoveryWithNegativeSizeArgument() throws Exception
    {
        // garbage from a partial/bad flush could be read as a negative size even if there is no EOF
        testRecoveryWithBadSizeArgument(-10, 10); // negative size, but no EOF
    }

    @Test
    public void testDontDeleteIfDirty() throws Exception
    {
        CommitLog.instance.resetUnsafe(true);
        // Roughly 32 MB mutation
        Mutation rm = new Mutation(KEYSPACE1, bytes("k"));
        rm.add(CF1, Util.cellname("c1"), ByteBuffer.allocate(DatabaseDescriptor.getCommitLogSegmentSize()/4), 0);

        // Adding it 5 times
        CommitLog.instance.add(rm);
        CommitLog.instance.add(rm);
        CommitLog.instance.add(rm);
        CommitLog.instance.add(rm);
        CommitLog.instance.add(rm);

        // Adding new mutation on another CF
        Mutation rm2 = new Mutation(KEYSPACE1, bytes("k"));
        rm2.add(CF2, Util.cellname("c1"), ByteBuffer.allocate(4), 0);
        CommitLog.instance.add(rm2);

        assert CommitLog.instance.activeSegments() == 2 : "Expecting 2 segments, got " + CommitLog.instance.activeSegments();

        UUID cfid2 = rm2.getColumnFamilyIds().iterator().next();
        CommitLog.instance.discardCompletedSegments(cfid2, CommitLog.instance.getContext());

        // Assert we still have both our segment
        assert CommitLog.instance.activeSegments() == 2 : "Expecting 2 segments, got " + CommitLog.instance.activeSegments();
    }

    @Test
    public void testDeleteIfNotDirty() throws Exception
    {
        DatabaseDescriptor.getCommitLogSegmentSize();
        CommitLog.instance.resetUnsafe(true);
        // Roughly 32 MB mutation
        Mutation rm = new Mutation(KEYSPACE1, bytes("k"));
        rm.add(CF1, Util.cellname("c1"), ByteBuffer.allocate((DatabaseDescriptor.getCommitLogSegmentSize()/4) - 1), 0);

        // Adding it twice (won't change segment)
        CommitLog.instance.add(rm);
        CommitLog.instance.add(rm);

        assert CommitLog.instance.activeSegments() == 1 : "Expecting 1 segment, got " + CommitLog.instance.activeSegments();

        // "Flush": this won't delete anything
        UUID cfid1 = rm.getColumnFamilyIds().iterator().next();
        CommitLog.instance.sync(true);
        CommitLog.instance.discardCompletedSegments(cfid1, CommitLog.instance.getContext());

        assert CommitLog.instance.activeSegments() == 1 : "Expecting 1 segment, got " + CommitLog.instance.activeSegments();

        // Adding new mutation on another CF, large enough (including CL entry overhead) that a new segment is created
        Mutation rm2 = new Mutation(KEYSPACE1, bytes("k"));
        rm2.add(CF2, Util.cellname("c1"), ByteBuffer.allocate((DatabaseDescriptor.getCommitLogSegmentSize()/2) - 200), 0);
        CommitLog.instance.add(rm2);
        // also forces a new segment, since each entry-with-overhead is just under half the CL size
        CommitLog.instance.add(rm2);
        CommitLog.instance.add(rm2);

        assert CommitLog.instance.activeSegments() == 3 : "Expecting 3 segments, got " + CommitLog.instance.activeSegments();


        // "Flush" second cf: The first segment should be deleted since we
        // didn't write anything on cf1 since last flush (and we flush cf2)

        UUID cfid2 = rm2.getColumnFamilyIds().iterator().next();
        CommitLog.instance.discardCompletedSegments(cfid2, CommitLog.instance.getContext());

        // Assert we still have both our segment
        assert CommitLog.instance.activeSegments() == 1 : "Expecting 1 segment, got " + CommitLog.instance.activeSegments();
    }

    private static int getMaxRecordDataSize(String keyspace, ByteBuffer key, String table, CellName column)
    {
        Mutation rm = new Mutation(KEYSPACE1, bytes("k"));
        rm.add("Standard1", Util.cellname("c1"), ByteBuffer.allocate(0), 0);

        int max = (DatabaseDescriptor.getCommitLogSegmentSize() / 2);
        max -= CommitLogSegment.ENTRY_OVERHEAD_SIZE; // log entry overhead
        return max - (int) Mutation.serializer.serializedSize(rm, MessagingService.current_version);
    }

    private static int getMaxRecordDataSize()
    {
        return getMaxRecordDataSize(KEYSPACE1, bytes("k"), CF1, Util.cellname("c1"));
    }

    // CASSANDRA-3615
    @Test
    public void testEqualRecordLimit() throws Exception
    {
        CommitLog.instance.resetUnsafe(true);

        Mutation rm = new Mutation(KEYSPACE1, bytes("k"));
        rm.add(CF1, Util.cellname("c1"), ByteBuffer.allocate(getMaxRecordDataSize()), 0);
        CommitLog.instance.add(rm);
    }

    @Test
    public void testExceedRecordLimit() throws Exception
    {
        CommitLog.instance.resetUnsafe(true);
        try
        {
            Mutation rm = new Mutation(KEYSPACE1, bytes("k"));
            rm.add(CF1, Util.cellname("c1"), ByteBuffer.allocate(1 + getMaxRecordDataSize()), 0);
            CommitLog.instance.add(rm);
            throw new AssertionError("mutation larger than limit was accepted");
        }
        catch (IllegalArgumentException e)
        {
            // IAE is thrown on too-large mutations
        }
    }

    protected void testRecoveryWithBadSizeArgument(int size, int dataSize) throws Exception
    {
        Checksum checksum = new CRC32();
        checksum.update(size);
        testRecoveryWithBadSizeArgument(size, dataSize, checksum.getValue());
    }

    protected void testRecoveryWithBadSizeArgument(int size, int dataSize, long checksum) throws Exception
    {
        ByteArrayOutputStream out = new ByteArrayOutputStream();
        DataOutputStream dout = new DataOutputStream(out);
        dout.writeInt(size);
        dout.writeLong(checksum);
        dout.write(new byte[dataSize]);
        dout.close();
        testRecovery(out.toByteArray());
    }

    protected File tmpFile() throws IOException
    {
        File logFile = File.createTempFile("CommitLog-" + CommitLogDescriptor.current_version + "-", ".log");
        logFile.deleteOnExit();
        assert logFile.length() == 0;
        return logFile;
    }

    protected void testRecovery(byte[] logData) throws Exception
    {
        File logFile = tmpFile();
        try (OutputStream lout = new FileOutputStream(logFile))
        {
            lout.write(logData);
            //statics make it annoying to test things correctly
            CommitLog.instance.recover(new File[]{ logFile }); //CASSANDRA-1119 / CASSANDRA-1179 throw on failure*/
        }
    }

    @Test
    public void testVersions()
    {
        Assert.assertTrue(CommitLogDescriptor.isValid("CommitLog-1340512736956320000.log"));
        Assert.assertTrue(CommitLogDescriptor.isValid("CommitLog-2-1340512736956320000.log"));
        Assert.assertFalse(CommitLogDescriptor.isValid("CommitLog--1340512736956320000.log"));
        Assert.assertFalse(CommitLogDescriptor.isValid("CommitLog--2-1340512736956320000.log"));
        Assert.assertFalse(CommitLogDescriptor.isValid("CommitLog-2-1340512736956320000-123.log"));

        Assert.assertEquals(1340512736956320000L, CommitLogDescriptor.fromFileName("CommitLog-2-1340512736956320000.log").id);

        Assert.assertEquals(MessagingService.current_version, new CommitLogDescriptor(1340512736956320000L, null).getMessagingVersion());
        String newCLName = "CommitLog-" + CommitLogDescriptor.current_version + "-1340512736956320000.log";
        Assert.assertEquals(MessagingService.current_version, CommitLogDescriptor.fromFileName(newCLName).getMessagingVersion());
    }

    @Test
<<<<<<< HEAD
    public void testTruncateWithoutSnapshot() throws IOException
    {
        CommitLog.instance.resetUnsafe(true);
=======
    public void testCommitFailurePolicy_stop() throws ConfigurationException
    {
        CassandraDaemon daemon = new CassandraDaemon();
        daemon.completeSetup(); //startup must be completed, otherwise commit log failure must kill JVM regardless of failure policy
        StorageService.instance.registerDaemon(daemon);

        // Need storage service active so stop policy can shutdown gossip
        StorageService.instance.initServer();
        Assert.assertTrue(Gossiper.instance.isEnabled());

        Config.CommitFailurePolicy oldPolicy = DatabaseDescriptor.getCommitFailurePolicy();
        try
        {
            DatabaseDescriptor.setCommitFailurePolicy(Config.CommitFailurePolicy.stop);
            CommitLog.handleCommitError("Test stop error", new Throwable());
            Assert.assertFalse(Gossiper.instance.isEnabled());
        }
        finally
        {
            DatabaseDescriptor.setCommitFailurePolicy(oldPolicy);
        }
    }

    @Test
    public void testCommitFailurePolicy_die()
    {
        CassandraDaemon daemon = new CassandraDaemon();
        daemon.completeSetup(); //startup must be completed, otherwise commit log failure must kill JVM regardless of failure policy
        StorageService.instance.registerDaemon(daemon);

        KillerForTests killerForTests = new KillerForTests();
        JVMStabilityInspector.Killer originalKiller = JVMStabilityInspector.replaceKiller(killerForTests);
        Config.CommitFailurePolicy oldPolicy = DatabaseDescriptor.getCommitFailurePolicy();
        try
        {
            DatabaseDescriptor.setCommitFailurePolicy(Config.CommitFailurePolicy.die);
            CommitLog.handleCommitError("Testing die policy", new Throwable());
            Assert.assertTrue(killerForTests.wasKilled());
            Assert.assertFalse(killerForTests.wasKilledQuietly()); //only killed quietly on startup failure
        }
        finally
        {
            DatabaseDescriptor.setCommitFailurePolicy(oldPolicy);
            JVMStabilityInspector.replaceKiller(originalKiller);
        }
    }

    @Test
    public void testCommitFailurePolicy_mustDieIfNotStartedUp()
    {
        //startup was not completed successfuly (since method completeSetup() was not called)
        CassandraDaemon daemon = new CassandraDaemon();
        StorageService.instance.registerDaemon(daemon);

        KillerForTests killerForTests = new KillerForTests();
        JVMStabilityInspector.Killer originalKiller = JVMStabilityInspector.replaceKiller(killerForTests);
        Config.CommitFailurePolicy oldPolicy = DatabaseDescriptor.getCommitFailurePolicy();
        try
        {
            //even though policy is ignore, JVM must die because Daemon has not finished initializing
            DatabaseDescriptor.setCommitFailurePolicy(Config.CommitFailurePolicy.ignore);
            CommitLog.handleCommitError("Testing die policy", new Throwable());
            Assert.assertTrue(killerForTests.wasKilled());
            Assert.assertTrue(killerForTests.wasKilledQuietly()); //killed quietly due to startup failure
        }
        finally
        {
            DatabaseDescriptor.setCommitFailurePolicy(oldPolicy);
            JVMStabilityInspector.replaceKiller(originalKiller);
        }
    }

    @Test
    public void testCommitLogFailureBeforeInitialization_mustKillJVM() throws Exception
    {
        //startup was not completed successfuly (since method completeSetup() was not called)
        CassandraDaemon daemon = new CassandraDaemon();
        StorageService.instance.registerDaemon(daemon);

        //let's make the commit log directory non-writable
        File commitLogDir = new File(DatabaseDescriptor.getCommitLogLocation());
        commitLogDir.setWritable(false);

        KillerForTests killerForTests = new KillerForTests();
        JVMStabilityInspector.Killer originalKiller = JVMStabilityInspector.replaceKiller(killerForTests);
        Config.CommitFailurePolicy oldPolicy = DatabaseDescriptor.getCommitFailurePolicy();
        try
        {
            DatabaseDescriptor.setCommitFailurePolicy(Config.CommitFailurePolicy.ignore);

            //now let's create a commit log segment manager and wait for it to fail
            new CommitLogSegmentManager();

            //busy wait since commitlogsegmentmanager spawns another thread
            int retries = 0;
            while (!killerForTests.wasKilled() && retries++ < 5)
                Thread.sleep(10);

            //since failure was before CassandraDaemon startup, the JVM must be killed
            Assert.assertTrue(killerForTests.wasKilled());
            Assert.assertTrue(killerForTests.wasKilledQuietly()); //killed quietly due to startup failure
        }
        finally
        {
            DatabaseDescriptor.setCommitFailurePolicy(oldPolicy);
            JVMStabilityInspector.replaceKiller(originalKiller);
            commitLogDir.setWritable(true);
        }
    }

    @Test
    public void testCommitLogFailureAfterInitialization_mustRespectFailurePolicy() throws Exception
    {
        //startup was not completed successfuly (since method completeSetup() was not called)
        CassandraDaemon daemon = new CassandraDaemon();
        daemon.completeSetup(); //startup must be completed, otherwise commit log failure must kill JVM regardless of failure policy
        StorageService.instance.registerDaemon(daemon);

        //let's make the commit log directory non-writable
        File commitLogDir = new File(DatabaseDescriptor.getCommitLogLocation());
        commitLogDir.setWritable(false);

        KillerForTests killerForTests = new KillerForTests();
        JVMStabilityInspector.Killer originalKiller = JVMStabilityInspector.replaceKiller(killerForTests);
        Config.CommitFailurePolicy oldPolicy = DatabaseDescriptor.getCommitFailurePolicy();
        try
        {
            DatabaseDescriptor.setCommitFailurePolicy(Config.CommitFailurePolicy.ignore);

            //now let's create a commit log segment manager and wait for it to fail
            new CommitLogSegmentManager();

            //wait commit log segment manager thread to execute
            Thread.sleep(50);

            //error policy is set to IGNORE, so JVM must not be killed if error ocurs after startup
            Assert.assertFalse(killerForTests.wasKilled());
        }
        finally
        {
            DatabaseDescriptor.setCommitFailurePolicy(oldPolicy);
            JVMStabilityInspector.replaceKiller(originalKiller);
            commitLogDir.setWritable(true);
        }
    }

    @Test
    public void testTruncateWithoutSnapshot()  throws ExecutionException, InterruptedException
    {
        CommitLog.instance.resetUnsafe();
>>>>>>> 3b7934f1
        boolean prev = DatabaseDescriptor.isAutoSnapshot();
        DatabaseDescriptor.setAutoSnapshot(false);
        ColumnFamilyStore cfs1 = Keyspace.open(KEYSPACE1).getColumnFamilyStore("Standard1");
        ColumnFamilyStore cfs2 = Keyspace.open(KEYSPACE1).getColumnFamilyStore("Standard2");

        final Mutation rm1 = new Mutation(KEYSPACE1, bytes("k"));
        rm1.add("Standard1", Util.cellname("c1"), ByteBuffer.allocate(100), 0);
        rm1.apply();
        cfs1.truncateBlocking();
        DatabaseDescriptor.setAutoSnapshot(prev);
        final Mutation rm2 = new Mutation(KEYSPACE1, bytes("k"));
        rm2.add("Standard2", Util.cellname("c1"), ByteBuffer.allocate(DatabaseDescriptor.getCommitLogSegmentSize() / 4), 0);

        for (int i = 0 ; i < 5 ; i++)
            CommitLog.instance.add(rm2);

        Assert.assertEquals(2, CommitLog.instance.activeSegments());
        ReplayPosition position = CommitLog.instance.getContext();
        for (Keyspace ks : Keyspace.system())
            for (ColumnFamilyStore syscfs : ks.getColumnFamilyStores())
                CommitLog.instance.discardCompletedSegments(syscfs.metadata.cfId, position);
        CommitLog.instance.discardCompletedSegments(cfs2.metadata.cfId, position);
        Assert.assertEquals(1, CommitLog.instance.activeSegments());
    }

    @Test
    public void testTruncateWithoutSnapshotNonDurable() throws IOException
    {
        CommitLog.instance.resetUnsafe(true);
        boolean prevAutoSnapshot = DatabaseDescriptor.isAutoSnapshot();
        DatabaseDescriptor.setAutoSnapshot(false);
        Keyspace notDurableKs = Keyspace.open(KEYSPACE2);
        Assert.assertFalse(notDurableKs.getMetadata().durableWrites);
        ColumnFamilyStore cfs = notDurableKs.getColumnFamilyStore("Standard1");
        CellNameType type = notDurableKs.getColumnFamilyStore("Standard1").getComparator();
        Mutation rm;
        DecoratedKey dk = Util.dk("key1");

        // add data
        rm = new Mutation(KEYSPACE2, dk.getKey());
        rm.add("Standard1", Util.cellname("Column1"), ByteBufferUtil.bytes("abcd"), 0);
        rm.apply();

        ReadCommand command = new SliceByNamesReadCommand(KEYSPACE2, dk.getKey(), "Standard1", System.currentTimeMillis(), new NamesQueryFilter(FBUtilities.singleton(Util.cellname("Column1"), type)));
        Row row = command.getRow(notDurableKs);
        Cell col = row.cf.getColumn(Util.cellname("Column1"));
        Assert.assertEquals(col.value(), ByteBuffer.wrap("abcd".getBytes()));
        cfs.truncateBlocking();
        DatabaseDescriptor.setAutoSnapshot(prevAutoSnapshot);
        row = command.getRow(notDurableKs);
        Assert.assertEquals(null, row.cf);
    }
    
    private void testDescriptorPersistence(CommitLogDescriptor desc) throws IOException
    {
        ByteBuffer buf = ByteBuffer.allocate(1024);
        CommitLogDescriptor.writeHeader(buf, desc);
        long length = buf.position();
        // Put some extra data in the stream.
        buf.putDouble(0.1);
        buf.flip();
        FileDataInput input = new ByteBufferDataInput(buf, "input", 0, 0);
        CommitLogDescriptor read = CommitLogDescriptor.readHeader(input);
        Assert.assertEquals("Descriptor length", length, input.getFilePointer());
        Assert.assertEquals("Descriptors", desc, read);
    }
    
    @Test
    public void testDescriptorPersistence() throws IOException
    {
        testDescriptorPersistence(new CommitLogDescriptor(11, null));
        testDescriptorPersistence(new CommitLogDescriptor(CommitLogDescriptor.VERSION_21, 13, null));
        testDescriptorPersistence(new CommitLogDescriptor(CommitLogDescriptor.VERSION_22, 15, null));
        testDescriptorPersistence(new CommitLogDescriptor(CommitLogDescriptor.VERSION_22, 17, new ParameterizedClass("LZ4Compressor", null)));
        testDescriptorPersistence(new CommitLogDescriptor(CommitLogDescriptor.VERSION_22, 19,
                new ParameterizedClass("StubbyCompressor", ImmutableMap.of("parameter1", "value1", "flag2", "55", "argument3", "null"))));
    }

    @Test
    public void testDescriptorInvalidParametersSize() throws IOException
    {
        Map<String, String> params = new HashMap<>();
        for (int i=0; i<65535; ++i)
            params.put("key"+i, Integer.toString(i, 16));
        try {
            CommitLogDescriptor desc = new CommitLogDescriptor(CommitLogDescriptor.VERSION_22,
                                                               21,
                                                               new ParameterizedClass("LZ4Compressor", params));
            ByteBuffer buf = ByteBuffer.allocate(1024000);
            CommitLogDescriptor.writeHeader(buf, desc);
            Assert.fail("Parameter object too long should fail on writing descriptor.");
        } catch (ConfigurationException e)
        {
            // correct path
        }
    }
}<|MERGE_RESOLUTION|>--- conflicted
+++ resolved
@@ -31,6 +31,7 @@
 import java.util.HashMap;
 import java.util.Map;
 import java.util.UUID;
+import java.util.concurrent.ExecutionException;
 import java.util.zip.CRC32;
 import java.util.zip.Checksum;
 
@@ -41,34 +42,31 @@
 import org.junit.Test;
 import org.apache.cassandra.SchemaLoader;
 import org.apache.cassandra.Util;
+import org.apache.cassandra.config.Config;
 import org.apache.cassandra.config.DatabaseDescriptor;
 import org.apache.cassandra.config.KSMetaData;
 import org.apache.cassandra.config.ParameterizedClass;
 import org.apache.cassandra.db.commitlog.CommitLog;
 import org.apache.cassandra.db.commitlog.CommitLogDescriptor;
-<<<<<<< HEAD
-=======
 import org.apache.cassandra.db.commitlog.CommitLogSegmentManager;
 import org.apache.cassandra.db.commitlog.ReplayPosition;
->>>>>>> 3b7934f1
 import org.apache.cassandra.db.commitlog.CommitLogSegment;
-import org.apache.cassandra.db.commitlog.ReplayPosition;
 import org.apache.cassandra.db.compaction.CompactionManager;
 import org.apache.cassandra.db.composites.CellName;
 import org.apache.cassandra.db.composites.CellNameType;
 import org.apache.cassandra.db.filter.NamesQueryFilter;
 import org.apache.cassandra.exceptions.ConfigurationException;
+import org.apache.cassandra.gms.Gossiper;
 import org.apache.cassandra.io.util.ByteBufferDataInput;
 import org.apache.cassandra.io.util.FileDataInput;
 import org.apache.cassandra.locator.SimpleStrategy;
 import org.apache.cassandra.net.MessagingService;
-<<<<<<< HEAD
-=======
 import org.apache.cassandra.service.CassandraDaemon;
 import org.apache.cassandra.service.StorageService;
->>>>>>> 3b7934f1
 import org.apache.cassandra.utils.ByteBufferUtil;
 import org.apache.cassandra.utils.FBUtilities;
+import org.apache.cassandra.utils.JVMStabilityInspector;
+import org.apache.cassandra.utils.KillerForTests;
 
 public class CommitLogTest
 {
@@ -321,11 +319,6 @@
     }
 
     @Test
-<<<<<<< HEAD
-    public void testTruncateWithoutSnapshot() throws IOException
-    {
-        CommitLog.instance.resetUnsafe(true);
-=======
     public void testCommitFailurePolicy_stop() throws ConfigurationException
     {
         CassandraDaemon daemon = new CassandraDaemon();
@@ -417,7 +410,7 @@
             DatabaseDescriptor.setCommitFailurePolicy(Config.CommitFailurePolicy.ignore);
 
             //now let's create a commit log segment manager and wait for it to fail
-            new CommitLogSegmentManager();
+            new CommitLogSegmentManager(CommitLog.instance);
 
             //busy wait since commitlogsegmentmanager spawns another thread
             int retries = 0;
@@ -456,7 +449,7 @@
             DatabaseDescriptor.setCommitFailurePolicy(Config.CommitFailurePolicy.ignore);
 
             //now let's create a commit log segment manager and wait for it to fail
-            new CommitLogSegmentManager();
+            new CommitLogSegmentManager(CommitLog.instance);
 
             //wait commit log segment manager thread to execute
             Thread.sleep(50);
@@ -473,10 +466,9 @@
     }
 
     @Test
-    public void testTruncateWithoutSnapshot()  throws ExecutionException, InterruptedException
-    {
-        CommitLog.instance.resetUnsafe();
->>>>>>> 3b7934f1
+    public void testTruncateWithoutSnapshot() throws ExecutionException, InterruptedException, IOException
+    {
+        CommitLog.instance.resetUnsafe(true);
         boolean prev = DatabaseDescriptor.isAutoSnapshot();
         DatabaseDescriptor.setAutoSnapshot(false);
         ColumnFamilyStore cfs1 = Keyspace.open(KEYSPACE1).getColumnFamilyStore("Standard1");
